--- conflicted
+++ resolved
@@ -2,12 +2,7 @@
  * Copyright (c) 2025 Snowflake Computing, Inc. All rights reserved.
  */
 
-<<<<<<< HEAD
-#include "../../lib/snowflake_util.h"
-=======
-
 #include "../../lib/snowflake_cpp_util.h"
->>>>>>> 22a29824
 #include "../include/snowflake/SFURL.hpp"
 
 
