/*
 * Copyright (c) 2025 Snowflake Computing, Inc. All rights reserved.
 */

#pragma once
#ifndef PROJECT_AUTHENTICATOR_HPP
#define PROJECT_AUTHENTICATOR_HPP

#include <atomic>
#include <string>
#include <map>

#include "snowflake/basic_types.h"
#include "snowflake/client.h"
#include "snowflake/IJwt.hpp"
#include "snowflake/IBase64.hpp"
#include "authenticator.h"
#include "snowflake/SFURL.hpp"
#include "../../lib/snowflake_util.h"
#include "../include/snowflake/IAuth.hpp"
#include "picojson.h"

namespace Snowflake
{
namespace Client
{
    using namespace Snowflake::Client::IAuth;
  /**
   * JWT Authenticator
   */
  class AuthenticatorJWT : public IAuthenticator
  {
  public:
    AuthenticatorJWT(SF_CONNECT *conn);

    ~AuthenticatorJWT();

    void authenticate();

    void updateDataMap(jsonObject_t& dataMap);

  private:
    void loadPrivateKey(const std::string &privateKeyFile, const std::string &passcode);

    typedef Snowflake::Client::Jwt::IJwt Jwt;
    typedef Snowflake::Client::Jwt::IClaimSet ClaimSet;
    typedef Snowflake::Client::Jwt::IHeader Header;
    typedef Snowflake::Client::Util::IBase64 Base64;
    typedef std::unique_ptr<Jwt> JwtPtr;

    EVP_PKEY *m_privKey;
    int64 m_timeOut;
    JwtPtr m_jwt;

    static std::string extractPublicKey(EVP_PKEY *privKey);

    static std::vector<char> SHA256(const std::vector<char> &message);
  };

  class CIDPAuthenticator : public IDPAuthenticator
  {
  public:
      CIDPAuthenticator(SF_CONNECT* conn);
      ~CIDPAuthenticator();

      // If the function fails, ensure to define and return an appropriate error message at m_errMsg.
      bool curlPostCall(SFURL& url, const jsonObject_t& body, jsonObject_t& resp);
      bool curlGetCall(SFURL& url, jsonObject_t& resp, bool parseJSON, std::string& raw_data, bool& isRetry);
  private:
      SF_CONNECT* m_connection;
  };

<<<<<<< HEAD
  class AuthenticatorExternalBrowser : public IAuthenticatorExternalBrowser
  {
  public:
      AuthenticatorExternalBrowser(
          SF_CONNECT* connection, IAuthWebServer* authWebServer = nullptr);

      virtual ~AuthenticatorExternalBrowser();

      void authenticate();
  private:
      typedef Snowflake::Client::Util::IBase64 Base64;
=======
  class AuthenticatorOKTA : public IAuthenticatorOKTA
  {
  public:
      AuthenticatorOKTA(SF_CONNECT *conn);

      ~AuthenticatorOKTA();

      void authenticate();

      void updateDataMap(jsonObject_t& dataMap);

  private:
>>>>>>> 1c9842ad
      SF_CONNECT* m_connection;
  };
} // namespace Client
} // namespace Snowflake
#endif //PROJECT_AUTHENTICATOR_HPP<|MERGE_RESOLUTION|>--- conflicted
+++ resolved
@@ -70,7 +70,7 @@
       SF_CONNECT* m_connection;
   };
 
-<<<<<<< HEAD
+
   class AuthenticatorExternalBrowser : public IAuthenticatorExternalBrowser
   {
   public:
@@ -82,7 +82,7 @@
       void authenticate();
   private:
       typedef Snowflake::Client::Util::IBase64 Base64;
-=======
+
   class AuthenticatorOKTA : public IAuthenticatorOKTA
   {
   public:
@@ -95,7 +95,6 @@
       void updateDataMap(jsonObject_t& dataMap);
 
   private:
->>>>>>> 1c9842ad
       SF_CONNECT* m_connection;
   };
 } // namespace Client
