--- conflicted
+++ resolved
@@ -85,17 +85,15 @@
         conn->auth_object = static_cast<Snowflake::Client::IAuthenticator*>(
                               new Snowflake::Client::AuthenticatorJWT(conn));
       }
-<<<<<<< HEAD
       if (AUTH_EXTERNALBROWSER == auth_type)
       {
         conn->auth_object = static_cast<Snowflake::Client::IAuthenticator*>(
                               new Snowflake::Client::AuthenticatorExternalBrowser(conn));
-=======
+
       if (AUTH_OKTA == auth_type)
       {
         conn->auth_object = static_cast<Snowflake::Client::IAuthenticator*>(
                               new Snowflake::Client::AuthenticatorOKTA(conn));
->>>>>>> 1c9842ad
       }
     }
     catch (...)
@@ -157,11 +155,7 @@
         data = snowflake_cJSON_CreateObject();
         snowflake_cJSON_AddItemToObject(body, "data", data);
     }
-<<<<<<< HEAD
-
-=======
-    
->>>>>>> 1c9842ad
+
     auto authenticator = getAuthenticatorType(conn->authenticator);
     if (AUTH_OAUTH == authenticator || AUTH_PAT == authenticator)
 
@@ -233,10 +227,7 @@
     try
     {
       delete static_cast<Snowflake::Client::IAuth::IAuthenticator*>(conn->auth_object);
-<<<<<<< HEAD
-=======
       conn->auth_object = nullptr;
->>>>>>> 1c9842ad
     }
     catch (...)
     {
@@ -396,8 +387,6 @@
     return coded;
   }
 
-<<<<<<< HEAD
-=======
   AuthenticatorOKTA::AuthenticatorOKTA(
       SF_CONNECT* connection) : m_connection(connection)
   {
@@ -435,7 +424,6 @@
       IAuthenticatorOKTA::updateDataMap(dataMap);
   }
 
->>>>>>> 1c9842ad
   CIDPAuthenticator::CIDPAuthenticator(SF_CONNECT* conn) : m_connection(conn)
   {
       m_account = m_connection->account;
@@ -473,11 +461,7 @@
       cJSON* resp_data = NULL;
       httpExtraHeaders->use_application_json_accept_type = SF_BOOLEAN_TRUE;
       if (!create_header(m_connection, httpExtraHeaders, &m_connection->error)) {
-<<<<<<< HEAD
-          CXX_LOG_TRACE("sf", "AuthenticatorOKTA",
-=======
           CXX_LOG_TRACE("sf", "Authenticator",
->>>>>>> 1c9842ad
               "post_curl_call",
               "Failed to create the header for the request to get the token URL and the SSO URL");
           m_errMsg = "OktaConnectionFailed: failed to create the header";
@@ -490,11 +474,7 @@
               &resp_data, err, renewTimeout, maxRetryCount, m_retryTimeout, &elapsedTime,
               &m_retriedCount, NULL, SF_BOOLEAN_TRUE))
           {
-<<<<<<< HEAD
-              CXX_LOG_INFO("sf", "AuthenticatorOKTA", "post_curl_call",
-=======
               CXX_LOG_INFO("sf", "Authenticator", "post_curl_call",
->>>>>>> 1c9842ad
                   "post call failed, response body=%s\n",
                   snowflake_cJSON_Print(snowflake_cJSON_GetObjectItem(resp_data, "data")));
               m_errMsg = "SFConnectionFailed: Fail to get one time token";
@@ -508,11 +488,7 @@
 
       if (ret && elapsedTime >= m_retryTimeout)
       {
-<<<<<<< HEAD
-          CXX_LOG_WARN("sf", "AuthenticatorOKTA", "get_curl_call",
-=======
           CXX_LOG_WARN("sf", "Authenticator", "get_curl_call",
->>>>>>> 1c9842ad
               "Fail to get SAML response, timeout reached: %d, elapsed time: %d",
               m_retryTimeout, elapsedTime);
 
@@ -564,11 +540,7 @@
 
       if (ret)
       {
-<<<<<<< HEAD
-          if (parseJSON)
-=======
           if (parseJSON) 
->>>>>>> 1c9842ad
           {
               isHttpSuccess = http_perform(curl, GET_REQUEST_TYPE, (char*)destination.c_str(), httpExtraHeaders, NULL, NULL, &resp_data,
                   raw_resp, NULL, curlTimeout, SF_BOOLEAN_FALSE, err,
@@ -599,11 +571,7 @@
               {
                   cJSONtoPicoJson(resp_data, resp);
               }
-<<<<<<< HEAD
-              else
-=======
               else 
->>>>>>> 1c9842ad
               {
                   rawData = buf.buffer;
               }
@@ -625,7 +593,6 @@
       SF_FREE(raw_resp);
       return ret;
   }
-<<<<<<< HEAD
 
   AuthenticatorExternalBrowser::AuthenticatorExternalBrowser(
       SF_CONNECT* connection, IAuthWebServer* authWebServer) : m_connection(connection)
@@ -676,7 +643,5 @@
       }
 #endif
   }
-=======
->>>>>>> 1c9842ad
 } // namespace Client
 } // namespace Snowflake