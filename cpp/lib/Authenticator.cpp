/*
 * Copyright (c) 2025 Snowflake Computing, Inc. All rights reserved.
 */

#include <string>
#include <algorithm>
#include <cctype>
#include <chrono>
#include <regex>
#include <functional>

#include "Authenticator.hpp"
#include "../logger/SFLogger.hpp"
#include "error.h"

#include <openssl/pem.h>
#include <openssl/evp.h>
#include <openssl/err.h>
#include <connection.h>
#include "curl_desc_pool.h"
#include "cJSON.h"
#include "memory.h"

#include <fstream>

#include "snowflake/SF_CRTFunctionSafe.h"

#ifdef __APPLE__
#include <CoreFoundation/CFBundle.h>
#include <ApplicationServices/ApplicationServices.h>
#endif

#ifdef _WIN32
#include <Shellapi.h>
#define strcasecmp _stricmp
#endif

#define JWT_THROW(msg)                              \
{                                                   \
  throw Snowflake::Client::Jwt::JwtException(msg);  \
}

// wrapper functions for C
extern "C" {

  AuthenticatorType getAuthenticatorType(const char* authenticator)
  {
    if ((!authenticator) || (strlen(authenticator) == 0) ||
        (strcasecmp(authenticator, SF_AUTHENTICATOR_DEFAULT) == 0))
    {
      return AUTH_SNOWFLAKE;
    }
    if (strcasecmp(authenticator, SF_AUTHENTICATOR_JWT) == 0)
    {
      return AUTH_JWT;
    }
    if (strcasecmp(authenticator, SF_AUTHENTICATOR_OAUTH) == 0)
    {
        return AUTH_OAUTH;
    }
<<<<<<< HEAD
    if (strcasecmp(authenticator, SF_AUTHENTICATOR_EXTERNAL_BROWSER) == 0)
    {
      return AUTH_EXTERNALBROWSER;
=======
    if (strcasecmp(authenticator, SF_AUTHENTICATOR_PAT) == 0)
    {
        return AUTH_PAT;
>>>>>>> 9f9d51d0
    }

    return AUTH_UNSUPPORTED;
  }

  SF_STATUS STDCALL auth_initialize(SF_CONNECT * conn)
  {
    if (!conn)
    {
      return SF_STATUS_ERROR_NULL_POINTER;
    }

    AuthenticatorType auth_type = getAuthenticatorType(conn->authenticator);
    try
    {
      if (AUTH_JWT == auth_type)
      {
        conn->auth_object = static_cast<Snowflake::Client::IAuthenticator*>(
                              new Snowflake::Client::AuthenticatorJWT(conn));
      }
      if (AUTH_EXTERNALBROWSER == auth_type)
      {
        conn->auth_object = static_cast<Snowflake::Client::IAuthenticator*>(
                              new Snowflake::Client::AuthenticatorExternalBrowser(conn));
      }
    }
    catch (...)
    {
      SET_SNOWFLAKE_ERROR(&conn->error, SF_STATUS_ERROR_GENERAL,
                          "authenticator initialization failed",
                          SF_SQLSTATE_GENERAL_ERROR);
      return SF_STATUS_ERROR_GENERAL;
    }

    return SF_STATUS_SUCCESS;
  }

  int64 auth_get_renew_timeout(SF_CONNECT * conn)
  {
    if (!conn || !conn->auth_object)
    {
      return 0;
    }

    try
    {
      return static_cast<Snowflake::Client::IAuthenticator*>(conn->auth_object)
               ->getAuthRenewTimeout();
    }
    catch (...)
    {
      return 0;
    }
  }

  SF_STATUS STDCALL auth_authenticate(SF_CONNECT * conn)
  {
    if (!conn || !conn->auth_object)
    {
      return SF_STATUS_SUCCESS;
    }

    try
    {
      static_cast<Snowflake::Client::IAuthenticator*>(conn->auth_object)->authenticate();
    }
    catch (...)
    {
      SET_SNOWFLAKE_ERROR(&conn->error, SF_STATUS_ERROR_GENERAL,
                          "authentication failed",
                          SF_SQLSTATE_GENERAL_ERROR);
      return SF_STATUS_ERROR_GENERAL;
    }

    return SF_STATUS_SUCCESS;
  }

  void auth_update_json_body(SF_CONNECT * conn, cJSON* body)
  {
<<<<<<< HEAD
    cJSON* data = snowflake_cJSON_GetObjectItem(body, "data");
    if (!data)
    {
        data = snowflake_cJSON_CreateObject();
        snowflake_cJSON_AddItemToObject(body, "data", data);
    }

    if (AUTH_OAUTH == getAuthenticatorType(conn->authenticator)) 
=======
    auto authenticator = getAuthenticatorType(conn->authenticator);
    if (AUTH_OAUTH == authenticator || AUTH_PAT == authenticator)
>>>>>>> 9f9d51d0
    {
        cJSON* data = snowflake_cJSON_GetObjectItem(body, "data");
        if (!data)
        {
            data = snowflake_cJSON_CreateObject();
            snowflake_cJSON_AddItemToObject(body, "data", data);
        }

        snowflake_cJSON_DeleteItemFromObject(data, "AUTHENTICATOR");
        snowflake_cJSON_DeleteItemFromObject(data, "TOKEN");

        if (AUTH_PAT == authenticator) {
          snowflake_cJSON_AddStringToObject(data, "AUTHENTICATOR", SF_AUTHENTICATOR_PAT);
          snowflake_cJSON_AddStringToObject(data, "TOKEN", conn->programmatic_access_token);
        } else {
          snowflake_cJSON_AddStringToObject(data, "AUTHENTICATOR", SF_AUTHENTICATOR_OAUTH);
          snowflake_cJSON_AddStringToObject(data, "TOKEN", conn->oauth_token);
        }
    }

    if (!conn || !conn->auth_object)
    {
      return;
    }

    try
    {
      jsonObject_t picoBody;
      cJSONtoPicoJson(data, picoBody);
      static_cast<Snowflake::Client::IAuthenticator*>(conn->auth_object)->
          updateDataMap(picoBody);
      picoJsonTocJson(picoBody, &body);
    }
    catch (...)
    {
      ; // Do nothing
    }

    return;
  }

  void auth_renew_json_body(SF_CONNECT * conn, cJSON* body)
  {
    if (!conn || !conn->auth_object)
    {
      return;
    }

    try
    {
      jsonObject_t picoBody;
      cJSON* data = snowflake_cJSON_GetObjectItem(body, "data");
      cJSONtoPicoJson(data, picoBody);
      static_cast<Snowflake::Client::IAuthenticator*>(conn->auth_object)->
          renewDataMap(picoBody);
      picoJsonTocJson(picoBody, &body);
    }
    catch (...)
    {
      ; // Do nothing
    }

    return;
  }

  void STDCALL auth_terminate(SF_CONNECT * conn)
  {
    if (!conn || !conn->auth_object)
    {
      return;
    }

    AuthenticatorType auth_type = getAuthenticatorType(conn->authenticator);
    try
    {
      delete static_cast<Snowflake::Client::IAuth::IAuthenticator*>(conn->auth_object);
    }
    catch (...)
    {
      ; // Do nothing
    }

    return;
  }

} // extern "C"

namespace Snowflake
{
namespace Client
{
  using namespace picojson;

  void AuthenticatorJWT::loadPrivateKey(const std::string &privateKeyFile,
                                        const std::string &passcode)
  {
    FILE *file = nullptr;
    if (sf_fopen(&file, privateKeyFile.c_str(), "r") == nullptr)
    {
      CXX_LOG_ERROR("Failed to open private key file. Errno: %d", errno);
      JWT_THROW("Failed to open private key file");
    }

    m_privKey = PEM_read_PrivateKey(file, nullptr, nullptr, (void *)passcode.c_str());
    fclose(file);

    if (m_privKey == nullptr) {
      CXX_LOG_ERROR("Loading private key from %s failed", privateKeyFile.c_str());
      JWT_THROW("Marshaling private key failed");
    }
  }

  AuthenticatorJWT::AuthenticatorJWT(SF_CONNECT *conn)
  : m_jwt{Jwt::buildIJwt()}
  {
    // Check private key is valid
    std::string privKeyFile, privKeyFilePwd;
    if (conn && conn->priv_key_file)
    {
      privKeyFile = conn->priv_key_file;
    }
    if (conn && conn->priv_key_file_pwd)
    {
      privKeyFilePwd = conn->priv_key_file_pwd;
    }
    loadPrivateKey(privKeyFile, privKeyFilePwd);
    m_timeOut = conn->jwt_timeout;
    m_renewTimeout = conn->jwt_cnxn_wait_time;

    // Prepare header
    std::shared_ptr<Header> header {Header::buildHeader()};
    header->setAlgorithm(Snowflake::Client::Jwt::AlgorithmType::RS256);
    m_jwt->setHeader(std::move(header));

    // Prepare claim set
    std::shared_ptr<ClaimSet> claimSet {ClaimSet::buildClaimSet()};

    std::string account = conn->account;
    std::string user = conn->user;
    for (char &c : account) c = std::toupper(c);
    for (char &c : user) c = std::toupper(c);

    // issuer
    std::string subject = account + '.';
    subject += user;
    claimSet->addClaim("sub", subject);

    std::string issuer = subject + ".SHA256:" + extractPublicKey(m_privKey);
    claimSet->addClaim("iss", issuer);
    m_jwt->setClaimSet(std::move(claimSet));
  }

  AuthenticatorJWT::~AuthenticatorJWT()
  {
    if (m_privKey)
    {
      EVP_PKEY_free(m_privKey);
      m_privKey = NULL;
    }
  }

  void AuthenticatorJWT::authenticate()
  {
    using namespace std::chrono;
    const auto now = system_clock::now().time_since_epoch();
    const auto seconds = duration_cast<std::chrono::seconds>(now);
    auto claimSet = m_jwt->getClaimSet();
    claimSet->addClaim("iat", (long)seconds.count());
    claimSet->addClaim("exp", (long)seconds.count() + m_timeOut);
  }

  void AuthenticatorJWT::updateDataMap(jsonObject_t& dataMap)
  {
    dataMap.erase("AUTHENTICATOR");
    dataMap.erase("TOKEN");
    dataMap["AUTHENTICATOR"] = picojson::value(SF_AUTHENTICATOR_JWT);
    dataMap["TOKEN"] = picojson::value(m_jwt->serialize(m_privKey));
  }

  std::string AuthenticatorJWT::extractPublicKey(EVP_PKEY *privKey)
  {
    // extract the public key from the private key;
    unsigned char *out = nullptr;
    int size = i2d_PUBKEY(privKey, &out);
    if (size < 0)
    {
      CXX_LOG_ERROR("Fail to extract public key");
      JWT_THROW("Public Key extract failed");
    }
    std::vector<char> pubKeyBytes(out, out + size);
    OPENSSL_free(out);

    std::vector<char> sha256 = SHA256(pubKeyBytes);

    // Encoded into base64
    return Base64::encodePadding(sha256);
  }

  std::vector<char> AuthenticatorJWT::SHA256(const std::vector<char> &message)
  {
    std::unique_ptr<EVP_MD_CTX, std::function<void(EVP_MD_CTX *)>> mdctx
      {EVP_MD_CTX_new(), [](EVP_MD_CTX *ctx) {if (ctx) EVP_MD_CTX_free(ctx);}};

    if (mdctx == nullptr)
    {
      CXX_LOG_ERROR("EVP context create failed.");
      JWT_THROW("EVP context create failed");
    }

    if (1 != EVP_DigestInit_ex(mdctx.get(), EVP_sha256(), nullptr))
    {
      CXX_LOG_ERROR("Digest Init failed.");
      JWT_THROW("Digest Init failed");
    }

    if (1 != EVP_DigestUpdate(mdctx.get(), message.data(), message.size()))
    {
      CXX_LOG_ERROR("Digest update failed.");
      JWT_THROW("Digest update failed");
    }

    std::vector<char> coded(EVP_MD_size(EVP_sha256()));
    unsigned int code_size;

    if (1 != EVP_DigestFinal_ex(mdctx.get(), (unsigned char *)coded.data(), &code_size))
    {
      CXX_LOG_ERROR("Digest final failed.");
      JWT_THROW("Digest final failed");
    }

    coded.resize(code_size);

    return coded;
  }

  CIDPAuthenticator::CIDPAuthenticator(SF_CONNECT* conn) : m_connection(conn)
  {
      m_account = m_connection->account;
      m_authenticator = m_connection->authenticator;
      m_user = m_connection->user;
      m_port = m_connection->port;
      m_host = m_connection->host;
      m_protocol = m_connection->protocol;
      m_retriedCount = 0;
      m_retryTimeout = get_retry_timeout(m_connection);
  }

  CIDPAuthenticator::~CIDPAuthenticator()
  {
      // nop
  }

  bool CIDPAuthenticator::curlPostCall(SFURL& url, const jsonObject_t& obj, jsonObject_t& resp)
  {
      bool ret = true;
      std::string destination = url.toString();
      void* curl_desc;
      CURL* curl;
      curl_desc = get_curl_desc_from_pool(destination.c_str(), m_connection->proxy, m_connection->no_proxy);
      curl = get_curl_from_desc(curl_desc);
      SF_ERROR_STRUCT* err = &m_connection->error;

      int64 elapsedTime = 0;
      int8 maxRetryCount = get_login_retry_count(m_connection);
      int64 renewTimeout = auth_get_renew_timeout(m_connection);

      // add headers for account and authentication
      SF_HEADER* httpExtraHeaders = sf_header_create();
      std::string s_body = value(obj).serialize();
      cJSON* resp_data = NULL;
      httpExtraHeaders->use_application_json_accept_type = SF_BOOLEAN_TRUE;
      if (!create_header(m_connection, httpExtraHeaders, &m_connection->error)) {
          CXX_LOG_TRACE("sf", "AuthenticatorOKTA",
              "post_curl_call",
              "Failed to create the header for the request to get the token URL and the SSO URL");
          m_errMsg = "OktaConnectionFailed: failed to create the header";
          ret = false;
      }

      if (ret)
      {
          if (!curl_post_call(m_connection, curl, (char*)destination.c_str(), httpExtraHeaders, (char*)s_body.c_str(),
              &resp_data, &m_connection->error, renewTimeout, maxRetryCount, m_retryTimeout, &elapsedTime,
              &m_retriedCount, NULL, SF_BOOLEAN_TRUE))
          {
              CXX_LOG_INFO("sf", "AuthenticatorOKTA", "post_curl_call",
                  "post call failed, response body=%s\n",
                  snowflake_cJSON_Print(snowflake_cJSON_GetObjectItem(resp_data, "data")));
              m_errMsg = "SFConnectionFailed: Fail to get one time token";
              ret = false;
          }
          else
          {
              cJSONtoPicoJson(resp_data, resp);
          }
      }

      if (ret && elapsedTime >= m_retryTimeout)
      {
          CXX_LOG_WARN("sf", "AuthenticatorOKTA", "get_curl_call",
              "Fail to get SAML response, timeout reached: %d, elapsed time: %d",
              m_retryTimeout, elapsedTime);

          m_errMsg = "OktaConnectionFailed: timeout reached";
          ret = false;
      }

      sf_header_destroy(httpExtraHeaders);
      free_curl_desc(curl_desc);
      snowflake_cJSON_Delete(resp_data);
      return ret;
  }

  bool CIDPAuthenticator::curlGetCall(SFURL& url, jsonObject_t& resp, bool parseJSON, std::string& rawData, bool& isRetry)
  {
      isRetry = false;
      bool ret = true;
      int64 maxRetryCount = get_login_retry_count(m_connection);
      int64 elapsedTime = 0;
      int64 renewTimeout = auth_get_renew_timeout(m_connection);
      int64 curlTimeout = m_connection->network_timeout;

      std::string destination = url.toString();
      void* curl_desc;
      CURL* curl;
      curl_desc = get_curl_desc_from_pool(destination.c_str(), m_connection->proxy, m_connection->no_proxy);
      curl = get_curl_from_desc(curl_desc);

      SF_ERROR_STRUCT* err = &m_connection->error;

      NON_JSON_RESP* raw_resp = (NON_JSON_RESP*)SF_MALLOC(sizeof(NON_JSON_RESP));
      raw_resp->write_callback = non_json_resp_write_callback;
      RAW_CHAR_BUFFER buf = { NULL,0 };
      raw_resp->buffer = (void*)&buf;

      // add headers for account and authentication
      SF_HEADER* httpExtraHeaders = sf_header_create();
      httpExtraHeaders->use_application_json_accept_type = SF_BOOLEAN_TRUE;
      if (!create_header(m_connection, httpExtraHeaders, &m_connection->error))
      {
          CXX_LOG_TRACE("sf", "AuthenticatorOKTA",
              "get_curl_call",
              "Failed to create the header for the request to get onetime token");
          m_errMsg = "OktaConnectionFailed: failed to create the header";
          ret = false;
      }

      if (ret)
      {
          if (!http_perform(curl, GET_REQUEST_TYPE, (char*)destination.c_str(), httpExtraHeaders, NULL, NULL, NULL,
              raw_resp, NULL, curlTimeout, SF_BOOLEAN_FALSE, err,
              m_connection->insecure_mode, m_connection->ocsp_fail_open,
              m_connection->retry_on_curle_couldnt_connect_count,
              renewTimeout, maxRetryCount, &elapsedTime, &m_retriedCount, NULL, SF_BOOLEAN_FALSE,
              m_connection->proxy, m_connection->no_proxy, SF_BOOLEAN_FALSE, SF_BOOLEAN_FALSE))
          {
              //Fail to get the saml response. Retry.
              isRetry = true;
              ret = false;
          }
          else
          {
              rawData = buf.buffer;
          }
      }

      if (ret && elapsedTime >= m_retryTimeout)
      {
          CXX_LOG_WARN("sf", "AuthenticatorOKTA", "get_curl_call",
              "Fail to get SAML response, timeout reached: %d, elapsed time: %d",
              m_retryTimeout, elapsedTime);

          m_errMsg = "OktaConnectionFailed: timeout reached";
          ret = false;
      }

      sf_header_destroy(httpExtraHeaders);
      free_curl_desc(curl_desc);
      SF_FREE(raw_resp);
      return ret;
  }

  AuthenticatorExternalBrowser::AuthenticatorExternalBrowser(
      SF_CONNECT* connection, IAuthWebServer* authWebServer) : m_connection(connection)
  {
      m_proofKey = "";
      m_token = "";
      m_consentCacheIdToken = true;
      m_origin = "";
      m_authWebServer = authWebServer;

      if (m_authWebServer == NULL)
      {
          m_authWebServer = new IAuthWebServer();
      }
      m_idp = new CIDPAuthenticator(m_connection);

      m_browser_response_timeout = connection->browser_response_timeout;
      m_disable_console_login = connection->disable_console_login;
  };

  AuthenticatorExternalBrowser::~AuthenticatorExternalBrowser()
  {
      if (m_authWebServer != NULL)
      {
          delete m_authWebServer;
      }
      if (m_idp != NULL)
      {
          delete m_idp;
      }
  }

  void AuthenticatorExternalBrowser::authenticate()
  {
      IAuthenticatorExternalBrowser::authenticate();
      if (m_authWebServer->isError())
      {
          SET_SNOWFLAKE_ERROR(&m_connection->error, SF_STATUS_ERROR_GENERAL, m_authWebServer->getErrorMessage(), SF_SQLSTATE_GENERAL_ERROR);
      }
      else if (isError())
      {
          SET_SNOWFLAKE_ERROR(&m_connection->error, SF_STATUS_ERROR_GENERAL, getErrorMessage(), SF_SQLSTATE_GENERAL_ERROR);
      }
#ifdef _WIN32
      else if (m_authWinSock.isError())
      {
          SET_SNOWFLAKE_ERROR(&m_connection->error, SF_STATUS_ERROR_GENERAL, m_authWinSock.getErrorMessage(), SF_SQLSTATE_GENERAL_ERROR);
      }
#endif
  }
} // namespace Client
} // namespace Snowflake<|MERGE_RESOLUTION|>--- conflicted
+++ resolved
@@ -58,15 +58,13 @@
     {
         return AUTH_OAUTH;
     }
-<<<<<<< HEAD
     if (strcasecmp(authenticator, SF_AUTHENTICATOR_EXTERNAL_BROWSER) == 0)
     {
       return AUTH_EXTERNALBROWSER;
-=======
+    }
     if (strcasecmp(authenticator, SF_AUTHENTICATOR_PAT) == 0)
     {
         return AUTH_PAT;
->>>>>>> 9f9d51d0
     }
 
     return AUTH_UNSUPPORTED;
@@ -146,7 +144,6 @@
 
   void auth_update_json_body(SF_CONNECT * conn, cJSON* body)
   {
-<<<<<<< HEAD
     cJSON* data = snowflake_cJSON_GetObjectItem(body, "data");
     if (!data)
     {
@@ -154,19 +151,10 @@
         snowflake_cJSON_AddItemToObject(body, "data", data);
     }
 
-    if (AUTH_OAUTH == getAuthenticatorType(conn->authenticator)) 
-=======
     auto authenticator = getAuthenticatorType(conn->authenticator);
     if (AUTH_OAUTH == authenticator || AUTH_PAT == authenticator)
->>>>>>> 9f9d51d0
-    {
-        cJSON* data = snowflake_cJSON_GetObjectItem(body, "data");
-        if (!data)
-        {
-            data = snowflake_cJSON_CreateObject();
-            snowflake_cJSON_AddItemToObject(body, "data", data);
-        }
-
+
+    {
         snowflake_cJSON_DeleteItemFromObject(data, "AUTHENTICATOR");
         snowflake_cJSON_DeleteItemFromObject(data, "TOKEN");
 
