--- conflicted
+++ resolved
@@ -100,14 +100,11 @@
         conn->auth_object = static_cast<Snowflake::Client::IAuthenticator*>(
                               new Snowflake::Client::AuthenticatorJWT(conn));
       }
-<<<<<<< HEAD
       if (AUTH_EXTERNALBROWSER == auth_type)
       {
           conn->auth_object = static_cast<Snowflake::Client::IAuthenticator*>(
               new Snowflake::Client::AuthenticatorExternalBrowser(conn));
       }
-=======
->>>>>>> aa997c0c
       if (AUTH_OKTA == auth_type)
       {
         conn->auth_object = static_cast<Snowflake::Client::IAuthenticator*>(
@@ -178,10 +175,6 @@
         data = snowflake_cJSON_CreateObject();
         snowflake_cJSON_AddItemToObject(body, "data", data);
     }
-<<<<<<< HEAD
-=======
-    
->>>>>>> aa997c0c
     auto authenticator = getAuthenticatorType(conn->authenticator);
     if (AUTH_OAUTH == authenticator || AUTH_PAT == authenticator)
 
@@ -620,7 +613,6 @@
       return ret;
   }
 
-<<<<<<< HEAD
   AuthenticatorExternalBrowser::AuthenticatorExternalBrowser(
       SF_CONNECT* connection, IAuthWebServer* authWebServer) : m_connection(connection)
   {
@@ -1144,9 +1136,7 @@
   {
       return m_consent_cache_id_token;
   }
-  
-=======
->>>>>>> aa997c0c
+
   AuthenticatorTest::AuthenticatorTest(SF_CONNECT* conn) : m_connection(conn)
   {
   }
