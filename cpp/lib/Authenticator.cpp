--- conflicted
+++ resolved
@@ -77,7 +77,6 @@
     {
         return AUTH_PAT;
     }
-<<<<<<< HEAD
     if (strcasecmp(authenticator, SF_AUTHENTICATOR_OAUTH_AUTHORIZATION_CODE) == 0)
     {
         return AUTH_OAUTH_AUTHORIZATION_CODE;
@@ -86,13 +85,10 @@
     {
         return AUTH_OAUTH_CLIENT_CREDENTIALS;
     }
-=======
     if (strcasecmp(authenticator, SF_AUTHENTICATOR_WORKLOAD_IDENTITY) == 0)
     {
         return AUTH_WIF;
     }
-
->>>>>>> 7d904eb9
     if (strcasecmp(authenticator, "test") == 0)
     {
         return AUTH_TEST;
