--- conflicted
+++ resolved
@@ -265,9 +265,6 @@
     m_executionResults->SetFileMetadata(&m_smallFilesMeta[i], resultIndex);
     metadata->overWrite = response.overwrite;
 
-<<<<<<< HEAD
-    tp.AddJob([metadata, resultIndex, command, &failedTransfers, this]()->void {
-=======
     // workaround for incident 00212627
     // Do not use thread pool when parallel = 1
     if ((unsigned int)response.parallel <= 1)
@@ -291,8 +288,7 @@
       continue;
     }
 
-    tp.AddJob([metadata, resultIndex, command, this]()->void {
->>>>>>> d1af1422
+    tp.AddJob([metadata, resultIndex, command, &failedTransfers, this]()->void {
         do
         {
           CXX_LOG_DEBUG("Putget Parallel upload %s", metadata->srcFileName.c_str());
