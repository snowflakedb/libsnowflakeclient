/*
 * Copyright (c) 2019 Snowflake Computing, Inc. All rights reserved.
 */

#include "SnowflakeAzureClient.hpp"
#include "FileMetadataInitializer.hpp"
#include "snowflake/client.h"
#include "util/Base64.hpp"
#include "util/ByteArrayStreamBuf.hpp"
#include "util/Proxy.hpp"
#include "crypto/CipherStreamBuf.hpp"
#include "logger/SFAwsLogger.hpp"
#include "logger/SFLogger.hpp"
#include "SnowflakeS3Client.hpp"
#include "storage_credential.h"
#include "storage_account.h"
#include "blob/blob_client.h"
#include <algorithm>
#include <iostream>
#include <fstream>
#include <string>

#define CONTENT_TYPE_OCTET_STREAM "application/octet-stream"

namespace Snowflake
{
namespace Client
{


SnowflakeAzureClient::SnowflakeAzureClient(StageInfo *stageInfo,
                                           unsigned int parallel,
                                           size_t uploadThreshold,
                                           TransferConfig *transferConfig) :
  m_stageInfo(stageInfo),
  m_threadPool(nullptr),
  m_uploadThreshold(uploadThreshold),
  m_parallel(std::min(parallel, std::thread::hardware_concurrency()))
{
  const std::string azuresaskey("AZURE_SAS_KEY");
  char caBundleFile[MAX_PATH] = {0};
  if(transferConfig && transferConfig->caBundleFile) {
<<<<<<< HEAD
      if ( strlen(transferConfig->caBundleFile) > MAX_PATH -1) {
        throw SnowflakeTransferException(TransferError::INTERNAL_ERROR,
            "CA bundle file path too long.");
      }
      strcpy(caBundleFile, transferConfig->caBundleFile);
=======
      size_t len = strlen(transferConfig->caBundleFile);
      if ( len > MAX_PATH - 1) {
        throw SnowflakeTransferException(TransferError::INTERNAL_ERROR,
            "CA bundle file path too long.");
      }
      if( ! sb_strcpy(caBundleFile, (size_t)MAX_PATH, transferConfig->caBundleFile) ) {
        caBundleFile[0] = 0;
      }
>>>>>>> 52dd200f
      CXX_LOG_TRACE("ca bundle file from TransferConfig *%s*", caBundleFile);
  }
  else if( caBundleFile[0] == 0 ) {
      snowflake_global_get_attribute(SF_GLOBAL_CA_BUNDLE_FILE, caBundleFile, sizeof(caBundleFile));
      CXX_LOG_TRACE("ca bundle file from SF_GLOBAL_CA_BUNDLE_FILE *%s*", caBundleFile);
  }
  if( caBundleFile[0] == 0 ) {
      const char* capath = std::getenv("SNOWFLAKE_TEST_CA_BUNDLE_FILE");
      if( capath && strlen(capath) > MAX_PATH - 1) {
        throw SnowflakeTransferException(TransferError::INTERNAL_ERROR,
            "CA bundle file path too long.");
      }
<<<<<<< HEAD
      strcpy(caBundleFile, capath);
=======
      if ( ! sb_strcpy(caBundleFile, (size_t)MAX_PATH, capath) ) {
        caBundleFile[0] = 0;
      }
>>>>>>> 52dd200f
      CXX_LOG_TRACE("ca bundle file from SNOWFLAKE_TEST_CA_BUNDLE_FILE *%s*", caBundleFile);
  }
  if(caBundleFile[0] == 0) {
    CXX_LOG_ERROR("CA bundle file is empty.");
    throw SnowflakeTransferException(TransferError::INTERNAL_ERROR,
                                     "CA bundle file is empty.");
  }

  std::string account_name = m_stageInfo->storageAccount;
  std::string sas_key = m_stageInfo->credentials[azuresaskey];
  std::string endpoint = account_name + "." + m_stageInfo->endPoint;
  std::shared_ptr<azure::storage_lite::storage_credential>  cred = std::make_shared<azure::storage_lite::shared_access_signature_credential>(sas_key);
  std::shared_ptr<azure::storage_lite::storage_account> account = std::make_shared<azure::storage_lite::storage_account>(account_name, cred, true, endpoint);
  auto bc = std::make_shared<azure::storage_lite::blob_client>(account, m_parallel, caBundleFile);
  m_blobclient= new azure::storage_lite::blob_client_wrapper(bc);

  //Ensure the stage location ended with /
  if ((!m_stageInfo->location.empty()) && (m_stageInfo->location.back() != '/'))
  {
    m_stageInfo->location.push_back('/');
  }

  CXX_LOG_TRACE("Successfully created Azure client. End of constructor.");
}

SnowflakeAzureClient::~SnowflakeAzureClient()
{
    delete m_blobclient;
    if (m_threadPool != nullptr)
    {
        delete m_threadPool;
    }
}

RemoteStorageRequestOutcome SnowflakeAzureClient::upload(FileMetadata *fileMetadata,
                                          std::basic_iostream<char> *dataStream)
{
    if(fileMetadata->encryptionMetadata.cipherStreamSize <= m_uploadThreshold)
    {
        return doSingleUpload(fileMetadata, dataStream);
    }
    return doMultiPartUpload(fileMetadata, dataStream);
}

RemoteStorageRequestOutcome SnowflakeAzureClient::doSingleUpload(FileMetadata *fileMetadata,
  std::basic_iostream<char> *dataStream)
{
  CXX_LOG_DEBUG("Start single part upload for file %s",
               fileMetadata->srcFileToUpload.c_str());

  std::string containerName = m_stageInfo->location;

  //Remove the trailing '/' in containerName
  containerName.pop_back();

  std::string blobName = fileMetadata->destFileName;

  //metadata azure uses.
  std::vector<std::pair<std::string, std::string>> userMetadata;
  addUserMetadata(&userMetadata, fileMetadata);
  //Calculate the length of the stream.
  unsigned int len = (unsigned int) ((fileMetadata->encryptionMetadata.cipherStreamSize > 0) ? fileMetadata->encryptionMetadata.cipherStreamSize: fileMetadata->srcFileToUploadSize) ;

  //Azure does not provide to SHA256 or MD5 or checksum check of a file to check if it already exists.
  //Do not check if file exists if overwrite is specified.
  if(! fileMetadata->overWrite ) {
      bool exists = m_blobclient->blob_exists(containerName, blobName);
      if (exists) {
        CXX_LOG_DEBUG("File already exists skipping the file upload %s",
                      fileMetadata->srcFileToUpload.c_str());
          return RemoteStorageRequestOutcome::SKIP_UPLOAD_FILE;
      }
  }
  m_blobclient->upload_block_blob_from_stream(containerName, blobName, *dataStream, userMetadata, len);
  if (errno != 0)
  {
    CXX_LOG_ERROR("%s single part upload failed, errno = %d",
                  fileMetadata->srcFileToUpload.c_str(), errno);
      return RemoteStorageRequestOutcome::FAILED;
  }

  CXX_LOG_DEBUG("%s single part upload successful.",
                fileMetadata->srcFileToUpload.c_str());
  return RemoteStorageRequestOutcome::SUCCESS;
}

void Snowflake::Client::SnowflakeAzureClient::uploadParts(MultiUploadCtx_a * uploadCtx)
{
	return;
}

RemoteStorageRequestOutcome SnowflakeAzureClient::doMultiPartUpload(FileMetadata *fileMetadata,
  std::basic_iostream<char> *dataStream)
{
  CXX_LOG_DEBUG("Start multi part upload for file %s",
               fileMetadata->srcFileToUpload.c_str());
  std::string containerName = m_stageInfo->location;

    //Remove the trailing '/' in containerName
    containerName.pop_back();

    std::string blobName = fileMetadata->destFileName;

    //metadata azure uses.
    std::vector<std::pair<std::string, std::string>> userMetadata;
    addUserMetadata(&userMetadata, fileMetadata);
    //Calculate the length of the stream.
    unsigned int len = (unsigned int) ((fileMetadata->encryptionMetadata.cipherStreamSize > 0) ? fileMetadata->encryptionMetadata.cipherStreamSize: fileMetadata->srcFileToUploadSize) ;
    if(! fileMetadata->overWrite ) {
        //Azure does not provide to SHA256 or MD5 or checksum check of a file to check if it already exists.
        bool exists = m_blobclient->blob_exists(containerName, blobName);
        if (exists) {
          CXX_LOG_DEBUG("File already exists skipping the file upload %s",
                        fileMetadata->srcFileToUpload.c_str());
            return RemoteStorageRequestOutcome::SKIP_UPLOAD_FILE;
        }
    }
    m_blobclient->multipart_upload_block_blob_from_stream(containerName, blobName, *dataStream, userMetadata, len);
    if (errno != 0)
    {
      CXX_LOG_ERROR("%s file upload failed, errno = %d.", fileMetadata->srcFileToUpload.c_str(), errno);
        return RemoteStorageRequestOutcome::FAILED;
    }
    CXX_LOG_DEBUG("%s file upload success.", fileMetadata->srcFileToUpload.c_str());
    return RemoteStorageRequestOutcome::SUCCESS;
}

std::string buildEncryptionMetadataJSON(std::string iv64, std::string enkek64)
{
  char buf[512];
  sb_sprintf(buf, sizeof(buf), "{\"EncryptionMode\":\"FullBlob\",\"WrappedContentKey\":{\"KeyId\":\"symmKey1\",\"EncryptedKey\":\"%s\",\"Algorithm\":\"AES_CBC_256\"},\"EncryptionAgent\":{\"Protocol\":\"1.0\",\"EncryptionAlgorithm\":\"AES_CBC_256\"},\"ContentEncryptionIV\":\"%s\", \"KeyWrappingMetadata\":{\"EncryptionLibrary\":\"Java 5.3.0\"}}", enkek64.c_str(), iv64.c_str());

  return std::string(buf);
}

void SnowflakeAzureClient::addUserMetadata(std::vector<std::pair<std::string, std::string>> *userMetadata, FileMetadata *fileMetadata)
{

  userMetadata->push_back(std::make_pair("matdesc", fileMetadata->encryptionMetadata.matDesc));

  char ivEncoded[64];
  memset((void*)ivEncoded, 0, 64);  //Base64::encode does not set the '\0' at the end of the string. (And this is the cause of failed decode on the server side). 
  Snowflake::Client::Util::Base64::encode(
          fileMetadata->encryptionMetadata.iv.data,
          Crypto::cryptoAlgoBlockSize(Crypto::CryptoAlgo::AES),
          ivEncoded);

  size_t ivEncodeSize = Snowflake::Client::Util::Base64::encodedLength(
          Crypto::cryptoAlgoBlockSize(Crypto::CryptoAlgo::AES));

  userMetadata->push_back(std::make_pair("encryptiondata", buildEncryptionMetadataJSON(ivEncoded, fileMetadata->encryptionMetadata.enKekEncoded) ));

}

RemoteStorageRequestOutcome SnowflakeAzureClient::download(
  FileMetadata *fileMetadata,
  std::basic_iostream<char>* dataStream)
{
  if (fileMetadata->srcFileSize > DOWNLOAD_DATA_SIZE_THRESHOLD)
    return doMultiPartDownload(fileMetadata, dataStream);
  else
    return doSingleDownload(fileMetadata, dataStream);
}

RemoteStorageRequestOutcome SnowflakeAzureClient::doMultiPartDownload(
  FileMetadata *fileMetadata,
  std::basic_iostream<char> * dataStream) {

    CXX_LOG_DEBUG("Start multi part download for file %s, parallel: %d",
                  fileMetadata->srcFileName.c_str(), m_parallel);
    unsigned long dirSep = (unsigned long)fileMetadata->srcFileName.find_last_of('/');
    std::string blob = fileMetadata->srcFileName.substr(dirSep + 1);
    std::string cont = fileMetadata->srcFileName.substr(0,dirSep);

    if (m_threadPool == nullptr)
    {
        m_threadPool = new Util::ThreadPool(m_parallel);
    }

    //To fetch size of file.
    auto blobprop = m_blobclient->get_blob_property(cont, blob);
    std::string origEtag = blobprop.etag ;
    fileMetadata->srcFileSize = (long)blobprop.size;
    unsigned int partNum = (unsigned int)(fileMetadata->srcFileSize / DOWNLOAD_DATA_SIZE_THRESHOLD) + 1;

    Util::StreamAppender appender(dataStream, partNum, m_parallel, DOWNLOAD_DATA_SIZE_THRESHOLD);
    std::vector<MultiDownloadCtx_a> downloadParts;
    for (unsigned int i = 0; i < partNum; i++)
    {
        downloadParts.emplace_back();
        downloadParts.back().m_partNumber = i;
        downloadParts.back().startbyte = i * DOWNLOAD_DATA_SIZE_THRESHOLD ;
    }

    for (int i = 0; i < downloadParts.size(); i++)
    {
        MultiDownloadCtx_a &ctx = downloadParts[i];

        m_threadPool->AddJob([&]()-> void {

            int partSize = ctx.m_partNumber == partNum - 1 ?
                           (int)(fileMetadata->srcFileSize -
                                 ctx.m_partNumber * DOWNLOAD_DATA_SIZE_THRESHOLD)
                                                           : DOWNLOAD_DATA_SIZE_THRESHOLD;
            Util::ByteArrayStreamBuf * buf = appender.GetBuffer(
                    m_threadPool->GetThreadIdx());

            CXX_LOG_DEBUG("Start downloading part %d, Start Byte: %d, part size: %d",
                          ctx.m_partNumber, ctx.startbyte,
                          partSize);
            std::shared_ptr <std::stringstream> chunkbuff = std::make_shared<std::stringstream>();

            m_blobclient->get_chunk(cont, blob, ctx.startbyte, partSize, origEtag, chunkbuff );

            if ( ! errno)
            {
                chunkbuff->read(buf->getDataBuffer(), chunkbuff->str().size());
                buf->updateSize(partSize);
                CXX_LOG_DEBUG("Download part %d succeed, download size: %d",
                              ctx.m_partNumber, partSize);
                ctx.m_outcome = RemoteStorageRequestOutcome::SUCCESS;
                appender.WritePartToOutputStream(m_threadPool->GetThreadIdx(),
                                                 ctx.m_partNumber);
                chunkbuff->str(std::string());
            }
            else
            {
                CXX_LOG_DEBUG("Download part %d FAILED, download size: %d",
                              ctx.m_partNumber, partSize);
                ctx.m_outcome = RemoteStorageRequestOutcome::FAILED;
            }
        });
    }

    m_threadPool->WaitAll();

    for (unsigned int i = 0; i < partNum; i++)
    {
        if (downloadParts[i].m_outcome != RemoteStorageRequestOutcome::SUCCESS)
        {
            return downloadParts[i].m_outcome;
        }
    }
    dataStream->flush();

  return RemoteStorageRequestOutcome::SUCCESS;
}

RemoteStorageRequestOutcome SnowflakeAzureClient::doSingleDownload(
  FileMetadata *fileMetadata,
  std::basic_iostream<char> * dataStream)
{
  CXX_LOG_DEBUG("Start single part download for file %s",
               fileMetadata->srcFileName.c_str());
  unsigned long dirSep = (unsigned long)fileMetadata->srcFileName.find_last_of('/');
  std::string blob = fileMetadata->srcFileName.substr(dirSep + 1);
  std::string cont = fileMetadata->srcFileName.substr(0,dirSep);
  unsigned long long offset=0;
  m_blobclient->download_blob_to_stream(cont, blob, offset, fileMetadata->srcFileSize, *dataStream);
  dataStream->flush();
  if(errno == 0)
    return RemoteStorageRequestOutcome::SUCCESS;

  return RemoteStorageRequestOutcome ::FAILED;
}

RemoteStorageRequestOutcome SnowflakeAzureClient::GetRemoteFileMetadata(
  std::string *filePathFull, FileMetadata *fileMetadata)
{
    unsigned long dirSep = (unsigned long)filePathFull->find_last_of('/');
    std::string blob = filePathFull->substr(dirSep + 1);
    std::string cont = filePathFull->substr(0,dirSep);
    auto blobProperty = m_blobclient->get_blob_property(cont, blob  );
    if(blobProperty.valid()) {
        std::string encHdr = blobProperty.metadata[0].second;
        fileMetadata->srcFileSize = (long)blobProperty.size;
        encHdr.erase(remove(encHdr.begin(), encHdr.end(), ' '), encHdr.end());  //Remove spaces from the string.

        std::size_t pos1 = encHdr.find("EncryptedKey")  + strlen("EncryptedKey") + 3;
        std::size_t pos2 = encHdr.find("\",\"Algorithm\"");
        fileMetadata->encryptionMetadata.enKekEncoded = encHdr.substr(pos1, pos2-pos1);

        pos1 = encHdr.find("ContentEncryptionIV")  + strlen("ContentEncryptionIV") + 3;
        pos2 = encHdr.find("\",\"KeyWrappingMetadata\"");
        std::string iv = encHdr.substr(pos1, pos2-pos1);

        Util::Base64::decode(iv.c_str(), iv.size(), fileMetadata->encryptionMetadata.iv.data);

        fileMetadata->encryptionMetadata.cipherStreamSize = blobProperty.size;
        fileMetadata->srcFileSize = (long)blobProperty.size;

        return RemoteStorageRequestOutcome::SUCCESS;
    }

    return RemoteStorageRequestOutcome::FAILED;

}


}
}<|MERGE_RESOLUTION|>--- conflicted
+++ resolved
@@ -40,13 +40,6 @@
   const std::string azuresaskey("AZURE_SAS_KEY");
   char caBundleFile[MAX_PATH] = {0};
   if(transferConfig && transferConfig->caBundleFile) {
-<<<<<<< HEAD
-      if ( strlen(transferConfig->caBundleFile) > MAX_PATH -1) {
-        throw SnowflakeTransferException(TransferError::INTERNAL_ERROR,
-            "CA bundle file path too long.");
-      }
-      strcpy(caBundleFile, transferConfig->caBundleFile);
-=======
       size_t len = strlen(transferConfig->caBundleFile);
       if ( len > MAX_PATH - 1) {
         throw SnowflakeTransferException(TransferError::INTERNAL_ERROR,
@@ -55,7 +48,6 @@
       if( ! sb_strcpy(caBundleFile, (size_t)MAX_PATH, transferConfig->caBundleFile) ) {
         caBundleFile[0] = 0;
       }
->>>>>>> 52dd200f
       CXX_LOG_TRACE("ca bundle file from TransferConfig *%s*", caBundleFile);
   }
   else if( caBundleFile[0] == 0 ) {
@@ -68,13 +60,9 @@
         throw SnowflakeTransferException(TransferError::INTERNAL_ERROR,
             "CA bundle file path too long.");
       }
-<<<<<<< HEAD
-      strcpy(caBundleFile, capath);
-=======
       if ( ! sb_strcpy(caBundleFile, (size_t)MAX_PATH, capath) ) {
         caBundleFile[0] = 0;
       }
->>>>>>> 52dd200f
       CXX_LOG_TRACE("ca bundle file from SNOWFLAKE_TEST_CA_BUNDLE_FILE *%s*", caBundleFile);
   }
   if(caBundleFile[0] == 0) {
