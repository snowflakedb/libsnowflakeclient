
if (UNIX)
    # Linux and OSX
    if (USE_EXTRA_WARNINGS)
        add_compile_options(-Wextra -Wall)
    else ()
        add_compile_options(-Werror -Wno-error=deprecated-declarations -Wno-error=attributes)
        if ("$ENV{GCCVERSION}" STRGREATER "9")
            add_compile_options(-Wno-error=unused-result)
        endif()
    endif ()
else()
    # Windows
    add_compile_options(/ZH:SHA_256 /guard:cf /Qspectre /sdl)
    if ($ENV{ARROW_FROM_SOURCE})
        add_compile_definitions(_SILENCE_STDEXT_ARR_ITERS_DEPRECATION_WARNING BOOST_ALL_NO_LIB)
    endif()
endif()

if (LINUX)
    # Profiler for Linux
    if (NOT "$ENV{BUILD_WITH_PROFILE_OPTION}" STREQUAL "")
        add_compile_options(-pg)
        add_link_options(-pg)
    endif ()

    # Code coverage for Linux
    if (CLIENT_CODE_COVERAGE)    # Only when code coverage is enabled
        message("Code coverage is enabled CLIENT_CODE_COVERAGE=" ${CLIENT_CODE_COVERAGE})
        add_compile_options(--coverage -fprofile-arcs -ftest-coverage -O0 $<$<COMPILE_LANGUAGE:CXX>:-fno-elide-constructors> -fno-inline -fno-inline-small-functions -fno-default-inline)
        add_link_options(--coverage)
    else()
        message("Code coverage is disabled CLIENT_CODE_COVERAGE=" ${CLIENT_CODE_COVERAGE})
    endif ()

    # Enable mocks
<<<<<<< HEAD
    if (MOCK OR MOCK STREQUAL ON)
=======
    if (MOCK)
        message("Mocks are enabled")
>>>>>>> 68b2501f
        set(CMAKE_CXX_FLAGS "${CMAKE_C_FLAGS} -Wl,--wrap=http_perform")
        add_definitions(-DMOCK_ENABLED)
    endif ()
endif ()<|MERGE_RESOLUTION|>--- conflicted
+++ resolved
@@ -34,12 +34,8 @@
     endif ()
 
     # Enable mocks
-<<<<<<< HEAD
-    if (MOCK OR MOCK STREQUAL ON)
-=======
     if (MOCK)
         message("Mocks are enabled")
->>>>>>> 68b2501f
         set(CMAKE_CXX_FLAGS "${CMAKE_C_FLAGS} -Wl,--wrap=http_perform")
         add_definitions(-DMOCK_ENABLED)
     endif ()
