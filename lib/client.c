/*
 * Copyright (c) 2018-2019 Snowflake Computing, Inc. All rights reserved.
 */

#include <assert.h>
#include <time.h>
#include <stdlib.h>
#include <string.h>
#include <errno.h>
#include <openssl/crypto.h>
#include <snowflake/client.h>
#include "constants.h"
#include "client_int.h"
#include "connection.h"
#include "memory.h"
#include "results.h"
#include "result_set.h"
#include "error.h"
#include "chunk_downloader.h"
#include "authenticator.h"
#include "query_context_cache.h"

#ifdef _WIN32
#include <Shellapi.h>
#define strncasecmp _strnicmp
#define strcasecmp _stricmp
#endif

#define curl_easier_escape(curl, string) curl_easy_escape(curl, string, 0)

// Define internal constants
sf_bool DISABLE_VERIFY_PEER;
char *CA_BUNDLE_FILE;
int32 SSL_VERSION;
sf_bool DEBUG;
sf_bool SF_OCSP_CHECK;
char *SF_HEADER_USER_AGENT = NULL;

static char *LOG_PATH = NULL;
static FILE *LOG_FP = NULL;

static SF_MUTEX_HANDLE log_lock;
static SF_MUTEX_HANDLE gmlocaltime_lock;

static SF_STATUS STDCALL
_snowflake_internal_query(SF_CONNECT *sf, const char *sql);

static SF_STATUS STDCALL
_set_parameters_session_info(SF_CONNECT *sf, cJSON *data);

static void STDCALL _set_current_objects(SF_STMT *sfstmt, cJSON *data);

static SF_STATUS STDCALL
_reset_connection_parameters(SF_CONNECT *sf, cJSON *parameters,
                             cJSON *session_info, sf_bool do_validate);

/**
 * Validate partner application name.
 * @param application partner application name
 */
sf_bool validate_application(const char *application);

#define _SF_STMT_TYPE_DML 0x3000
#define _SF_STMT_TYPE_INSERT (_SF_STMT_TYPE_DML + 0x100)
#define _SF_STMT_TYPE_UPDATE (_SF_STMT_TYPE_DML + 0x200)
#define _SF_STMT_TYPE_DELETE (_SF_STMT_TYPE_DML + 0x300)
#define _SF_STMT_TYPE_MERGE (_SF_STMT_TYPE_DML + 0x400)
#define _SF_STMT_TYPE_MULTI_TABLE_INSERT (_SF_STMT_TYPE_DML + 0x500)
#define _SF_STMT_TYPE_MULTI_STMT 0xA000

/**
 * Detects statement type is DML
 * @param stmt_type_id statement type id
 * @return SF_BOOLEAN_TRUE if the statement is DM or SF_BOOLEAN_FALSE
 */
static sf_bool detect_stmt_type(int64 stmt_type_id) {
    sf_bool ret;
    switch (stmt_type_id) {
        case _SF_STMT_TYPE_DML:
        case _SF_STMT_TYPE_INSERT:
        case _SF_STMT_TYPE_UPDATE:
        case _SF_STMT_TYPE_DELETE:
        case _SF_STMT_TYPE_MERGE:
        case _SF_STMT_TYPE_MULTI_TABLE_INSERT:
            ret = SF_BOOLEAN_TRUE;
            break;
        default:
            ret = SF_BOOLEAN_FALSE;
            break;
    }
    return ret;
}

#define _SF_STMT_SQL_BEGIN "begin"
#define _SF_STMT_SQL_COMMIT "commit"
#define _SF_STMT_SQL_ROLLBACK "rollback"

/**
 * precomputed 10^N for int64
 */
static const int64 pow10_int64[] = {
    1LL,
    10LL,
    100LL,
    1000LL,
    10000LL,
    100000LL,
    1000000LL,
    10000000LL,
    100000000LL,
    1000000000LL
};

/**
 * Find string size, create buffer, copy over, and return.
 * @param var output buffer
 * @param str source string
 */
static void alloc_buffer_and_copy(char **var, const char *str) {
    size_t str_size;
    SF_FREE(*var);
    // If passed in string is null, then return since *var is already null from being freed
    if (str) {
        str_size = strlen(str) + 1; // For null terminator
        *var = (char *) SF_CALLOC(1, str_size);
        sf_strncpy(*var, str_size, str, str_size);
    } else {
        *var = NULL;
    }
}

/**
 * Lock/Unlock log file for writing by mutex
 * @param udata user data (not used)
 * @param lock non-zere for lock or zero for unlock
 */
static void log_lock_func(void *udata, int lock) {
    if (lock) {
        _mutex_lock(&log_lock);
    } else {
        _mutex_unlock(&log_lock);
    }
}

/**
 * Reset the connection parameters with the returned parameteres
 * @param sf SF_CONNECT object
 * @param parameters the returned parameters
 */
static SF_STATUS STDCALL _reset_connection_parameters(
    SF_CONNECT *sf, cJSON *parameters, cJSON *session_info,
    sf_bool do_validate) {
    if (parameters != NULL) {
        int i, len;
        for (i = 0, len = snowflake_cJSON_GetArraySize(parameters); i < len; ++i) {
            cJSON *p1 = snowflake_cJSON_GetArrayItem(parameters, i);
            cJSON *name = snowflake_cJSON_GetObjectItem(p1, "name");
            cJSON *value = snowflake_cJSON_GetObjectItem(p1, "value");
            if (strcmp(name->valuestring, "TIMEZONE") == 0) {
                if (sf->timezone == NULL ||
                    strcmp(sf->timezone, value->valuestring) != 0) {
                    alloc_buffer_and_copy(&sf->timezone, value->valuestring);
                }
            } else if (strcmp(name->valuestring, "SERVICE_NAME") == 0) {
                if (sf->service_name == NULL ||
                    strcmp(sf->service_name, value->valuestring) != 0) {
                    alloc_buffer_and_copy(&sf->service_name, value->valuestring);
                }
            } else if (strcmp(name->valuestring, "C_API_QUERY_RESULT_FORMAT") == 0) {
                if (sf->query_result_format == NULL ||
                    strcmp(sf->query_result_format, value->valuestring) != 0) {
                    alloc_buffer_and_copy(&sf->query_result_format, value->valuestring);
                }
            }
            else if (strcmp(name->valuestring, "QUERY_CONTEXT_CACHE_SIZE") == 0) {
                sf->qcc_capacity = snowflake_cJSON_GetUint64Value(value);
                qcc_set_capacity(sf, sf->qcc_capacity);
            }
            else if (strcmp(name->valuestring, "VARCHAR_AND_BINARY_MAX_SIZE_IN_RESULT") == 0) {
                sf->max_varchar_size = snowflake_cJSON_GetUint64Value(value);
                sf->max_binary_size = sf->max_varchar_size / 2;
            }
            else if (strcmp(name->valuestring, "VARIANT_MAX_SIZE_IN_RESULT") == 0) {
                sf->max_variant_size = snowflake_cJSON_GetUint64Value(value);
            }
        }
    }
    SF_STATUS ret = SF_STATUS_ERROR_GENERAL;
    if (session_info != NULL) {
        char msg[1024];
        // database
        cJSON *db = snowflake_cJSON_GetObjectItem(session_info, "databaseName");
        if (do_validate && sf->database && sf->database[0] != (char) 0 &&
            db->valuestring == NULL) {
            sf_sprintf(msg, sizeof(msg), "Specified database doesn't exists: [%s]",
                    sf->database);
            SET_SNOWFLAKE_ERROR(
                &sf->error,
                SF_STATUS_ERROR_APPLICATION_ERROR,
                msg,
                SF_SQLSTATE_UNABLE_TO_CONNECT
            );
            goto cleanup;
        }
        alloc_buffer_and_copy(&sf->database, db->valuestring);

        // schema
        cJSON *schema = snowflake_cJSON_GetObjectItem(session_info,
                                                      "schemaName");
        if (do_validate && sf->schema && sf->schema[0] != (char) 0 &&
            schema->valuestring == NULL) {
            sf_sprintf(msg, sizeof(msg), "Specified schema doesn't exists: [%s]",
                    sf->schema);
            SET_SNOWFLAKE_ERROR(
                &sf->error,
                SF_STATUS_ERROR_APPLICATION_ERROR,
                msg,
                SF_SQLSTATE_UNABLE_TO_CONNECT
            );
            goto cleanup;

        }
        alloc_buffer_and_copy(&sf->schema, schema->valuestring);

        // warehouse
        cJSON *warehouse = snowflake_cJSON_GetObjectItem(session_info,
                                                         "warehouseName");
        if (do_validate && sf->warehouse && sf->warehouse[0] != (char) 0 &&
            warehouse->valuestring == NULL) {
            sf_sprintf(msg, sizeof(msg), "Specified warehouse doesn't exists: [%s]",
                    sf->warehouse);
            SET_SNOWFLAKE_ERROR(
                &sf->error,
                SF_STATUS_ERROR_APPLICATION_ERROR,
                msg,
                SF_SQLSTATE_UNABLE_TO_CONNECT
            );
            goto cleanup;
        }
        alloc_buffer_and_copy(&sf->warehouse, warehouse->valuestring);

        // role
        cJSON *role = snowflake_cJSON_GetObjectItem(session_info, "roleName");
        // No validation is required as already done by the server
        alloc_buffer_and_copy(&sf->role, role->valuestring);
    }
    ret = SF_STATUS_SUCCESS;
cleanup:
    return ret;
}

void STDCALL _snowflake_memory_hooks_setup(SF_USER_MEM_HOOKS *hooks) {
    if (hooks == NULL)
    {
        /* Reset hooks */
        global_hooks.alloc = malloc;
        global_hooks.dealloc = free;
        global_hooks.realloc = realloc;
        global_hooks.calloc = calloc;
        return;
    }

    global_hooks.alloc = malloc;
    if (hooks->alloc_fn != NULL)
    {
        global_hooks.alloc = hooks->alloc_fn;
    }

    global_hooks.dealloc = free;
    if (hooks->dealloc_fn != NULL)
    {
        global_hooks.dealloc = hooks->dealloc_fn;
    }

    global_hooks.realloc = realloc;
    if (hooks->realloc_fn != NULL)
    {
        global_hooks.realloc = hooks->realloc_fn;
    }

    global_hooks.calloc = calloc;
    if (hooks->calloc_fn != NULL)
    {
        global_hooks.calloc = hooks->calloc_fn;
    }
}

/*
 * Initializes logging file
 */
static sf_bool STDCALL log_init(const char *log_path, SF_LOG_LEVEL log_level) {
    _mutex_init(&log_lock);
    _mutex_init(&gmlocaltime_lock);

    sf_bool ret = SF_BOOLEAN_FALSE;
    time_t current_time;
    struct tm *time_info;
    char time_str[15];
    time(&current_time);
    struct tm tmbuf;
    time_info = sf_localtime(&current_time, &tmbuf);
    strftime(time_str, sizeof(time_str), "%Y%m%d%H%M%S", time_info);
    const char *sf_log_path;
    char log_path_buf[MAX_PATH];
    const char *sf_log_level_str;
    char log_level_buf[64];
    SF_LOG_LEVEL sf_log_level = log_level;
    char strerror_buf[SF_ERROR_BUFSIZE];

    size_t log_path_size = 1; //Start with 1 to include null terminator
    log_path_size += strlen(time_str);

    /* The environment variables takes precedence over the specified parameters */
    sf_log_path = sf_getenv_s("SNOWFLAKE_LOG_PATH", log_path_buf, sizeof(log_path_buf));
    if (sf_log_path == NULL && log_path) {
        sf_log_path = log_path;
    }

    sf_log_level_str = sf_getenv_s("SNOWFLAKE_LOG_LEVEL", log_level_buf, sizeof(log_level_buf));
    if (sf_log_level_str != NULL) {
        sf_log_level = log_from_str_to_level(sf_log_level_str);
    }

    // Set logging level
    if (DEBUG) {
        log_set_quiet(SF_BOOLEAN_FALSE);
    } else {
        log_set_quiet(SF_BOOLEAN_TRUE);
    }
    log_set_level(sf_log_level);
    log_set_lock(&log_lock_func);

    // If log path is specified, use absolute path. Otherwise set logging dir to be relative to current directory
    log_path_size += 30; // Size of static format characters
    if (sf_log_path) {
        log_path_size += strlen(sf_log_path);
        LOG_PATH = (char *) SF_CALLOC(1, log_path_size);
        sf_sprintf(LOG_PATH, log_path_size, "%s/snowflake_%s.txt", sf_log_path,
                 (char *) time_str);
    } else {
        LOG_PATH = (char *) SF_CALLOC(1, log_path_size);
        sf_sprintf(LOG_PATH, log_path_size, "logs/snowflake_%s.txt",
                 (char *) time_str);
    }
    if (LOG_PATH != NULL) {
        // Set the log path only, the log file will be created when actual log output is needed.
        log_set_path(LOG_PATH);
    } else {
        sf_fprintf(stderr,
                "Log path is NULL. Was there an error during path construction?\n");
        goto cleanup;
    }

    ret = SF_BOOLEAN_TRUE;

cleanup:
    return ret;
}

/**
 * Cleans up memory allocated for log init and closes log file.
 */
static void STDCALL log_term() {
    log_close();
    SF_FREE(LOG_PATH);
    _mutex_term(&gmlocaltime_lock);
    _mutex_term(&log_lock);
}

/**
 * Process connection parameters
 * @param sf SF_CONNECT
 */
SF_STATUS STDCALL
_snowflake_check_connection_parameters(SF_CONNECT *sf) {
    AuthenticatorType auth_type = getAuthenticatorType(sf->authenticator);
    if (AUTH_UNSUPPORTED == auth_type) {
        // Invalid authenticator
        log_error(ERR_MSG_AUTHENTICATOR_UNSUPPORTED);
        SET_SNOWFLAKE_ERROR(
            &sf->error,
            SF_STATUS_ERROR_BAD_CONNECTION_PARAMS,
            ERR_MSG_AUTHENTICATOR_UNSUPPORTED,
            SF_SQLSTATE_UNABLE_TO_CONNECT);
        return SF_STATUS_ERROR_GENERAL;
    }

    if (is_string_empty(sf->account)) {
        // Invalid account
        log_error(ERR_MSG_ACCOUNT_PARAMETER_IS_MISSING);
        SET_SNOWFLAKE_ERROR(
            &sf->error,
            SF_STATUS_ERROR_BAD_CONNECTION_PARAMS,
            ERR_MSG_ACCOUNT_PARAMETER_IS_MISSING,
            SF_SQLSTATE_UNABLE_TO_CONNECT);
        return SF_STATUS_ERROR_GENERAL;
    }

    if (is_string_empty(sf->user)) {
        // Invalid user name
        log_error(ERR_MSG_USER_PARAMETER_IS_MISSING);
        SET_SNOWFLAKE_ERROR(
            &sf->error,
            SF_STATUS_ERROR_BAD_CONNECTION_PARAMS,
            ERR_MSG_USER_PARAMETER_IS_MISSING,
            SF_SQLSTATE_UNABLE_TO_CONNECT);
        return SF_STATUS_ERROR_GENERAL;
    }

    // For now check password if it's not jwt, will add more condition when
    // support other authentications
    if ((AUTH_JWT != auth_type) && (is_string_empty(sf->password))) {
        // Invalid password
        log_error(ERR_MSG_PASSWORD_PARAMETER_IS_MISSING);
        SET_SNOWFLAKE_ERROR(
            &sf->error,
            SF_STATUS_ERROR_BAD_CONNECTION_PARAMS,
            ERR_MSG_PASSWORD_PARAMETER_IS_MISSING,
            SF_SQLSTATE_UNABLE_TO_CONNECT);
        return SF_STATUS_ERROR_GENERAL;
    }

    if ((AUTH_JWT == auth_type) && (is_string_empty(sf->priv_key_file))) {
        // Invalid key file path
        log_error(ERR_MSG_PRIVKEYFILE_PARAMETER_IS_MISSING);
        SET_SNOWFLAKE_ERROR(
            &sf->error,
            SF_STATUS_ERROR_BAD_CONNECTION_PARAMS,
            ERR_MSG_PRIVKEYFILE_PARAMETER_IS_MISSING,
            SF_SQLSTATE_UNABLE_TO_CONNECT);
        return SF_STATUS_ERROR_GENERAL;
    }

    if (SF_BOOLEAN_FALSE == validate_application(sf->application)) {
        // Invalid parnter application name
        log_error(ERR_MSG_APPLICATION_PARAMETER_INVALID);
        SET_SNOWFLAKE_ERROR(
            &sf->error,
            SF_STATUS_ERROR_BAD_CONNECTION_PARAMS,
            ERR_MSG_APPLICATION_PARAMETER_INVALID,
            SF_SQLSTATE_UNABLE_TO_CONNECT);
        return SF_STATUS_ERROR_GENERAL;
    }

    if (!sf->host) {
        // construct a host parameter if not specified,
        char buf[1024];
        if (sf->region) {
            if (strncasecmp(sf->region, "cn-", 3) == 0)
            {
                //region started with "cn-", use "cn" for top domain
                sf_sprintf(buf, sizeof(buf), "%s.%s.snowflakecomputing.cn",
                         sf->account, sf->region);
            }
            else
            {
                sf_sprintf(buf, sizeof(buf), "%s.%s.snowflakecomputing.com",
                         sf->account, sf->region);
            }
        } else {
            sf_sprintf(buf, sizeof(buf), "%s.snowflakecomputing.com",
                     sf->account);
        }
        alloc_buffer_and_copy(&sf->host, buf);
    }

    char* top_domain = strrchr(sf->host, '.');
    if (top_domain)
    {
        top_domain++;
    }
    else
    {
        // It's basically impossible not finding top domain in host.
        // Log the entire host just in case.
        top_domain = sf->host;
    }

    log_info("Connecting to %s Snowflake domain", (strcasecmp(top_domain, "cn") == 0) ? "CHINA" : "GLOBAL");

    // split account and region if connected by a dot.
    char *dot_ptr = strchr(sf->account, (int) '.');
    if (dot_ptr) {
        char *extracted_account = NULL;
        char *extracted_region = NULL;
        alloc_buffer_and_copy(&extracted_region, dot_ptr + 1);
        *dot_ptr = '\0';
        if (strcmp(extracted_region, "global") == 0) {
            char *dash_ptr = strrchr(sf->account, (int) '-');
            // If there is an external ID then just remove it from account
            if (dash_ptr) {
                *dash_ptr = '\0';
            }
        }
        alloc_buffer_and_copy(&extracted_account, sf->account);
        SF_FREE(sf->account);
        SF_FREE(sf->region);
        sf->account = extracted_account;
        sf->region = extracted_region;
    }
    if (!sf->protocol) {
        alloc_buffer_and_copy(&sf->protocol, "https");
    }
    if (!sf->port) {
        alloc_buffer_and_copy(&sf->port, "443");
    }

    log_debug("application name: %s", sf->application_name);
    log_debug("application version: %s", sf->application_version);
    log_debug("authenticator: %s", sf->authenticator);
    log_debug("user: %s", sf->user);
    log_debug("password: %s", sf->password ? "****" : sf->password);
    if (AUTH_JWT == auth_type) {
        log_debug("priv_key_file: %s", sf->priv_key_file);
        log_debug("jwt_timeout: %d", sf->jwt_timeout);
        log_debug("jwt_cnxn_wait_time: %d", sf->jwt_cnxn_wait_time);
    }
    log_debug("host: %s", sf->host);
    log_debug("port: %s", sf->port);
    log_debug("account: %s", sf->account);
    log_debug("region: %s", sf->region);
    log_debug("database: %s", sf->database);
    log_debug("schema: %s", sf->schema);
    log_debug("warehouse: %s", sf->warehouse);
    log_debug("role: %s", sf->role);
    log_debug("protocol: %s", sf->protocol);
    log_debug("autocommit: %s", sf->autocommit ? "true": "false");
    log_debug("insecure_mode: %s", sf->insecure_mode ? "true" : "false");
    log_debug("ocsp_fail_open: %s", sf->ocsp_fail_open ? "true" : "false");
    log_debug("timezone: %s", sf->timezone);
    log_debug("login_timeout: %d", sf->login_timeout);
    log_debug("network_timeout: %d", sf->network_timeout);
    log_debug("retry_timeout: %d", sf->retry_timeout);
    log_debug("retry_count: %d", sf->retry_count);
    log_debug("qcc_disable: %s", sf->qcc_disable ? "true" : "false");
    log_debug("include_retry_reason: %s", sf->include_retry_reason ? "true" : "false");

    return SF_STATUS_SUCCESS;
}


SF_STATUS STDCALL snowflake_global_init(
    const char *log_path, SF_LOG_LEVEL log_level, SF_USER_MEM_HOOKS *hooks) {
    SF_STATUS ret = SF_STATUS_ERROR_GENERAL;

    // Initialize constants
    DISABLE_VERIFY_PEER = SF_BOOLEAN_FALSE;
    CA_BUNDLE_FILE = NULL;
    SF_HEADER_USER_AGENT = NULL;
    SSL_VERSION = CURL_SSLVERSION_TLSv1_2;
    DEBUG = SF_BOOLEAN_FALSE;
    SF_OCSP_CHECK = SF_BOOLEAN_TRUE;

    _snowflake_memory_hooks_setup(hooks);
    sf_memory_init();
    sf_error_init();
    if (!log_init(log_path, log_level)) {
        // no way to log error because log_init failed.
        sf_fprintf(stderr, "Error during log initialization");
        goto cleanup;
    }
    CURLcode curl_ret = curl_global_init(CURL_GLOBAL_DEFAULT);
    if (curl_ret != CURLE_OK) {
        log_fatal("curl_global_init() failed: %s",
                  curl_easy_strerror(curl_ret));
        goto cleanup;
    }

    if (SF_HEADER_USER_AGENT == NULL) {
#ifdef __STDC__
        long c_version = __STDC_VERSION__;
#else
        long c_version = 0L;
#endif
        char platform_version[128];
        sf_os_version(platform_version, sizeof(platform_version));
        const char *platform = sf_os_name();
        SF_HEADER_USER_AGENT = (char *) SF_CALLOC(1, HEADER_C_API_USER_AGENT_MAX_LEN);
        sf_sprintf(SF_HEADER_USER_AGENT, HEADER_C_API_USER_AGENT_MAX_LEN, HEADER_C_API_USER_AGENT_FORMAT, SF_API_NAME, SF_API_VERSION, platform, platform_version, "STDC", c_version);
    }

    ret = SF_STATUS_SUCCESS;

cleanup:
    return ret;
}

SF_STATUS STDCALL snowflake_global_term() {
    curl_global_cleanup();

    // Cleanup Constants
    SF_FREE(CA_BUNDLE_FILE);
    SF_FREE(SF_HEADER_USER_AGENT);

    log_term();
    sf_alloc_map_to_log(SF_BOOLEAN_TRUE);
    sf_error_term();
    sf_memory_term();
    return SF_STATUS_SUCCESS;
}

SF_STATUS STDCALL
snowflake_global_set_attribute(SF_GLOBAL_ATTRIBUTE type, const void *value) {
    switch (type) {
        case SF_GLOBAL_DISABLE_VERIFY_PEER:
            DISABLE_VERIFY_PEER = *(sf_bool *) value;
            break;
        case SF_GLOBAL_CA_BUNDLE_FILE:
            alloc_buffer_and_copy(&CA_BUNDLE_FILE, value);
            break;
        case SF_GLOBAL_SSL_VERSION:
            SSL_VERSION = *(int32 *) value;
            break;
        case SF_GLOBAL_DEBUG:
            DEBUG = *(sf_bool *) value;
            if (DEBUG) {
                log_set_quiet(SF_BOOLEAN_FALSE);
            } else {
                log_set_quiet(SF_BOOLEAN_TRUE);
            }
            break;
        case SF_GLOBAL_OCSP_CHECK:
            SF_OCSP_CHECK = *(sf_bool *) value;
            break;
        default:
            break;
    }
    return SF_STATUS_SUCCESS;
}

SF_STATUS STDCALL
snowflake_global_get_attribute(SF_GLOBAL_ATTRIBUTE type, void *value, size_t size) {
    switch (type) {
        case SF_GLOBAL_DISABLE_VERIFY_PEER:
            *((sf_bool *) value) = DISABLE_VERIFY_PEER;
            break;
        case SF_GLOBAL_CA_BUNDLE_FILE:
            if (CA_BUNDLE_FILE) {
                if (strlen(CA_BUNDLE_FILE) > size - 1) {
                    return SF_STATUS_ERROR_BUFFER_TOO_SMALL;
                }
                sf_strncpy(value, size, CA_BUNDLE_FILE, size);
            }
            break;
        case SF_GLOBAL_SSL_VERSION:
            *((int32 *) value) = SSL_VERSION;
            break;
        case SF_GLOBAL_DEBUG:
            *((sf_bool *) value) = DEBUG;
            break;
        case SF_GLOBAL_OCSP_CHECK:
            *((sf_bool *) value) = SF_OCSP_CHECK;
            break;
        default:
            break;
    }
    return SF_STATUS_SUCCESS;
}

SF_CONNECT *STDCALL snowflake_init() {
    SF_CONNECT *sf = (SF_CONNECT *) SF_CALLOC(1, sizeof(SF_CONNECT));

    // Make sure memory was actually allocated
    if (sf) {
        // seed the rand
        srand(time(NULL));
        // Initialize object with default values
        sf->host = NULL;
        sf->port = NULL;
        sf->user = NULL;
        sf->password = NULL;
        sf->database = NULL;
        sf->account = NULL;
        sf->region = NULL;
        sf->role = NULL;
        sf->warehouse = NULL;
        sf->schema = NULL;
        alloc_buffer_and_copy(&sf->protocol, "https");
        sf->passcode = NULL;
        sf->passcode_in_password = SF_BOOLEAN_FALSE;
        sf->insecure_mode = SF_BOOLEAN_FALSE;
        sf->ocsp_fail_open = SF_BOOLEAN_FALSE;
        sf->autocommit = SF_BOOLEAN_TRUE;
        sf->qcc_disable = SF_BOOLEAN_FALSE;
        sf->include_retry_reason = SF_BOOLEAN_TRUE;
        sf->timezone = NULL;
        sf->service_name = NULL;
        sf->query_result_format = NULL;
        sf->auth_object = NULL;
        alloc_buffer_and_copy(&sf->authenticator, SF_AUTHENTICATOR_DEFAULT);
        alloc_buffer_and_copy(&sf->application_name, SF_API_NAME);
        alloc_buffer_and_copy(&sf->application_version, SF_API_VERSION);
        sf->application = NULL;

        _mutex_init(&sf->mutex_parameters);

        sf->token = NULL;
        sf->master_token = NULL;
        sf->login_timeout = SF_LOGIN_TIMEOUT;
        sf->network_timeout = 0;
        sf->retry_timeout = SF_RETRY_TIMEOUT;
        sf->sequence_counter = 0;
        _mutex_init(&sf->mutex_sequence_counter);
        sf->request_id[0] = '\0';
        clear_snowflake_error(&sf->error);

        sf->priv_key_file = NULL;
        sf->priv_key_file_pwd = NULL;
        sf->jwt_timeout = SF_JWT_TIMEOUT;
        sf->jwt_cnxn_wait_time = SF_JWT_CNXN_WAIT_TIME;

        sf->proxy = NULL;
        sf->no_proxy = NULL;

        sf->directURL_param = NULL;
        sf->directURL = NULL;
        sf->direct_query_token = NULL;
        sf->retry_on_curle_couldnt_connect_count = 0;
        sf->retry_on_connect_count = 0;
        sf->retry_count = SF_MAX_RETRY;

        sf->qcc_capacity = SF_QCC_CAPACITY_DEF;
        sf->qcc_disable = SF_BOOLEAN_FALSE;
        sf->qcc = NULL;

        sf->max_varchar_size = SF_DEFAULT_MAX_OBJECT_SIZE;
        sf->max_binary_size = SF_DEFAULT_MAX_OBJECT_SIZE / 2;
        sf->max_variant_size = SF_DEFAULT_MAX_OBJECT_SIZE;
    }

    return sf;
}

SF_STATUS STDCALL snowflake_term(SF_CONNECT *sf) {
    // Ensure object is not null
    if (!sf) {
        return SF_STATUS_ERROR_CONNECTION_NOT_EXIST;
    }
    cJSON *resp = NULL;
    char *s_resp = NULL;
    clear_snowflake_error(&sf->error);

    if (sf->token && sf->master_token) {
        /* delete the session */
        URL_KEY_VALUE url_params[] = {
            {.key="delete=", .value="true", .formatted_key=NULL, .formatted_value=NULL, .key_size=0, .value_size=0}
        };
        if (request(sf, &resp, DELETE_SESSION_URL, url_params,
                    sizeof(url_params) / sizeof(URL_KEY_VALUE), NULL, NULL,
                    POST_REQUEST_TYPE, &sf->error, SF_BOOLEAN_FALSE,
                    0, sf->retry_count, get_retry_timeout(sf), NULL, NULL, NULL, SF_BOOLEAN_FALSE)) {
            s_resp = snowflake_cJSON_Print(resp);
            log_trace("JSON response:\n%s", s_resp);
            /* Even if the session deletion fails, it will be cleaned after 7 days.
             * Catching error here won't help
             */
        }
        snowflake_cJSON_Delete(resp);
        SF_FREE(s_resp);
    }

    auth_terminate(sf);

    qcc_terminate(sf);

    _mutex_term(&sf->mutex_sequence_counter);
    _mutex_term(&sf->mutex_parameters);
    SF_FREE(sf->host);
    SF_FREE(sf->port);
    SF_FREE(sf->user);
    SF_FREE(sf->password);
    SF_FREE(sf->database);
    SF_FREE(sf->account);
    SF_FREE(sf->region);
    SF_FREE(sf->role);
    SF_FREE(sf->warehouse);
    SF_FREE(sf->schema);
    SF_FREE(sf->protocol);
    SF_FREE(sf->passcode);
    SF_FREE(sf->authenticator);
    SF_FREE(sf->application_name);
    SF_FREE(sf->application_version);
    SF_FREE(sf->application);
    SF_FREE(sf->timezone);
    SF_FREE(sf->service_name);
    SF_FREE(sf->query_result_format);
    SF_FREE(sf->master_token);
    SF_FREE(sf->token);
    SF_FREE(sf->directURL);
    SF_FREE(sf->directURL_param);
    SF_FREE(sf->direct_query_token);
    SF_FREE(sf->priv_key_file);
    SF_FREE(sf->priv_key_file_pwd);
    SF_FREE(sf->proxy);
    SF_FREE(sf->no_proxy);
    SF_FREE(sf);

    return SF_STATUS_SUCCESS;
}

SF_STATUS STDCALL snowflake_connect(SF_CONNECT *sf) {
    sf_bool success = SF_BOOLEAN_FALSE;
    SF_JSON_ERROR json_error;
    if (!sf) {
        // connection object doesn't exists
        return SF_STATUS_ERROR_CONNECTION_NOT_EXIST;
    }
    if (sf->token || sf->master_token) {
        // safe guard not to override the existing connection
        SET_SNOWFLAKE_ERROR(
            &sf->error,
            SF_STATUS_ERROR_APPLICATION_ERROR,
            ERR_MSG_CONNECTION_ALREADY_EXISTS,
            SF_SQLSTATE_CONNECTION_ALREADY_EXIST);
        return SF_STATUS_ERROR_GENERAL;
    }
    // Reset error context
    clear_snowflake_error(&sf->error);

    char os_version[128];
    sf_os_version(os_version, sizeof(os_version));

    log_info("Snowflake C/C++ API: %s, OS: %s, OS Version: %s",
             SF_API_VERSION,
             sf_os_name(),
             os_version);

    if (!is_string_empty(sf->directURL))
    {
        if (is_string_empty(sf->directURL_param) ||
                is_string_empty(sf->direct_query_token))
        {
            return SF_STATUS_ERROR_BAD_CONNECTION_PARAMS;
        }
        return SF_STATUS_SUCCESS;
    }


    cJSON *body = NULL;
    cJSON *data = NULL;
    cJSON *resp = NULL;
    char *s_body = NULL;
    char *s_resp = NULL;
    // Encoded URL to use with libcurl
    URL_KEY_VALUE url_params[] = {
        {.key = "request_id=", .value=sf->request_id, .formatted_key=NULL, .formatted_value=NULL, .key_size=0, .value_size=0},
        {.key = "databaseName=", .value=sf->database, .formatted_key=NULL, .formatted_value=NULL, .key_size=0, .value_size=0},
        {.key = "schemaName=", .value=sf->schema, .formatted_key=NULL, .formatted_value=NULL, .key_size=0, .value_size=0},
        {.key = "warehouse=", .value=sf->warehouse, .formatted_key=NULL, .formatted_value=NULL, .key_size=0, .value_size=0},
        {.key = "roleName=", .value=sf->role, .formatted_key=NULL, .formatted_value=NULL, .key_size=0, .value_size=0},
    };
    SF_STATUS ret = _snowflake_check_connection_parameters(sf);
    if (ret != SF_STATUS_SUCCESS) {
        goto cleanup;
    }

    ret = auth_initialize(sf);
    if (ret != SF_STATUS_SUCCESS) {
        goto cleanup;
    }

    ret = auth_authenticate(sf);
    if (ret != SF_STATUS_SUCCESS) {
        goto cleanup;
    }

    ret = SF_STATUS_ERROR_GENERAL; // reset to the error

    uuid4_generate(sf->request_id);// request id

    // Create body
    body = create_auth_json_body(
        sf,
        sf->application,
        sf->application_name,
        sf->application_version,
        sf->timezone,
        sf->autocommit);
    log_trace("Created body");
    s_body = snowflake_cJSON_Print(body);
    // TODO delete password before printing
    if (DEBUG) {
        log_debug("body:\n%s", s_body);
    }

    // Send request and get data
    // For authentication(JWT) needs renew credentials during retry
    // make loop to renew credentials as needed and track elapsed_time
    // and retried_count as well
    int64 renew_timeout = auth_get_renew_timeout(sf);
    int64 elapsed_time = 0;
    int8 retried_count = 0;
    sf_bool is_renew = SF_BOOLEAN_FALSE;
    sf_bool renew_injection = SF_BOOLEAN_FALSE;
    if ((AUTH_JWT == getAuthenticatorType(sf->authenticator)) &&
        sf->password && (strcmp(sf->password, "renew injection") == 0)) {
        renew_injection = SF_BOOLEAN_TRUE;
    }
    while (!success) {
        if (request(sf, &resp, SESSION_URL, url_params,
                    sizeof(url_params) / sizeof(URL_KEY_VALUE), s_body, NULL,
                    POST_REQUEST_TYPE, &sf->error, SF_BOOLEAN_FALSE,
                    renew_timeout, get_login_retry_count(sf), get_login_timeout(sf), &elapsed_time,
                    &retried_count, &is_renew, renew_injection)) {
            s_resp = snowflake_cJSON_Print(resp);
            log_trace("Here is JSON response:\n%s", s_resp);
            if ((json_error = json_copy_bool(&success, resp, "success")) !=
                SF_JSON_ERROR_NONE) {
                log_error("JSON error: %d", json_error);
                SET_SNOWFLAKE_ERROR(&sf->error, SF_STATUS_ERROR_BAD_JSON,
                                    "No valid JSON response",
                                    SF_SQLSTATE_UNABLE_TO_CONNECT);
                goto cleanup;
            }
            if (!success) {
                cJSON *messageJson = snowflake_cJSON_GetObjectItem(resp, "message");
                char *message = NULL;
                cJSON *codeJson = NULL;
                int64 code = -1;
                if (messageJson) {
                    message = messageJson->valuestring;
                }
                codeJson = snowflake_cJSON_GetObjectItem(resp, "code");
                if (codeJson) {
                    code = strtol(codeJson->valuestring, NULL, 10);
                } else {
                    log_debug("no code element.");
                }

                SET_SNOWFLAKE_ERROR(&sf->error, (SF_STATUS) code,
                                    message ? message : "Query was not successful",
                                    SF_SQLSTATE_UNABLE_TO_CONNECT);
                goto cleanup;
            }

            data = snowflake_cJSON_GetObjectItem(resp, "data");
            if (!set_tokens(sf, data, "token", "masterToken", &sf->error)) {
                goto cleanup;
            }

            _mutex_lock(&sf->mutex_parameters);
            ret = _set_parameters_session_info(sf, data);
            qcc_deserialize(sf, snowflake_cJSON_GetObjectItem(data, SF_QCC_RSP_KEY));
            _mutex_unlock(&sf->mutex_parameters);
            if (ret > 0) {
                goto cleanup;
            }
        } else {
            if (is_renew && (renew_timeout > 0)) {
                // renew authentication information in body
                auth_renew_json_body(sf, body);
                s_body = snowflake_cJSON_Print(body);
                continue;
            }
            log_error("No response");
            if (sf->error.error_code == SF_STATUS_SUCCESS) {
                SET_SNOWFLAKE_ERROR(&sf->error, SF_STATUS_ERROR_BAD_JSON,
                                    "No valid JSON response",
                                    SF_SQLSTATE_UNABLE_TO_CONNECT);
            }
            goto cleanup;
        }
    }
    /* we are done... */
    ret = SF_STATUS_SUCCESS;

cleanup:
    // Delete password and passcode for security's sake
    if (sf->password) {
        // Write over password in memory including null terminator
        memset(sf->password, 0, strlen(sf->password) + 1);
        SF_FREE(sf->password);
    }
    if (sf->passcode) {
        // Write over passcode in memory including null terminator
        memset(sf->passcode, 0, strlen(sf->passcode) + 1);
        SF_FREE(sf->passcode);
    }
    if (sf->priv_key_file_pwd) {
      // Write over priv_key_file_pwd in memory including null terminator
      memset(sf->priv_key_file_pwd, 0, strlen(sf->priv_key_file_pwd) + 1);
      SF_FREE(sf->priv_key_file_pwd);
    }
    snowflake_cJSON_Delete(body);
    snowflake_cJSON_Delete(resp);
    SF_FREE(s_body);
    SF_FREE(s_resp);

    return ret;
}

static SF_STATUS STDCALL _set_parameters_session_info(
    SF_CONNECT *sf, cJSON *data) {
    SF_STATUS ret = _reset_connection_parameters(
        sf,
        snowflake_cJSON_GetObjectItem(data, "parameters"),
        snowflake_cJSON_GetObjectItem(data, "sessionInfo"), SF_BOOLEAN_TRUE);
    return ret;
}

static void STDCALL _set_current_objects(SF_STMT *sfstmt, cJSON *data) {
    if (json_copy_string(&sfstmt->connection->database, data,
                         "finalDatabaseName")) {
        log_warn("No valid database found in response");
    }
    if (json_copy_string(&sfstmt->connection->schema, data,
                         "finalSchemaName")) {
        log_warn("No valid schema found in response");
    }
    if (json_copy_string(&sfstmt->connection->warehouse, data,
                         "finalWarehouseName")) {
        log_warn("No valid warehouse found in response");
    }
    if (json_copy_string(&sfstmt->connection->role, data,
                         "finalRoleName")) {
        log_warn("No valid role found in response");
    }
}

SF_STATUS STDCALL snowflake_set_attribute(
    SF_CONNECT *sf, SF_ATTRIBUTE type, const void *value) {
    if (!sf) {
        return SF_STATUS_ERROR_CONNECTION_NOT_EXIST;
    }
    clear_snowflake_error(&sf->error);
    switch (type) {
        case SF_CON_ACCOUNT:
            alloc_buffer_and_copy(&sf->account, value);
            break;
        case SF_CON_REGION:
            alloc_buffer_and_copy(&sf->region, value);
            break;
        case SF_CON_USER:
            alloc_buffer_and_copy(&sf->user, value);
            break;
        case SF_CON_PASSWORD:
            alloc_buffer_and_copy(&sf->password, value);
            break;
        case SF_CON_DATABASE:
            alloc_buffer_and_copy(&sf->database, value);
            break;
        case SF_CON_SCHEMA:
            alloc_buffer_and_copy(&sf->schema, value);
            break;
        case SF_CON_WAREHOUSE:
            alloc_buffer_and_copy(&sf->warehouse, value);
            break;
        case SF_CON_ROLE:
            alloc_buffer_and_copy(&sf->role, value);
            break;
        case SF_CON_HOST:
            alloc_buffer_and_copy(&sf->host, value);
            break;
        case SF_CON_PORT:
            alloc_buffer_and_copy(&sf->port, value);
            break;
        case SF_CON_PROTOCOL:
            alloc_buffer_and_copy(&sf->protocol, value);
            break;
        case SF_CON_PASSCODE:
            alloc_buffer_and_copy(&sf->passcode, value);
            break;
        case SF_CON_PASSCODE_IN_PASSWORD:
            sf->passcode_in_password = *((sf_bool *) value);
            break;
        case SF_CON_APPLICATION_NAME:
            alloc_buffer_and_copy(&sf->application_name, value);
            break;
        case SF_CON_APPLICATION_VERSION:
            alloc_buffer_and_copy(&sf->application_version, value);
            break;
        case SF_CON_APPLICATION:
          alloc_buffer_and_copy(&sf->application, value);
          break;
        case SF_CON_AUTHENTICATOR:
            alloc_buffer_and_copy(&sf->authenticator, value);
            break;
        case SF_CON_INSECURE_MODE:
            sf->insecure_mode = value ? *((sf_bool *) value) : SF_BOOLEAN_FALSE;
            break;
        case SF_CON_OCSP_FAIL_OPEN:
          sf->ocsp_fail_open = value ? *((sf_bool*)value) : SF_BOOLEAN_FALSE;
          break;
        case SF_CON_LOGIN_TIMEOUT:
            sf->login_timeout = value ? *((int64 *) value) : SF_LOGIN_TIMEOUT;
            break;
        case SF_CON_NETWORK_TIMEOUT:
            sf->network_timeout = value ? *((int64 *) value) : SF_LOGIN_TIMEOUT;
            break;
        case SF_CON_RETRY_TIMEOUT:
          sf->retry_timeout = value ? *((int64 *)value) : SF_RETRY_TIMEOUT;
          if ((sf->retry_timeout < SF_RETRY_TIMEOUT) && (sf->retry_timeout != 0))
          {
            sf->retry_timeout = SF_RETRY_TIMEOUT;
          }
          break;
        case SF_CON_AUTOCOMMIT:
            sf->autocommit = value ? *((sf_bool *) value) : SF_BOOLEAN_TRUE;
            break;
        case SF_CON_TIMEZONE:
            alloc_buffer_and_copy(&sf->timezone, value);
            break;
        case SF_DIR_QUERY_URL:
            alloc_buffer_and_copy(&sf->directURL, value);
            break;
        case SF_DIR_QUERY_URL_PARAM:
            alloc_buffer_and_copy(&sf->directURL_param, value);
            break;
        case SF_DIR_QUERY_TOKEN:
            alloc_buffer_and_copy(&sf->direct_query_token, value);
            break;
        case SF_RETRY_ON_CURLE_COULDNT_CONNECT_COUNT:
            sf->retry_on_curle_couldnt_connect_count = value ? *((int8 *) value) : 0;
            break;
        case SF_CON_PRIV_KEY_FILE:
            alloc_buffer_and_copy(&sf->priv_key_file, value);
            break;
        case SF_CON_PRIV_KEY_FILE_PWD:
            alloc_buffer_and_copy(&sf->priv_key_file_pwd, value);
            break;
        case SF_CON_JWT_TIMEOUT:
            sf->jwt_timeout = value ? *((int64 *)value) : SF_JWT_TIMEOUT;
            break;
        case SF_CON_JWT_CNXN_WAIT_TIME:
            sf->jwt_cnxn_wait_time = value ? *((int64 *)value) : SF_JWT_CNXN_WAIT_TIME;
            break;
        case SF_CON_MAX_CON_RETRY:
            sf->retry_on_connect_count = value ? *((int8 *)value) : SF_MAX_RETRY;
            break;
        case SF_CON_MAX_RETRY:
          sf->retry_count = value ? *((int8 *)value) : SF_MAX_RETRY;
          if ((sf->retry_count < SF_MAX_RETRY) && (sf->retry_count != 0))
          {
            sf->retry_count = SF_MAX_RETRY;
          }
          break;
        case SF_CON_PROXY:
            alloc_buffer_and_copy(&sf->proxy, value);
            break;
        case SF_CON_NO_PROXY:
            alloc_buffer_and_copy(&sf->no_proxy, value);
            break;
        case SF_CON_DISABLE_QUERY_CONTEXT_CACHE:
            sf->qcc_disable = value ? *((sf_bool *)value) : SF_BOOLEAN_FALSE;
            break;
        case SF_CON_INCLUDE_RETRY_REASON:
            sf->include_retry_reason = value ? *((sf_bool *)value) : SF_BOOLEAN_TRUE;
            break;
        default:
            SET_SNOWFLAKE_ERROR(&sf->error, SF_STATUS_ERROR_BAD_ATTRIBUTE_TYPE,
                                "Invalid attribute type",
                                SF_SQLSTATE_UNABLE_TO_CONNECT);
            return SF_STATUS_ERROR_APPLICATION_ERROR;
    }

    return SF_STATUS_SUCCESS;
}

SF_STATUS STDCALL snowflake_get_attribute(
    SF_CONNECT *sf, SF_ATTRIBUTE type, void **value) {
    if (!sf) {
        return SF_STATUS_ERROR_CONNECTION_NOT_EXIST;
    }
    clear_snowflake_error(&sf->error);
    switch (type) {
        case SF_CON_ACCOUNT:
            *value = sf->account;
            break;
        case SF_CON_REGION:
            *value = sf->region;
            break;
        case SF_CON_USER:
            *value = sf->user;
            break;
        case SF_CON_PASSWORD:
            *value = sf->password;
            break;
        case SF_CON_DATABASE:
            *value = sf->database;
            break;
        case SF_CON_SCHEMA:
            *value = sf->schema;
            break;
        case SF_CON_WAREHOUSE:
            *value = sf->warehouse;
            break;
        case SF_CON_ROLE:
            *value = sf->role;
            break;
        case SF_CON_HOST:
            *value = sf->host;
            break;
        case SF_CON_PORT:
            *value = sf->port;
            break;
        case SF_CON_PROTOCOL:
            *value = sf->protocol;
            break;
        case SF_CON_PASSCODE:
            *value = sf->passcode;
            break;
        case SF_CON_PASSCODE_IN_PASSWORD:
            *value = &sf->passcode_in_password;
            break;
        case SF_CON_APPLICATION_NAME:
            *value = sf->application_name;
            break;
        case SF_CON_APPLICATION_VERSION:
            *value = sf->application_version;
            break;
        case SF_CON_APPLICATION:
          *value = sf->application;
          break;
        case SF_CON_AUTHENTICATOR:
            *value = sf->authenticator;
            break;
        case SF_CON_INSECURE_MODE:
            *value = &sf->insecure_mode;
            break;
        case SF_CON_OCSP_FAIL_OPEN:
          *value = &sf->ocsp_fail_open;
          break;
        case SF_CON_LOGIN_TIMEOUT:
            *value = &sf->login_timeout;
            break;
        case SF_CON_NETWORK_TIMEOUT:
            *value = &sf->network_timeout;
            break;
        case SF_CON_RETRY_TIMEOUT:
          *value = &sf->retry_timeout;
          break;
        case SF_CON_AUTOCOMMIT:
            *value = &sf->autocommit;
            break;
        case SF_CON_TIMEZONE:
            *value = sf->timezone;
            break;
        case SF_CON_SERVICE_NAME:
            *value = sf->service_name;
            break;
        case SF_DIR_QUERY_URL:
            *value = sf->directURL;
            break;
        case SF_DIR_QUERY_URL_PARAM:
            *value = sf->directURL_param;
            break;
        case SF_DIR_QUERY_TOKEN:
            *value = sf->direct_query_token;
            break;
        case SF_RETRY_ON_CURLE_COULDNT_CONNECT_COUNT:
            *value = &sf->retry_on_curle_couldnt_connect_count;
            break;
        case SF_QUERY_RESULT_TYPE:
            *value = sf->query_result_format;
            break;
        case SF_CON_PRIV_KEY_FILE:
            *value = sf->priv_key_file;
            break;
        case SF_CON_PRIV_KEY_FILE_PWD:
            *value = sf->priv_key_file_pwd;
            break;
        case SF_CON_JWT_TIMEOUT:
            *value = &sf->jwt_timeout;
            break;
        case SF_CON_JWT_CNXN_WAIT_TIME:
            *value = &sf->jwt_cnxn_wait_time;
            break;
        case SF_CON_MAX_CON_RETRY:
            *value = &sf->retry_on_connect_count;
            break;
        case SF_CON_MAX_RETRY:
          *value = &sf->retry_count;
          break;
        case SF_CON_PROXY:
            *value = sf->proxy;
            break;
        case SF_CON_NO_PROXY:
            *value = sf->no_proxy;
            break;
        case SF_CON_DISABLE_QUERY_CONTEXT_CACHE:
            *value = &sf->qcc_disable;
            break;
        case SF_CON_INCLUDE_RETRY_REASON:
            *value = &sf->include_retry_reason;
            break;
        case SF_CON_MAX_VARCHAR_SIZE:
            *value = &sf->max_varchar_size;
            break;
        case SF_CON_MAX_BINARY_SIZE:
            *value = &sf->max_binary_size;
            break;
        case SF_CON_MAX_VARIANT_SIZE:
            *value = &sf->max_variant_size;
            break;
        default:
            SET_SNOWFLAKE_ERROR(&sf->error, SF_STATUS_ERROR_BAD_ATTRIBUTE_TYPE,
                                "Invalid attribute type",
                                SF_SQLSTATE_UNABLE_TO_CONNECT);
            return SF_STATUS_ERROR_APPLICATION_ERROR;
    }
    return SF_STATUS_SUCCESS;
}

/**
 * Resets SF_COLUMN_DESC in SF_STMT
 * @param sfstmt
 */
static void STDCALL _snowflake_stmt_desc_reset(SF_STMT *sfstmt) {
    int64 i = 0;
    if (sfstmt->desc) {
        /* column metadata */
        for (i = 0; i < sfstmt->total_fieldcount; i++) {
            SF_FREE(sfstmt->desc[i].name);
        }
        SF_FREE(sfstmt->desc);
    }
    sfstmt->desc = NULL;
}

/**
 * Resets SF_ROW_METADATA in SF_STMT
 * @param sfstmt
 */
static void STDCALL _snowflake_stmt_row_metadata_reset(SF_STMT *sfstmt) {
    if (sfstmt->stats) {
        SF_FREE(sfstmt->stats);
    }
    sfstmt->stats = NULL;
}

/**
 * Setup result set from json response.
 * could be result of a regular query or one of the results
 * in multiple statements
 */
static sf_bool setup_result_with_json_resp(SF_STMT* sfstmt, cJSON* data)
{
    // Set Database info
    _mutex_lock(&sfstmt->connection->mutex_parameters);
    /* Set other parameters. Ignore the status */
    _set_current_objects(sfstmt, data);
    _set_parameters_session_info(sfstmt->connection, data);
    qcc_deserialize(sfstmt->connection, snowflake_cJSON_GetObjectItem(data, SF_QCC_RSP_KEY));
    _mutex_unlock(&sfstmt->connection->mutex_parameters);

    // clean up from preivous result
    sfstmt->chunk_rowcount = -1;
    sfstmt->total_rowcount = -1;
    sfstmt->total_fieldcount = -1;
    sfstmt->total_row_index = -1;

    // Destroy chunk downloader
    chunk_downloader_term(sfstmt->chunk_downloader);
    sfstmt->chunk_downloader = NULL;

    int64 stmt_type_id;
    if (json_copy_int(&stmt_type_id, data, "statementTypeId")) {
        /* failed to get statement type id */
        sfstmt->is_dml = SF_BOOLEAN_FALSE;
    } else {
        sfstmt->is_dml = detect_stmt_type(stmt_type_id);
    }
    cJSON* rowtype = snowflake_cJSON_GetObjectItem(data, "rowtype");
    if (snowflake_cJSON_IsArray(rowtype)) {
        _snowflake_stmt_desc_reset(sfstmt);
        sfstmt->total_fieldcount = snowflake_cJSON_GetArraySize(
          rowtype);
        sfstmt->desc = set_description(rowtype);
    }
    cJSON* stats = snowflake_cJSON_GetObjectItem(data, "stats");
    if (snowflake_cJSON_IsObject(stats)) {
        _snowflake_stmt_row_metadata_reset(sfstmt);
        sfstmt->stats = set_stats(stats);
    } else {
        sfstmt->stats = NULL;
    }

    // Determine query result format and detach rowset object from data.
    cJSON * qrf = snowflake_cJSON_GetObjectItem(data, "queryResultFormat");
    char * qrf_str = snowflake_cJSON_GetStringValue(qrf);
    cJSON * rowset = NULL;

    if (strcmp(qrf_str, "arrow") == 0 || strcmp(qrf_str, "arrow_force") == 0) {
#ifdef SF_WIN32
        SET_SNOWFLAKE_STMT_ERROR(&sfstmt->error, SF_STATUS_ERROR_UNSUPPORTED_QUERY_RESULT_FORMAT,
            "Query results were fetched using Arrow, "
            "but the client library does not yet support decoding Arrow results", "",
            sfstmt->sfqid);

        return SF_STATUS_ERROR_UNSUPPORTED_QUERY_RESULT_FORMAT;
#endif
        sfstmt->qrf = SF_ARROW_FORMAT;
        rowset = snowflake_cJSON_DetachItemFromObject(data, "rowsetBase64");
        if (!rowset)
        {
            log_error("No valid rowset found in response");
            SET_SNOWFLAKE_STMT_ERROR(&sfstmt->error,
                SF_STATUS_ERROR_BAD_JSON,
                "Missing rowset from response. No results found.",
                SF_SQLSTATE_APP_REJECT_CONNECTION,
                sfstmt->sfqid);
            return SF_BOOLEAN_FALSE;
        }
    }
    else if (strcmp(qrf_str, "json") == 0) {
        sfstmt->qrf = SF_JSON_FORMAT;
        if (json_detach_array_from_object((cJSON **)(&rowset), data, "rowset"))
        {
            log_error("No valid rowset found in response");
            SET_SNOWFLAKE_STMT_ERROR(&sfstmt->error,
                SF_STATUS_ERROR_BAD_JSON,
                "Missing rowset from response. No results found.",
                SF_SQLSTATE_APP_REJECT_CONNECTION,
                sfstmt->sfqid);
            return SF_BOOLEAN_FALSE;
        }
    }
    else {
        log_error("Unsupported query result format: %s", qrf_str);
        return SF_BOOLEAN_FALSE;
    }
    // Index starts at 0 and incremented each fetch
    sfstmt->total_row_index = 0;
    cJSON* chunks = NULL;
    cJSON* chunk_headers = NULL;
    char* qrmk = NULL;
    // When the result set is sufficient large, the server response will contain
    // an empty "rowset" object. Instead, it will have a "chunks" object that contains,
    // among other fields, a URL from which the result set can be downloaded in chunks.
    // In this case, we initialize the chunk downloader, which will download in the
    // background as calls to snowflake_fetch() are made.
    if ((chunks = snowflake_cJSON_GetObjectItem(data, "chunks")) != NULL) {
        // We don't care if there is no qrmk, so ignore return code
        json_copy_string(&qrmk, data, "qrmk");
        chunk_headers = snowflake_cJSON_GetObjectItem(data, "chunkHeaders");
        NON_JSON_RESP* (*callback_create_resp)(void) = NULL;
        if (SF_ARROW_FORMAT == sfstmt->qrf) {
            callback_create_resp = callback_create_arrow_resp;
        }
        sfstmt->chunk_downloader = chunk_downloader_init(
                qrmk,
                chunk_headers,
                chunks,
                2, // thread count
                4, // fetch slot
                &sfstmt->error,
                sfstmt->connection->insecure_mode,
                sfstmt->connection->ocsp_fail_open,
                callback_create_resp,
                sfstmt->connection->proxy,
                sfstmt->connection->no_proxy,
                get_retry_timeout(sfstmt->connection),
                sfstmt->connection->retry_count);
        SF_FREE(qrmk);
        if (!sfstmt->chunk_downloader) {
            // Unable to create chunk downloader.
            // Error is set in chunk_downloader_init function.
            return SF_BOOLEAN_FALSE;
        }
        // Even when the result set is split into chunks, JSON format will still
        // response with the first chunk in "rowset", so be sure to include it.
        sfstmt->result_set = rs_create_with_json_result(
            rowset,
            sfstmt->desc,
            sfstmt->qrf,
            sfstmt->connection->timezone);
        // Update chunk row count. Controls the chunk downloader.
        sfstmt->chunk_rowcount = rs_get_row_count_in_chunk(
            sfstmt->result_set);
        // Update total row count. Used in snowflake_num_rows().
        if (json_copy_int(&sfstmt->total_rowcount, data, "total")) {
            log_warn(
                "No total count found in response. Reverting to using array size of results");
            sfstmt->total_rowcount = sfstmt->chunk_rowcount;
        }
    } else {
        // Create a result set object and update the total rowcount.
        sfstmt->result_set = rs_create_with_json_result(
            rowset,
            sfstmt->desc,
            sfstmt->qrf,
            sfstmt->connection->timezone);
        // Update chunk row count. Controls the chunk downloader.
        sfstmt->chunk_rowcount = rs_get_row_count_in_chunk(
            sfstmt->result_set);
        // Update total row count. Used in snowflake_num_rows().
        if (json_copy_int(&sfstmt->total_rowcount, data, "total")) {
            log_warn(
                "No total count found in response. Reverting to using array size of results");
            sfstmt->total_rowcount = sfstmt->chunk_rowcount;
        }
    }

    return SF_BOOLEAN_TRUE;
}

/**
 * Setup result set from json response.
 * could be result of a regular query or one of the results
 * in multiple statements
 */
static sf_bool setup_multi_stmt_result(SF_STMT* sfstmt, cJSON* data)
{
    // Set Database info
    _mutex_lock(&sfstmt->connection->mutex_parameters);
    /* Set other parameters. Ignore the status */
    _set_current_objects(sfstmt, data);
    _set_parameters_session_info(sfstmt->connection, data);
    qcc_deserialize(sfstmt->connection, snowflake_cJSON_GetObjectItem(data, SF_QCC_RSP_KEY));
    _mutex_unlock(&sfstmt->connection->mutex_parameters);

    if (sfstmt->multi_stmt_result_ids)
    {
        snowflake_cJSON_Delete(sfstmt->multi_stmt_result_ids);
        sfstmt->multi_stmt_result_ids = NULL;
    }
    char* result_ids = NULL;
    if (json_copy_string(&result_ids, data, "resultIds"))
    {
        log_error("No valid resultIds found in response");
        SET_SNOWFLAKE_STMT_ERROR(&sfstmt->error,
            SF_STATUS_ERROR_BAD_RESPONSE,
            "No valid resultIds found in multiple statements response.",
            SF_SQLSTATE_GENERAL_ERROR,
            sfstmt->sfqid);
        return SF_BOOLEAN_FALSE;
    }

    // split result ids with comma(,)
    cJSON* result_ids_json = snowflake_cJSON_CreateArray();
    char* start = result_ids;
    char* end = NULL;
    size_t len = strlen(result_ids);
    while ((start - result_ids) < len)
    {
        end = strchr(start, ',');
        if (!end)
        {
            // last part, set to end of the entire string
            end = result_ids + len;
        }
        *end = '\0';
        snowflake_cJSON_AddItemToArray(result_ids_json, snowflake_cJSON_CreateString(start));
        start = end + 1;
    }

    sfstmt->multi_stmt_result_ids = result_ids_json;

    return SF_STATUS_SUCCESS == snowflake_next_result(sfstmt);
}

SF_STATUS STDCALL snowflake_next_result(SF_STMT* sfstmt)
{
    cJSON* result_id_json = NULL;
    if (!sfstmt || !sfstmt->is_multi_stmt || !sfstmt->multi_stmt_result_ids ||
        !snowflake_cJSON_IsArray(sfstmt->multi_stmt_result_ids) ||
        !(result_id_json = snowflake_cJSON_DetachItemFromArray(sfstmt->multi_stmt_result_ids, 0)))
    {
        // no more results available.
        return SF_STATUS_EOF;
    }

    char* result_id = snowflake_cJSON_GetStringValue(result_id_json);
    if (!result_id || (strlen(result_id) == 0))
    {
        log_error("Empty result id found for multiple statements.");
        SET_SNOWFLAKE_STMT_ERROR(&sfstmt->error,
            SF_STATUS_ERROR_BAD_RESPONSE,
            "Empty result id found in multiple statements response.",
            SF_SQLSTATE_GENERAL_ERROR,
            sfstmt->sfqid);
        snowflake_cJSON_Delete(result_id_json);
        return SF_STATUS_ERROR_BAD_RESPONSE;
    }

    char* result_url = NULL;
    size_t url_size = strlen(QUERY_RESULT_URL_FORMAT) - 2 + strlen(result_id) + 1;
    result_url = (char*)SF_CALLOC(1, url_size);
    if (!result_url)
    {
        SET_SNOWFLAKE_STMT_ERROR(&sfstmt->error,
            SF_STATUS_ERROR_OUT_OF_MEMORY,
            "Run out of memory trying to create result url.",
            SF_SQLSTATE_MEMORY_ALLOCATION_ERROR,
            sfstmt->sfqid);
        snowflake_cJSON_Delete(result_id_json);
        return SF_STATUS_ERROR_OUT_OF_MEMORY;
    }
    sf_sprintf(result_url, url_size, QUERY_RESULT_URL_FORMAT, result_id);
    snowflake_cJSON_Delete(result_id_json);

    cJSON* result = NULL;
    if (!request(sfstmt->connection, &result, result_url, NULL, 0, NULL, NULL,
                 GET_REQUEST_TYPE, &sfstmt->error, SF_BOOLEAN_FALSE,
                 0, sfstmt->connection->retry_count, get_retry_timeout(sfstmt->connection),
                 NULL, NULL, NULL, SF_BOOLEAN_FALSE))
    {
        SF_FREE(result_url);
        return sfstmt->error.error_code;
    }
    SF_FREE(result_url);

    cJSON* data = snowflake_cJSON_GetObjectItem(result, "data");

    sf_bool success = SF_BOOLEAN_FALSE;
    if ((json_copy_bool(&success, result, "success") != SF_JSON_ERROR_NONE) || !success)
    {
        cJSON *messageJson = NULL;
        char *message = NULL;
        cJSON *codeJson = NULL;
        int64 code = -1;
        if (json_copy_string_no_alloc(sfstmt->error.sqlstate, data,
                                      "sqlState", SF_SQLSTATE_LEN)) {
            log_debug("No valid sqlstate found in response");
        }
        messageJson = snowflake_cJSON_GetObjectItem(result, "message");
        if (messageJson) {
            message = messageJson->valuestring;
        }
        codeJson = snowflake_cJSON_GetObjectItem(result, "code");
        if (codeJson) {
            code = (int64) strtol(codeJson->valuestring, NULL, 10);
        } else {
            log_debug("no code element.");
        }
        SET_SNOWFLAKE_STMT_ERROR(&sfstmt->error, code,
                                 message ? message
                                         : "Query was not successful",
                                 NULL, sfstmt->sfqid);

        snowflake_cJSON_Delete(result);
        return sfstmt->error.error_code;
    }

    setup_result_with_json_resp(sfstmt, data);
    snowflake_cJSON_Delete(result);

    return SF_STATUS_SUCCESS;
}

/**
 * Returns what kind of params are being bound - Named / Positional
 * based on the first bind input entry. Should be used only if
 * sfstmt->params is NULL;
 *
 * @param bind input
 * @return param type - NAMED or POSITIONAL
 */
PARAM_TYPE STDCALL _snowflake_get_param_style(const SF_BIND_INPUT *input)
{
    PARAM_TYPE retval = INVALID_PARAM_TYPE;

    if (!input)
    {
        goto done;
    }
    if (input->name && !input->idx)
    {
        retval = NAMED;
    }
    else
    {
        retval = POSITIONAL;
    }

    done:
    return retval;
}

/**
 * Returns the kind of params being bound for a particular prepared statement.
 * This is the API that should be used to find param style once sfstmt->params
 * have been initialized.
 *
 * @param sfstmt
 * @return current param type NAMED/ POSITIONAL
 */
PARAM_TYPE STDCALL _snowflake_get_current_param_style(const SF_STMT *sfstmt)
{
    PARAM_STORE *ps = NULL;
    if (!sfstmt || !sfstmt->params)
    {
        return INVALID_PARAM_TYPE;
    }

    ps = (PARAM_STORE *)sfstmt->params;

    return ps->param_style;
}
/**
 * Helper function to initialize named parameter list
 *
 * @param name_list
 */
static void STDCALL _snowflake_allocate_named_param_list(void ** name_list)
{
    NamedParams *nparams = (NamedParams *)SF_CALLOC(1,sizeof(NamedParams));
    nparams->name_list = SF_CALLOC(8, sizeof(void *));
    nparams->allocd = 8;
    nparams->used = 0;
    *name_list = (void *)nparams;
}

/**
 * Helper function to add names of named params to
 * sfstmt.
 *
 * @params
 * name_list - pointer to struture holding the list of names of the params
 * name - the name to be added to the list
 * cur_size - current size of the name list
 */
static void STDCALL _snowflake_add_to_named_param_list(void *name_list, char * name, unsigned int cur_size)
{
    NamedParams *nparams;
    if (!name_list)
    {
        return;
    }
    nparams = (NamedParams *)name_list;
    if (cur_size == nparams->allocd)
    {
        nparams->name_list = SF_REALLOC(nparams->name_list,(2 * cur_size * sizeof(void *)));
        nparams->allocd = 2 * cur_size;
    }
    nparams->name_list[cur_size] = (void *)name;
}

/**
 * Helper function to reset the name list instance in sfstmt
 *
 * @param name_list
 */
static void STDCALL _snowflake_deallocate_named_param_list(void * name_list)
{
    NamedParams * nparams;

    if (!name_list)
    {
        return;
    }
    nparams = (NamedParams *)name_list;
    SF_FREE(nparams->name_list);
    SF_FREE(name_list);
}

/**
 * Resets SNOWFLAKE_STMT parameters.
 *
 * @param sfstmt
 */
static void STDCALL _snowflake_stmt_reset(SF_STMT *sfstmt) {

    clear_snowflake_error(&sfstmt->error);

    sf_strncpy(sfstmt->sfqid, SF_UUID4_LEN, "", sizeof(""));
    sfstmt->request_id[0] = '\0';

    if (sfstmt->sql_text) {
        SF_FREE(sfstmt->sql_text); /* SQL */
    }
    sfstmt->sql_text = NULL;

    if (sfstmt->result_set) {
        rs_destroy(sfstmt->result_set);
    }
    sfstmt->result_set = NULL;

    sfstmt->qrf = SF_FORMAT_UNKNOWN;
<<<<<<< HEAD
=======
    sfstmt->is_dml = SF_BOOLEAN_FALSE;
    sfstmt->is_multi_stmt = SF_BOOLEAN_FALSE;
    if (sfstmt->multi_stmt_result_ids)
    {
        snowflake_cJSON_Delete(sfstmt->multi_stmt_result_ids);
    }
    sfstmt->multi_stmt_result_ids = NULL;
>>>>>>> 1ee5015d

    if (_snowflake_get_current_param_style(sfstmt) == NAMED)
    {
        _snowflake_deallocate_named_param_list(sfstmt->name_list);
    }

    if (sfstmt->params) {
        sf_param_store_deallocate(sfstmt->params);
    }
    sfstmt->params = NULL;
    sfstmt->params_len = 0;
    sfstmt->name_list = NULL;

    _snowflake_stmt_desc_reset(sfstmt);

    if (sfstmt->stmt_attrs) {
        sf_array_list_deallocate(sfstmt->stmt_attrs);
    }
    sfstmt->stmt_attrs = NULL;

    /* clear error handle */
    clear_snowflake_error(&sfstmt->error);

    sfstmt->chunk_rowcount = -1;
    sfstmt->total_rowcount = -1;
    sfstmt->total_fieldcount = -1;
    sfstmt->total_row_index = -1;

    // Destroy chunk downloader
    chunk_downloader_term(sfstmt->chunk_downloader);
    sfstmt->chunk_downloader = NULL;

    if (sfstmt->put_get_response) {
        // clean up put get response data
        sf_put_get_response_deallocate(sfstmt->put_get_response);
        sfstmt->put_get_response = NULL;
    }
}

SF_PUT_GET_RESPONSE *STDCALL sf_put_get_response_allocate() {
    SF_PUT_GET_RESPONSE *sf_put_get_response = (SF_PUT_GET_RESPONSE *)
        SF_CALLOC(1, sizeof(SF_PUT_GET_RESPONSE));

    SF_STAGE_CRED *sf_stage_cred = (SF_STAGE_CRED *) SF_CALLOC(1,
                                                               sizeof(SF_STAGE_CRED));

    SF_STAGE_INFO *sf_stage_info = (SF_STAGE_INFO *) SF_CALLOC(1,
                                                               sizeof(SF_STAGE_INFO));

    SF_ENC_MAT *sf_enc_mat = (SF_ENC_MAT *) SF_CALLOC(1,
                                                      sizeof(SF_ENC_MAT));

    sf_stage_info->stage_cred = sf_stage_cred;
    sf_put_get_response->stage_info = sf_stage_info;
    sf_put_get_response->enc_mat_put = sf_enc_mat;

    return sf_put_get_response;
}

void STDCALL
sf_put_get_response_deallocate(SF_PUT_GET_RESPONSE *put_get_response) {
    SF_FREE(put_get_response->stage_info->stage_cred->aws_key_id);
    SF_FREE(put_get_response->stage_info->stage_cred->aws_secret_key);
    SF_FREE(put_get_response->stage_info->stage_cred->aws_token);
    SF_FREE(put_get_response->stage_info->stage_cred);
    SF_FREE(put_get_response->stage_info->location_type);
    SF_FREE(put_get_response->stage_info->location);
    SF_FREE(put_get_response->stage_info->path);
    SF_FREE(put_get_response->stage_info->region);
    SF_FREE(put_get_response->stage_info);
    SF_FREE(put_get_response->enc_mat_put->query_stage_master_key);
    SF_FREE(put_get_response->enc_mat_put);
    SF_FREE(put_get_response->localLocation);

    snowflake_cJSON_Delete((cJSON *) put_get_response->src_list);
    snowflake_cJSON_Delete((cJSON *) put_get_response->enc_mat_get);

    SF_FREE(put_get_response);
}


SF_STMT *STDCALL snowflake_stmt(SF_CONNECT *sf) {
    if (!sf) {
        return NULL;
    }

    SF_STMT *sfstmt = (SF_STMT *) SF_CALLOC(1, sizeof(SF_STMT));
    if (sfstmt) {
        _snowflake_stmt_reset(sfstmt);
        sfstmt->connection = sf;
        sfstmt->multi_stmt_count = SF_MULTI_STMT_COUNT_UNSET;
    }
    return sfstmt;
}

/**
 * Initializes an SF_QUERY_RESPONSE_CAPTURE struct.
 * Note that these need to be released by calling snowflake_query_result_capture_term().
 *
 * @param input pointer to an uninitialized SF_QUERY_RESULT_CAPTURE struct pointer.
 */
void STDCALL snowflake_query_result_capture_init(SF_QUERY_RESULT_CAPTURE **init) {

    SF_QUERY_RESULT_CAPTURE *capture = (SF_QUERY_RESULT_CAPTURE *) SF_CALLOC(1, sizeof(SF_QUERY_RESULT_CAPTURE));

    capture->capture_buffer = NULL;
    capture->actual_response_size = 0;

    *init = capture;
}

/**
 * Leave the memory management of the bind input to the user
 * The user will allocate memory for the SF_BIND_INPUT and
 * pass it to the init function for sane initialization
 *
 * @param bind input
 */
void STDCALL snowflake_bind_input_init(SF_BIND_INPUT * input)
{
    if (!input)
    {
        log_error("snowflake_bind_input: bad param. user is supposed to allocate memory for input\n");
        return;
    }
    input->idx = 0;
    input->name = NULL;
    input->value = NULL;
}

/**
 * Frees the memory used by a SF_QUERY_RESULT_CAPTURE struct.
 * Note that this only frees the struct itself, and *not* the underlying
 * capture buffer! The caller is responsible for managing that.
 *
 * @param capture SF_QUERY_RESULT_CAPTURE pointer whose memory to clear.
 *
 */
void STDCALL snowflake_query_result_capture_term(SF_QUERY_RESULT_CAPTURE *capture) {
    if (capture) {
        SF_FREE(capture->capture_buffer);
        SF_FREE(capture);
    }
}

void STDCALL snowflake_stmt_term(SF_STMT *sfstmt) {
    if (sfstmt) {
        _snowflake_stmt_reset(sfstmt);
        SF_FREE(sfstmt);
    }
}

SF_STATUS STDCALL snowflake_bind_param(
    SF_STMT *sfstmt, SF_BIND_INPUT *sfbind) {

    SF_INT_RET_CODE retcode;
    if (!sfstmt) {
        return SF_STATUS_ERROR_STATEMENT_NOT_EXIST;
    }
    clear_snowflake_error(&sfstmt->error);

    if (sfstmt->params == NULL)
    {
        sf_param_store_init(_snowflake_get_param_style(sfbind),
                            &sfstmt->params);

        if (_snowflake_get_current_param_style(sfstmt) == NAMED)
        {
            _snowflake_allocate_named_param_list(&sfstmt->name_list);
        }
    }

    retcode = sf_param_store_set(sfstmt->params, sfbind, sfbind->idx, sfbind->name);
    if (retcode == SF_INT_RET_CODE_DUPLICATES)
    {
        return SF_STATUS_SUCCESS;
    }
    else if (retcode == SF_INT_RET_CODE_ERROR)
    {
        return SF_STATUS_ERROR_OTHER;
    }
    /*
     * For named parameters, populate the name list in the
     * sfstmt to help extract the params from the treemap
     * during execute
     */
    if (_snowflake_get_current_param_style(sfstmt) == NAMED)
    {
        _snowflake_add_to_named_param_list(sfstmt->name_list,
                sfbind->name, sfstmt->params_len);
    }

    sfstmt->params_len += 1;

    return SF_STATUS_SUCCESS;
}

SF_STATUS snowflake_bind_param_array(
    SF_STMT *sfstmt, SF_BIND_INPUT *sfbind_array, size_t size) {
    size_t i;
    SF_INT_RET_CODE retcode = SF_INT_RET_CODE_ERROR;

    if (!sfstmt) {
        return SF_STATUS_ERROR_STATEMENT_NOT_EXIST;
    }
    clear_snowflake_error(&sfstmt->error);
    if (sfstmt->params == NULL)
    {
        sf_param_store_init(_snowflake_get_param_style(&sfbind_array[0]),
                            &sfstmt->params);

        if (_snowflake_get_current_param_style(sfstmt) == NAMED)
        {
            _snowflake_allocate_named_param_list(&sfstmt->name_list);
        }
    }

    for (i = 0; i < size; i++)
    {
        retcode = sf_param_store_set(sfstmt->params, &sfbind_array[i],
                sfbind_array[i].idx, sfbind_array[i].name);

        if (retcode == SF_INT_RET_CODE_DUPLICATES)
        {
            continue;
        }
        else if (retcode == SF_INT_RET_CODE_ERROR)
        {
            return SF_STATUS_ERROR_OTHER;
        }

        /*
         * For named parameters, populate the name list in the
         * sfstmt to help extract the params from the treemap
         * during execute
         */
        if (_snowflake_get_current_param_style(sfstmt) == NAMED)
        {
            _snowflake_add_to_named_param_list(sfstmt->name_list,
                    sfbind_array[i].name, sfstmt->params_len);
        }

        sfstmt->params_len += 1;
    }

    return SF_STATUS_SUCCESS;
}

SF_STATUS STDCALL snowflake_query(
    SF_STMT *sfstmt, const char *command, size_t command_size) {
    if (!sfstmt) {
        return SF_STATUS_ERROR_STATEMENT_NOT_EXIST;
    }
    clear_snowflake_error(&sfstmt->error);
    SF_STATUS ret = snowflake_prepare(sfstmt, command, command_size);
    if (ret != SF_STATUS_SUCCESS) {
        return ret;
    }
    ret = snowflake_execute(sfstmt);
    if (ret != SF_STATUS_SUCCESS) {
        return ret;
    }
    return SF_STATUS_SUCCESS;
}

SF_STATUS STDCALL snowflake_fetch(SF_STMT *sfstmt) {
    if (!sfstmt) {
        return SF_STATUS_ERROR_STATEMENT_NOT_EXIST;
    }

    clear_snowflake_error(&sfstmt->error);
    SF_STATUS ret = SF_STATUS_ERROR_GENERAL;
    sf_bool get_chunk_success = SF_BOOLEAN_TRUE;
    uint64 index;

    // Check for chunk_downloader error
    if (sfstmt->chunk_downloader && get_error(sfstmt->chunk_downloader)) {
        goto cleanup;
    }

    // If no more results, set return to SF_STATUS_EOF
    if (sfstmt->chunk_rowcount == 0) {
        if (sfstmt->chunk_downloader) {
            log_debug("Fetching next chunk from chunk downloader.");
            _critical_section_lock(&sfstmt->chunk_downloader->queue_lock);
            do {
                if (sfstmt->chunk_downloader->consumer_head >=
                    sfstmt->chunk_downloader->queue_size) {
                    // No more chunks, set EOL and break
                    log_debug("Out of chunks, setting EOL.");
                    ret = SF_STATUS_EOF;
                    break;
                } else {
                    // Get index and increment
                    index = sfstmt->chunk_downloader->consumer_head;
                    while (
                        sfstmt->chunk_downloader->queue[index].chunk == NULL &&
                        !get_shutdown_or_error(
                            sfstmt->chunk_downloader)) {
                        _cond_wait(
                            &sfstmt->chunk_downloader->consumer_cond,
                            &sfstmt->chunk_downloader->queue_lock);
                    }

                    if (get_error(sfstmt->chunk_downloader)) {
                        get_chunk_success = SF_BOOLEAN_FALSE;
                        break;
                    } else if (get_shutdown(sfstmt->chunk_downloader)) {
                        get_chunk_success = SF_BOOLEAN_FALSE;
                        break;
                    }

                    sfstmt->chunk_downloader->consumer_head++;

                    // Set the new chunk, which will internally free the previous chunk appended.
                    // If result set object doesn't exist yet, then create it.
                    if (sfstmt->result_set == NULL) {
                        sfstmt->result_set = rs_create_with_chunk(
                            sfstmt->chunk_downloader->queue[index].chunk,
                            sfstmt->desc,
                            sfstmt->qrf,
                            sfstmt->connection->timezone);
                    } else {
                        rs_append_chunk(
                            sfstmt->result_set,
                            sfstmt->chunk_downloader->queue[index].chunk);
                    }

                    // Remove chunk reference from locked array
                    sfstmt->chunk_downloader->queue[index].chunk = NULL;
                    sfstmt->chunk_rowcount = sfstmt->chunk_downloader->queue[index].row_count;
                    log_debug("Acquired chunk %llu from chunk downloader",
                              index);
                    if (_cond_signal(
                        &sfstmt->chunk_downloader->producer_cond)) {
                        SET_SNOWFLAKE_ERROR(&sfstmt->error,
                                            SF_STATUS_ERROR_PTHREAD,
                                            "Unable to send signal using produce_cond",
                                            "");
                        get_chunk_success = SF_BOOLEAN_FALSE;
                        break;
                    }
                }
            }
            while (0);
            _critical_section_unlock(&sfstmt->chunk_downloader->queue_lock);
        } else {
            // If there is no chunk downloader set, then we've truly reached the end of the results and should set EOL
            log_debug("No chunk downloader set, end of results.");
            ret = SF_STATUS_EOF;
        }

        // If we've reached the end, or we have an error getting the next chunk, goto cleanup and return status
        if (ret == SF_STATUS_EOF || !get_chunk_success) {
            goto cleanup;
        }
    }

    // Get next result row
    _snowflake_next(sfstmt);
    sfstmt->chunk_rowcount--;
    sfstmt->total_row_index++;
    ret = SF_STATUS_SUCCESS;

cleanup:
    return ret;
}

static SF_STATUS STDCALL
_snowflake_internal_query(SF_CONNECT *sf, const char *sql) {
    if (!sf) {
        return SF_STATUS_ERROR_CONNECTION_NOT_EXIST;
    }
    SF_STATUS ret;
    SF_STMT *sfstmt = snowflake_stmt(sf);
    if (sfstmt == NULL) {
        ret = SF_STATUS_ERROR_OUT_OF_MEMORY;
        SET_SNOWFLAKE_ERROR(
            &sf->error,
            SF_STATUS_ERROR_OUT_OF_MEMORY,
            "Out of memory in creating SF_STMT. ",
            SF_SQLSTATE_UNABLE_TO_CONNECT);
        goto error;
    }
    ret = snowflake_query(sfstmt, sql, 0);
    if (ret != SF_STATUS_SUCCESS) {
        snowflake_propagate_error(sf, sfstmt);
        goto error;
    }

error:
    snowflake_stmt_term(sfstmt);
    return ret;
}

SF_STATUS STDCALL snowflake_trans_begin(SF_CONNECT *sf) {
    return _snowflake_internal_query(sf, _SF_STMT_SQL_BEGIN);
}

SF_STATUS STDCALL snowflake_trans_commit(SF_CONNECT *sf) {
    return _snowflake_internal_query(sf, _SF_STMT_SQL_COMMIT);
}

SF_STATUS STDCALL snowflake_trans_rollback(SF_CONNECT *sf) {
    return _snowflake_internal_query(sf, _SF_STMT_SQL_ROLLBACK);
}

int64 STDCALL snowflake_affected_rows(SF_STMT *sfstmt) {
    size_t i;
    int64 ret = -1;
    cJSON *row = NULL;
    cJSON *raw_row_result;
    clear_snowflake_error(&sfstmt->error);
    if (!sfstmt) {
        /* no way to set the error other than return value */
        return ret;
    }

    if (sfstmt->is_dml == SF_BOOLEAN_TRUE) {
        if (SF_STATUS_SUCCESS != snowflake_fetch(sfstmt))
        {
            return -1;
        }
        int64 total = 0;
        for (int i = 1; i <= sfstmt->total_fieldcount; ++i) {
            int64 field = 0;
            if (SF_STATUS_SUCCESS != snowflake_column_as_int64(sfstmt, i, &field))
            {
                return -1;
            }
            total += field;
        }
        return total;
    }
    else {
        return sfstmt->total_rowcount;
    }
}

SF_STATUS STDCALL
snowflake_prepare(SF_STMT *sfstmt, const char *command, size_t command_size) {
    if (!sfstmt) {
        return SF_STATUS_ERROR_STATEMENT_NOT_EXIST;
    }
    clear_snowflake_error(&sfstmt->error);
    SF_STATUS ret = SF_STATUS_ERROR_GENERAL;
    size_t sql_text_size = 1; // Don't forget about null terminator
    if (!command) {
        goto cleanup;
    }
    _snowflake_stmt_reset(sfstmt);
    // Set sql_text to command
    if (command_size == 0) {
        log_debug("Command size is 0, using to strlen to find query length.");
        sql_text_size += strlen(command);
    } else {
        log_debug("Command size non-zero, setting as sql text size.");
        sql_text_size += command_size;
    }
    sfstmt->sql_text = (char *) SF_CALLOC(1, sql_text_size);
    sf_memcpy(sfstmt->sql_text, sql_text_size, command, sql_text_size - 1);
    // Null terminate
    sfstmt->sql_text[sql_text_size - 1] = '\0';

    ret = SF_STATUS_SUCCESS;

cleanup:
    return ret;
}

SF_STATUS STDCALL snowflake_describe_with_capture(SF_STMT *sfstmt,
                                                  SF_QUERY_RESULT_CAPTURE *result_capture) {
    return _snowflake_execute_ex(sfstmt, _is_put_get_command(sfstmt->sql_text), result_capture, SF_BOOLEAN_TRUE);
}

SF_STATUS STDCALL snowflake_execute(SF_STMT *sfstmt) {
    return _snowflake_execute_ex(sfstmt, _is_put_get_command(sfstmt->sql_text), NULL, SF_BOOLEAN_FALSE);
}

SF_STATUS STDCALL snowflake_execute_with_capture(SF_STMT *sfstmt, SF_QUERY_RESULT_CAPTURE *result_capture) {
    return _snowflake_execute_ex(sfstmt, _is_put_get_command(sfstmt->sql_text), result_capture, SF_BOOLEAN_FALSE);
}

SF_STATUS STDCALL _snowflake_execute_ex(SF_STMT *sfstmt,
                                        sf_bool is_put_get_command,
                                        SF_QUERY_RESULT_CAPTURE* result_capture,
                                        sf_bool is_describe_only) {
    if (!sfstmt) {
        return SF_STATUS_ERROR_STATEMENT_NOT_EXIST;
    }
    clear_snowflake_error(&sfstmt->error);
    SF_STATUS ret = SF_STATUS_ERROR_GENERAL;
    SF_JSON_ERROR json_error;
    const char *error_msg;
    cJSON *body = NULL;
    cJSON *data = NULL;
    cJSON *resp = NULL;
    char *s_body = NULL;
    char *s_resp = NULL;
    sf_bool success = SF_BOOLEAN_FALSE;
    uuid4_generate(sfstmt->request_id);
    URL_KEY_VALUE url_params[] = {
            {.key="requestId=", .value=sfstmt->request_id, .formatted_key=NULL, .formatted_value=NULL, .key_size=0, .value_size=0}
    };
    size_t i;
    cJSON *bindings = NULL;
    SF_BIND_INPUT *input;
    const char *type;
    char *value;

    _mutex_lock(&sfstmt->connection->mutex_sequence_counter);
    sfstmt->sequence_counter = ++sfstmt->connection->sequence_counter;
    _mutex_unlock(&sfstmt->connection->mutex_sequence_counter);

    if (_snowflake_get_current_param_style(sfstmt) == POSITIONAL)
    {
        bindings = snowflake_cJSON_CreateObject();
        for (i = 0; i < sfstmt->params_len; i++)
        {
            cJSON *binding;
            input = (SF_BIND_INPUT *) sf_param_store_get(sfstmt->params,
                    i+1,NULL);
            if (input == NULL) {
                continue;
            }
            // TODO check if input is null and either set error or write msg to log
            type = snowflake_type_to_string(
                    c_type_to_snowflake(input->c_type, SF_DB_TYPE_TIMESTAMP_NTZ));
            value = value_to_string(input->value, input->len, input->c_type);
            binding = snowflake_cJSON_CreateObject();
            char idxbuf[20];
            sf_sprintf(idxbuf, sizeof(idxbuf), "%lu", (unsigned long) (i + 1));
            snowflake_cJSON_AddStringToObject(binding, "type", type);
            snowflake_cJSON_AddStringToObject(binding, "value", value);
            snowflake_cJSON_AddItemToObject(bindings, idxbuf, binding);
            if (value) {
                SF_FREE(value);
            }
        }
    }
    else if (_snowflake_get_current_param_style(sfstmt) == NAMED)
    {
        bindings = snowflake_cJSON_CreateObject();
        char *named_param = NULL;
        for(i = 0; i < sfstmt->params_len; i++)
        {
            cJSON *binding;
            named_param = (char *)(((NamedParams *)sfstmt->name_list)->name_list[i]);
            input = (SF_BIND_INPUT *) sf_param_store_get(sfstmt->params,
                    0,named_param);
            if (input == NULL)
            {
                log_error("_snowflake_execute_ex: No parameter by this name %s",named_param);
                continue;
            }
            type = snowflake_type_to_string(
                    c_type_to_snowflake(input->c_type, SF_DB_TYPE_TIMESTAMP_NTZ));
            value = value_to_string(input->value, input->len, input->c_type);
            binding = snowflake_cJSON_CreateObject();

            snowflake_cJSON_AddStringToObject(binding, "type", type);
            snowflake_cJSON_AddStringToObject(binding, "value", value);
            snowflake_cJSON_AddItemToObject(bindings, named_param, binding);
            if (value)
            {
                SF_FREE(value);
            }
        }
    }

    if (is_string_empty(sfstmt->connection->directURL) &&
        (is_string_empty(sfstmt->connection->master_token) ||
         is_string_empty(sfstmt->connection->token))) {
        log_error(
            "Missing session token or Master token. Are you sure that snowflake_connect was successful?");
        SET_SNOWFLAKE_ERROR(&sfstmt->error,
                            SF_STATUS_ERROR_BAD_CONNECTION_PARAMS,
                            "Missing session or master token. Try running snowflake_connect.",
                            SF_SQLSTATE_UNABLE_TO_CONNECT);
        goto cleanup;
    }

    // Create Body
    body = create_query_json_body(sfstmt->sql_text, sfstmt->sequence_counter,
                                  is_string_empty(sfstmt->connection->directURL) ?
                                  NULL : sfstmt->request_id, is_describe_only,
                                  sfstmt->multi_stmt_count);
    if (bindings != NULL) {
        /* binding parameters if exists */
      snowflake_cJSON_AddItemToObject(body, "bindings", bindings);
    }

    // send query context cache in query request
    cJSON * qcc = qcc_serialize(sfstmt->connection);
    if (qcc != NULL)
    {
      snowflake_cJSON_AddItemToObject(body, SF_QCC_REQ_KEY, qcc);
    }

    s_body = snowflake_cJSON_Print(body);
    log_debug("Created body");
    log_trace("Here is constructed body:\n%s", s_body);

    char* queryURL = is_string_empty(sfstmt->connection->directURL) ?
                     QUERY_URL : sfstmt->connection->directURL;
    int url_paramSize = is_string_empty(sfstmt->connection->directURL) ?
                        sizeof(url_params) / sizeof(URL_KEY_VALUE) : 0;
    if (request(sfstmt->connection, &resp, queryURL, url_params,
                url_paramSize , s_body, NULL,
                POST_REQUEST_TYPE, &sfstmt->error, is_put_get_command,
                0, sfstmt->connection->retry_count, get_retry_timeout(sfstmt->connection),
                NULL, NULL, NULL, SF_BOOLEAN_FALSE)) {
        // s_resp will be freed by snowflake_query_result_capture_term
        s_resp = snowflake_cJSON_Print(resp);
        log_trace("Here is JSON response:\n%s", s_resp);

        // Store the full query-response text in the capture buffer, if defined.
        if (result_capture != NULL) {
            result_capture->capture_buffer = s_resp;
            result_capture->actual_response_size = strlen(s_resp) + 1;
        }

        data = snowflake_cJSON_GetObjectItem(resp, "data");

        if (json_copy_string_no_alloc(sfstmt->sfqid, data, "queryId",
                                      SF_UUID4_LEN) && !is_put_get_command) {
            log_debug("No valid sfqid found in response");
        }
        if ((json_error = json_copy_bool(&success, resp, "success")) ==
            SF_JSON_ERROR_NONE && success) {
            if (is_put_get_command) {
                sfstmt->put_get_response = sf_put_get_response_allocate();

                json_detach_array_from_object(
                    (cJSON **) (&sfstmt->put_get_response->src_list),
                    data, "src_locations");
                json_copy_string_no_alloc(sfstmt->put_get_response->command,
                                          data, "command", SF_COMMAND_LEN);
                json_copy_int(&sfstmt->put_get_response->parallel, data,
                              "parallel");
                if (sf_strncasecmp(sfstmt->put_get_response->command, "UPLOAD", 6) == 0)
                {
                  json_copy_int(&sfstmt->put_get_response->threshold, data,
                                "threshold");
                }
                json_copy_bool(&sfstmt->put_get_response->auto_compress, data,
                               "autoCompress");
                json_copy_bool(&sfstmt->put_get_response->overwrite, data,
                               "overwrite");
                json_copy_string_no_alloc(
                    sfstmt->put_get_response->source_compression,
                    data, "sourceCompression",
                    SF_SOURCE_COMPRESSION_TYPE_LEN);
                json_copy_bool(
                    &sfstmt->put_get_response->client_show_encryption_param,
                    data, "clientShowEncryptionParameter");

                cJSON *stage_info = snowflake_cJSON_GetObjectItem(data,
                                                                  "stageInfo");
                sf_bool isClientSideEncrypted = SF_BOOLEAN_TRUE;
                json_copy_bool(&isClientSideEncrypted,
                               stage_info, "isClientSideEncrypted");

                cJSON *enc_mat = snowflake_cJSON_GetObjectItem(data,
                                                               "encryptionMaterial");
                if (SF_BOOLEAN_TRUE == isClientSideEncrypted) {
                    // In put command response, value of encryptionMaterial is an
                    // object, which in get command response, value is an array of
                    // object since different remote files might have different
                    // encryption material
                    if (snowflake_cJSON_IsArray(enc_mat)) {
                        json_detach_array_from_object(
                          (cJSON **) (&sfstmt->put_get_response->enc_mat_get),
                          data, "encryptionMaterial");
                    } else if (snowflake_cJSON_IsObject(enc_mat)) {
                        json_copy_string(
                          &sfstmt->put_get_response->enc_mat_put->query_stage_master_key,
                          enc_mat, "queryStageMasterKey");
                        json_copy_string_no_alloc(
                          sfstmt->put_get_response->enc_mat_put->query_id,
                          enc_mat, "queryId", SF_UUID4_LEN);
                        json_copy_int(&sfstmt->put_get_response->enc_mat_put->smk_id,
                                      enc_mat, "smkId");
                    }
                }

                cJSON *stage_cred = snowflake_cJSON_GetObjectItem(stage_info,
                                                                  "creds");
                json_copy_string(
                    &sfstmt->put_get_response->stage_info->location_type,
                    stage_info, "locationType");
                json_copy_string(
                    &sfstmt->put_get_response->stage_info->location,
                    stage_info, "location");
                json_copy_string(&sfstmt->put_get_response->stage_info->path,
                                 stage_info, "path");
                json_copy_string(&sfstmt->put_get_response->stage_info->region,
                                 stage_info, "region");
                json_copy_string(&sfstmt->put_get_response->stage_info->storageAccount,
                                 stage_info, "storageAccount");
                json_copy_string(&sfstmt->put_get_response->stage_info->endPoint,
                                 stage_info, "endPoint");
                json_copy_string(
                    &sfstmt->put_get_response->stage_info->stage_cred->aws_secret_key,
                    stage_cred, "AWS_SECRET_KEY");
                json_copy_string(
                    &sfstmt->put_get_response->stage_info->stage_cred->aws_key_id,
                    stage_cred, "AWS_KEY_ID");
                json_copy_string(
                    &sfstmt->put_get_response->stage_info->stage_cred->aws_token,
                    stage_cred, "AWS_TOKEN");
                json_copy_string(
                        &sfstmt->put_get_response->stage_info->stage_cred->azure_sas_token,
                        stage_cred, "AZURE_SAS_TOKEN");
                json_copy_string(
                    &sfstmt->put_get_response->localLocation, data,
                    "localLocation");

            } else {
                int64 stmt_type_id;
                if (json_copy_int(&stmt_type_id, data, "statementTypeId")) {
                  /* failed to get statement type id */
                  sfstmt->is_multi_stmt = SF_BOOLEAN_FALSE;
                }
                else {
                  sfstmt->is_multi_stmt = (_SF_STMT_TYPE_MULTI_STMT == stmt_type_id);
                }

<<<<<<< HEAD
                // Determine query result format and detach rowset object from data.
                cJSON * qrf = snowflake_cJSON_GetObjectItem(data, "queryResultFormat");
                char * qrf_str = snowflake_cJSON_GetStringValue(qrf);
                cJSON * rowset = NULL;

                if (strcmp(qrf_str, "arrow") == 0 || strcmp(qrf_str, "arrow_force") == 0) {
#ifdef SF_WIN32
                    SET_SNOWFLAKE_STMT_ERROR(&sfstmt->error, SF_STATUS_ERROR_UNSUPPORTED_QUERY_RESULT_FORMAT,
                        "Query results were fetched using Arrow, "
                        "but the client library does not yet support decoding Arrow results", "",
                        sfstmt->sfqid);

                    return SF_STATUS_ERROR_UNSUPPORTED_QUERY_RESULT_FORMAT;
#endif
                    sfstmt->qrf = SF_ARROW_FORMAT;
                    rowset = snowflake_cJSON_DetachItemFromObject(data, "rowsetBase64");
                    if (!rowset)
=======
                if (sfstmt->is_multi_stmt)
                {
                    if (!setup_multi_stmt_result(sfstmt, data))
>>>>>>> 1ee5015d
                    {
                        goto cleanup;
                    }
                }
<<<<<<< HEAD
                else if (strcmp(qrf_str, "json") == 0) {
                    sfstmt->qrf = SF_JSON_FORMAT;
                    if (json_detach_array_from_object((cJSON **)(&rowset), data, "rowset"))
                    {
                        log_error("No valid rowset found in response");
                        SET_SNOWFLAKE_STMT_ERROR(&sfstmt->error,
                            SF_STATUS_ERROR_BAD_JSON,
                            "Missing rowset from response. No results found.",
                            SF_SQLSTATE_APP_REJECT_CONNECTION,
                            sfstmt->sfqid);
                        goto cleanup;
                    }
                }
                else {
                    log_error("Unsupported query result format: %s", qrf_str);
                }

                // Index starts at 0 and incremented each fetch
                sfstmt->total_row_index = 0;

                // When the result set is sufficient large, the server response will contain
                // an empty "rowset" object. Instead, it will have a "chunks" object that contains,
                // among other fields, a URL from which the result set can be downloaded in chunks.
                // In this case, we initialize the chunk downloader, which will download in the
                // background as calls to snowflake_fetch() are made.
                if ((chunks = snowflake_cJSON_GetObjectItem(data, "chunks")) != NULL) {
                    // We don't care if there is no qrmk, so ignore return code
                    json_copy_string(&qrmk, data, "qrmk");
                    chunk_headers = snowflake_cJSON_GetObjectItem(data, "chunkHeaders");
                    NON_JSON_RESP* (*callback_create_resp)(void) = NULL;
                    if (SF_ARROW_FORMAT == sfstmt->qrf) {
                        callback_create_resp = callback_create_arrow_resp;
                    }

                    sfstmt->chunk_downloader = chunk_downloader_init(
                            qrmk,
                            chunk_headers,
                            chunks,
                            2, // thread count
                            4, // fetch slot
                            &sfstmt->error,
                            sfstmt->connection->insecure_mode,
                            callback_create_resp,
                            sfstmt->connection->proxy,
                            sfstmt->connection->no_proxy,
                            get_retry_timeout(sfstmt->connection),
                            sfstmt->connection->retry_count);
                    if (!sfstmt->chunk_downloader) {
                        // Unable to create chunk downloader.
                        // Error is set in chunk_downloader_init function.
                        goto cleanup;
                    }

                    // Even when the result set is split into chunks, JSON format will still
                    // response with the first chunk in "rowset", so be sure to include it.
                    sfstmt->result_set = rs_create_with_json_result(
                        rowset,
                        sfstmt->desc,
                        sfstmt->qrf,
                        sfstmt->connection->timezone);

                    // Update chunk row count. Controls the chunk downloader.
                    sfstmt->chunk_rowcount = rs_get_row_count_in_chunk(
                        sfstmt->result_set);

                    // Update total row count. Used in snowflake_num_rows().
                    if (json_copy_int(&sfstmt->total_rowcount, data, "total")) {
                        log_warn(
                            "No total count found in response. Reverting to using array size of results");
                        sfstmt->total_rowcount = sfstmt->chunk_rowcount;
                    }
                } else {
                    // Create a result set object and update the total rowcount.
                    sfstmt->result_set = rs_create_with_json_result(
                        rowset,
                        sfstmt->desc,
                        sfstmt->qrf,
                        sfstmt->connection->timezone);

                    // Update chunk row count. Controls the chunk downloader.
                    sfstmt->chunk_rowcount = rs_get_row_count_in_chunk(
                        sfstmt->result_set);

                    // Update total row count. Used in snowflake_num_rows().
                    if (json_copy_int(&sfstmt->total_rowcount, data, "total")) {
                        log_warn(
                            "No total count found in response. Reverting to using array size of results");
                        sfstmt->total_rowcount = sfstmt->chunk_rowcount;
                    }
=======
                else
                {
                    if (!setup_result_with_json_resp(sfstmt, data))
                    {
                        goto cleanup;
                    }
>>>>>>> 1ee5015d
                }
            }
        } else if (json_error != SF_JSON_ERROR_NONE) {
            JSON_ERROR_MSG(json_error, error_msg, "Success code");
            SET_SNOWFLAKE_STMT_ERROR(
                &sfstmt->error, SF_STATUS_ERROR_BAD_JSON,
                error_msg, SF_SQLSTATE_APP_REJECT_CONNECTION, sfstmt->sfqid);
            goto cleanup;
        } else if (!success) {
            cJSON *messageJson = NULL;
            char *message = NULL;
            cJSON *codeJson = NULL;
            int64 code = -1;
            if (json_copy_string_no_alloc(sfstmt->error.sqlstate, data,
                                          "sqlState", SF_SQLSTATE_LEN)) {
                log_debug("No valid sqlstate found in response");
            }
            messageJson = snowflake_cJSON_GetObjectItem(resp, "message");
            if (messageJson) {
                message = messageJson->valuestring;
            }
            codeJson = snowflake_cJSON_GetObjectItem(resp, "code");
            if (codeJson) {
                code = (int64) strtol(codeJson->valuestring, NULL, 10);
            } else {
                log_debug("no code element.");
            }
            SET_SNOWFLAKE_STMT_ERROR(&sfstmt->error, code,
                                     message ? message
                                             : "Query was not successful",
                                     NULL, sfstmt->sfqid);
            goto cleanup;
        }
    } else {
        log_trace("Connection failed");
        // Set the return status to the error code
        // that we got from the connection layer
        ret = sfstmt->error.error_code;
        goto cleanup;
    }

    // Everything went well if we got to this point
    ret = SF_STATUS_SUCCESS;

cleanup:
    snowflake_cJSON_Delete(body);
    snowflake_cJSON_Delete(resp);
    SF_FREE(s_body);
    if (result_capture == NULL) {
        // If no result capture, we always free s_resp
        SF_FREE(s_resp);
    }
    // Caller should always call result_capture_term to free s_resp,
    // if result_capture is not NULL

    return ret;
}

SF_ERROR_STRUCT *STDCALL snowflake_error(SF_CONNECT *sf) {
    if (!sf) {
        return NULL;
    }
    return &sf->error;
}

SF_ERROR_STRUCT *STDCALL snowflake_stmt_error(SF_STMT *sfstmt) {
    if (!sfstmt) {
        return NULL;
    }
    return &sfstmt->error;
}

int64 STDCALL snowflake_num_rows(SF_STMT *sfstmt) {
    if (!sfstmt) {
        return -1;
    }

    return sfstmt->total_rowcount;
}

int64 STDCALL snowflake_num_fields(SF_STMT *sfstmt) {
    if (!sfstmt) {
        return -1;
    }
    return sfstmt->total_fieldcount;
}

uint64 STDCALL snowflake_num_params(SF_STMT *sfstmt) {
    if (!sfstmt) {
        // TODO change to -1?
        return 0;
    }
    ARRAY_LIST *p = (ARRAY_LIST *) sfstmt->params;
    return p->used;
}

const char *STDCALL snowflake_sfqid(SF_STMT *sfstmt) {
    if (!sfstmt) {
        return NULL;
    }
    return sfstmt->sfqid;
}

const char *STDCALL snowflake_sqlstate(SF_STMT *sfstmt) {
    if (!sfstmt) {
        return NULL;
    }
    return sfstmt->error.sqlstate;
}

SF_COLUMN_DESC *STDCALL snowflake_desc(SF_STMT *sfstmt) {
    if (!sfstmt) {
        return NULL;
    }
    return sfstmt->desc;
}

SF_STATUS STDCALL snowflake_stmt_get_attr(
    SF_STMT *sfstmt, SF_STMT_ATTRIBUTE type, void **value) {
    if (!sfstmt) {
        return SF_STATUS_ERROR_STATEMENT_NOT_EXIST;
    }
    clear_snowflake_error(&sfstmt->error);
    switch(type) {
        case SF_STMT_USER_REALLOC_FUNC:
            *value = sfstmt->user_realloc_func;
            break;
        case SF_STMT_MULTI_STMT_COUNT:
            *value = &sfstmt->multi_stmt_count;
            break;
        default:
            SET_SNOWFLAKE_ERROR(
                &sfstmt->error, SF_STATUS_ERROR_BAD_ATTRIBUTE_TYPE,
                "Invalid attribute type",
                SF_SQLSTATE_UNABLE_TO_CONNECT);
            return SF_STATUS_ERROR_APPLICATION_ERROR;
    }
    return SF_STATUS_SUCCESS;
}

SF_STATUS STDCALL snowflake_stmt_set_attr(
    SF_STMT *sfstmt, SF_STMT_ATTRIBUTE type, const void *value) {
    if (!sfstmt) {
        return SF_STATUS_ERROR_STATEMENT_NOT_EXIST;
    }
    clear_snowflake_error(&sfstmt->error);
    switch(type) {
        case SF_STMT_USER_REALLOC_FUNC:
            sfstmt->user_realloc_func = (void*(*)(void*, size_t))value;
            break;
        case SF_STMT_MULTI_STMT_COUNT:
            sfstmt->multi_stmt_count = value ? *((int64*)value) : SF_MULTI_STMT_COUNT_UNSET;
            break;
        default:
            SET_SNOWFLAKE_ERROR(
                &sfstmt->error, SF_STATUS_ERROR_BAD_ATTRIBUTE_TYPE,
                "Invalid attribute type",
                SF_SQLSTATE_UNABLE_TO_CONNECT);
            return SF_STATUS_ERROR_APPLICATION_ERROR;
    }
    return SF_STATUS_SUCCESS;
}

SF_STATUS STDCALL snowflake_propagate_error(SF_CONNECT *sf, SF_STMT *sfstmt) {
    if (!sf) {
        return SF_STATUS_ERROR_CONNECTION_NOT_EXIST;
    }
    if (!sfstmt) {
        return SF_STATUS_ERROR_STATEMENT_NOT_EXIST;
    }
    if (sf->error.error_code) {
        /* if already error is set */
        SF_FREE(sf->error.msg);
    }
    sf_memcpy(&sf->error, sizeof(SF_ERROR_STRUCT), &sfstmt->error, sizeof(SF_ERROR_STRUCT));
    if (sfstmt->error.error_code) {
        /* any error */
        size_t len = strlen(sfstmt->error.msg);
        sf->error.msg = SF_CALLOC(len + 1, sizeof(char));
        if (sf->error.msg == NULL) {
            SET_SNOWFLAKE_ERROR(
                &sf->error,
                SF_STATUS_ERROR_OUT_OF_MEMORY,
                "Out of memory in creating a buffer for the error message.",
                SF_SQLSTATE_APP_REJECT_CONNECTION);
        }
        sf_strncpy(sf->error.msg, len + 1, sfstmt->error.msg, len);
    }
    return SF_STATUS_SUCCESS;
}

// Does NULL checking and clears the SF_STMT error struct
SF_STATUS STDCALL _snowflake_column_null_checks(SF_STMT *sfstmt, void *value_ptr) {
    if (!sfstmt) {
        return SF_STATUS_ERROR_STATEMENT_NOT_EXIST;
    }
    clear_snowflake_error(&sfstmt->error);
    if (value_ptr == NULL) {
        SET_SNOWFLAKE_STMT_ERROR(&sfstmt->error, SF_STATUS_ERROR_NULL_POINTER,
                                 "value_ptr must not be NULL", "", sfstmt->sfqid);
        return SF_STATUS_ERROR_NULL_POINTER;
    }

    return SF_STATUS_SUCCESS;
}

SF_STATUS STDCALL _snowflake_next(SF_STMT *sfstmt) {
    return rs_next(sfstmt->result_set);
}

SF_STATUS STDCALL snowflake_column_as_boolean(SF_STMT *sfstmt, int idx, sf_bool *value_ptr) {
    SF_STATUS status;

    if ((status = _snowflake_column_null_checks(sfstmt, (void *) value_ptr)) != SF_STATUS_SUCCESS) {
        return status;
    }

    if ((status = rs_get_cell_as_bool(
            sfstmt->result_set, idx, value_ptr)) != SF_STATUS_SUCCESS) {
        SET_SNOWFLAKE_STMT_ERROR(&sfstmt->error, status,
            rs_get_error_message(sfstmt->result_set), "", sfstmt->sfqid);
    }
    return status;
}

SF_STATUS STDCALL snowflake_column_as_uint8(SF_STMT *sfstmt, int idx, uint8 *value_ptr) {
    SF_STATUS status;

    if ((status = _snowflake_column_null_checks(sfstmt, (void *) value_ptr)) != SF_STATUS_SUCCESS) {
        return status;
    }

    if ((status = rs_get_cell_as_uint8(
            sfstmt->result_set, idx, value_ptr)) != SF_STATUS_SUCCESS) {
        SET_SNOWFLAKE_STMT_ERROR(&sfstmt->error, status,
            rs_get_error_message(sfstmt->result_set), "", sfstmt->sfqid);
    }
    return status;
}

SF_STATUS STDCALL snowflake_column_as_uint32(SF_STMT *sfstmt, int idx, uint32 *value_ptr) {
    SF_STATUS status;

    if ((status = _snowflake_column_null_checks(sfstmt, (void *) value_ptr)) != SF_STATUS_SUCCESS) {
        return status;
    }

    if ((status = rs_get_cell_as_uint32(
            sfstmt->result_set, idx, value_ptr)) != SF_STATUS_SUCCESS) {
        SET_SNOWFLAKE_STMT_ERROR(&sfstmt->error, status,
            rs_get_error_message(sfstmt->result_set), "", sfstmt->sfqid);
    }
    return status;
}

SF_STATUS STDCALL snowflake_column_as_uint64(SF_STMT *sfstmt, int idx, uint64 *value_ptr) {
    SF_STATUS status;

    if ((status = _snowflake_column_null_checks(sfstmt, (void *) value_ptr)) != SF_STATUS_SUCCESS) {
        return status;
    }

    if ((status = rs_get_cell_as_uint64(
            sfstmt->result_set, idx, value_ptr)) != SF_STATUS_SUCCESS) {
        SET_SNOWFLAKE_STMT_ERROR(&sfstmt->error, status,
            rs_get_error_message(sfstmt->result_set), "", sfstmt->sfqid);
    }
    return status;
}

SF_STATUS STDCALL snowflake_column_as_int8(SF_STMT *sfstmt, int idx, int8 *value_ptr) {
    SF_STATUS status;

    if ((status = _snowflake_column_null_checks(sfstmt, (void *) value_ptr)) != SF_STATUS_SUCCESS) {
        return status;
    }

    if ((status = rs_get_cell_as_int8(
            sfstmt->result_set, idx, value_ptr)) != SF_STATUS_SUCCESS) {
        SET_SNOWFLAKE_STMT_ERROR(&sfstmt->error, status,
            rs_get_error_message(sfstmt->result_set), "", sfstmt->sfqid);
    }
    return status;
}

SF_STATUS STDCALL snowflake_column_as_int32(SF_STMT *sfstmt, int idx, int32 *value_ptr) {
    SF_STATUS status;

    if ((status = _snowflake_column_null_checks(sfstmt, (void *) value_ptr)) != SF_STATUS_SUCCESS) {
        return status;
    }

    if ((status = rs_get_cell_as_int32(
            sfstmt->result_set, idx, value_ptr)) != SF_STATUS_SUCCESS) {
        SET_SNOWFLAKE_STMT_ERROR(&sfstmt->error, status,
            rs_get_error_message(sfstmt->result_set), "", sfstmt->sfqid);
    }
    return status;
}

SF_STATUS STDCALL snowflake_column_as_int64(SF_STMT *sfstmt, int idx, int64 *value_ptr) {
    SF_STATUS status;

    if ((status = _snowflake_column_null_checks(sfstmt, (void *) value_ptr)) != SF_STATUS_SUCCESS) {
        return status;
    }

    if ((status = rs_get_cell_as_int64(
            sfstmt->result_set, idx, value_ptr)) != SF_STATUS_SUCCESS) {
        SET_SNOWFLAKE_STMT_ERROR(&sfstmt->error, status,
            rs_get_error_message(sfstmt->result_set), "", sfstmt->sfqid);
    }
    return status;
}

SF_STATUS STDCALL snowflake_column_as_float32(SF_STMT *sfstmt, int idx, float32 *value_ptr) {
    SF_STATUS status;

    if ((status = _snowflake_column_null_checks(sfstmt, (void *) value_ptr)) != SF_STATUS_SUCCESS) {
        return status;
    }

    if ((status = rs_get_cell_as_float32(
        sfstmt->result_set, idx, value_ptr)) != SF_STATUS_SUCCESS) {
        SET_SNOWFLAKE_STMT_ERROR(&sfstmt->error, status,
            rs_get_error_message(sfstmt->result_set), "", sfstmt->sfqid);
    }
    return status;
}

SF_STATUS STDCALL snowflake_column_as_float64(SF_STMT *sfstmt, int idx, float64 *value_ptr) {
    SF_STATUS status;

    if ((status = _snowflake_column_null_checks(sfstmt, (void *) value_ptr)) != SF_STATUS_SUCCESS) {
        return status;
    }

    if ((status = rs_get_cell_as_float64(
        sfstmt->result_set, idx, value_ptr)) != SF_STATUS_SUCCESS) {
        SET_SNOWFLAKE_STMT_ERROR(&sfstmt->error, status,
            rs_get_error_message(sfstmt->result_set), "", sfstmt->sfqid);
    }
    return status;
}

SF_STATUS STDCALL snowflake_column_as_timestamp(SF_STMT *sfstmt, int idx, SF_TIMESTAMP *value_ptr) {
    SF_STATUS status;

    if ((status = _snowflake_column_null_checks(sfstmt, (void *) value_ptr)) != SF_STATUS_SUCCESS) {
        return status;
    }

    if ((status = rs_get_cell_as_timestamp(
        sfstmt->result_set, idx, value_ptr)) != SF_STATUS_SUCCESS) {
        SET_SNOWFLAKE_STMT_ERROR(&sfstmt->error, status,
            rs_get_error_message(sfstmt->result_set), "", sfstmt->sfqid);
    }
    return status;
}

SF_STATUS STDCALL snowflake_column_as_const_str(SF_STMT *sfstmt, int idx, const char **value_ptr) {
    SF_STATUS status;

    if ((status = _snowflake_column_null_checks(sfstmt, (void *) value_ptr)) != SF_STATUS_SUCCESS) {
        return status;
    }

    if ((status = rs_get_cell_as_const_string(
        sfstmt->result_set, idx, value_ptr)) != SF_STATUS_SUCCESS) {
        SET_SNOWFLAKE_STMT_ERROR(&sfstmt->error, status,
            rs_get_error_message(sfstmt->result_set), "", sfstmt->sfqid);
    }
    return status;
}

SF_STATUS STDCALL snowflake_raw_value_to_str_rep(SF_STMT *sfstmt, const char* const_str_val, const SF_DB_TYPE type, const char *connection_timezone,
                                                 int32 scale, sf_bool isNull, char **value_ptr, size_t *value_len_ptr, size_t *max_value_size_ptr){

    if (value_ptr == NULL) {
      return SF_STATUS_ERROR_NULL_POINTER;
    }

    SF_STATUS status;

    char *value = NULL;
    size_t max_value_size = 0;
    size_t init_value_len = 0;
    size_t value_len = 0;
    sf_bool preallocated = SF_BOOLEAN_FALSE;

    // If value_ptr isn't null and max_value_size exists and is greater than 0,
    // then the user passed in a buffer and we should reallocate if needed
    if (*value_ptr != NULL && max_value_size_ptr != NULL && *max_value_size_ptr != 0) {
        value = *value_ptr;
        init_value_len = *max_value_size_ptr;
        preallocated = SF_BOOLEAN_TRUE;
    }


    if (isNull == SF_BOOLEAN_TRUE) {
      // If value is NULL, allocate buffer for empty string
      if (init_value_len == 0) {
        value = global_hooks.calloc(1, 1);
        max_value_size = 1;
      } else {
        // If we don't need to allocate a buffer, set value len to the initial value len
        max_value_size = init_value_len;
      }
      sf_strncpy(value, max_value_size, "", 1);
      value_len = 0;
      status = SF_STATUS_SUCCESS;
      goto cleanup;
    }

    time_t sec = 0L;
    struct tm tm_obj;
    struct tm *tm_ptr;
    memset(&tm_obj, 0, sizeof(tm_obj));

    SF_ERROR_STRUCT *error = (sfstmt != NULL ? &sfstmt->error : NULL);
    char *sfqid = sfstmt != NULL ? sfstmt->sfqid : NULL;

    switch (type) {
      case SF_DB_TYPE_BOOLEAN: ;
        const char *bool_value;
        if (strcmp(const_str_val, "0") == 0) {
          /* False */
          bool_value = SF_BOOLEAN_FALSE_STR;
        } else {
          /* True */
          bool_value = SF_BOOLEAN_TRUE_STR;
        }
        value_len = strlen(bool_value);
        if (value_len + 1 > init_value_len) {
          if (preallocated) {
            value = global_hooks.realloc(value, value_len + 1);
          } else {
            value = global_hooks.calloc(1, value_len + 1);
          }
          // If we have to allocate memory, then we need to set max_value_size
          // otherwise we leave max_value_size as is
          max_value_size = value_len + 1;
        } else {
          max_value_size = init_value_len;
        }
        sf_strncpy(value, max_value_size, bool_value, value_len + 1);
        break;
      case SF_DB_TYPE_DATE:
        sec =
                (time_t) strtol(const_str_val, NULL, 10) *
                86400L;
        _mutex_lock(&gmlocaltime_lock);
        tm_ptr = sf_gmtime(&sec, &tm_obj);
        _mutex_unlock(&gmlocaltime_lock);
        if (tm_ptr == NULL) {
          SET_SNOWFLAKE_STMT_ERROR(error,
                                   SF_STATUS_ERROR_CONVERSION_FAILURE,
                                   "Failed to convert a date value to a string.",
                                   SF_SQLSTATE_GENERAL_ERROR,
                                   sfqid);
          value = NULL;
          max_value_size = 0;
          goto cleanup;
        }
        // Max size of date string
        value_len = DATE_STRING_MAX_SIZE;
        if (value_len + 1 > init_value_len) {
          if (preallocated) {
            value = global_hooks.realloc(value, value_len + 1);
          } else {
            value = global_hooks.calloc(1, value_len + 1);
          }
          // If we have to allocate memory, then we need to set max_value_size
          // otherwise we leave max_value_size as is
          max_value_size = value_len + 1;
        } else {
          max_value_size = init_value_len;
        }
        value_len = strftime(value, value_len + 1, "%Y-%m-%d", &tm_obj);
        break;
      case SF_DB_TYPE_TIME:
      case SF_DB_TYPE_TIMESTAMP_NTZ:
      case SF_DB_TYPE_TIMESTAMP_LTZ:
      case SF_DB_TYPE_TIMESTAMP_TZ: ;
        SF_TIMESTAMP ts;
        if (scale < 0)
        {
          // If scale is not provided, try to calculate it.
          // E.g., for raw value "1234567890 2040" scale is 0
          // E.g., for raw value "1234567890.1234 2040" scale is from "." to " "
          // before TZ offset
          // E.g., for raw value "1234567890.1234" scale is calculated as length
          // of input minus length of "1234567890." part

          const char *scalePtr = strchr(const_str_val, (int) '.');
          if (scalePtr == NULL)
          {
            scale = 0;
          } else {
            const char *tzOffsetPtr = strchr(scalePtr+1, (int) ' ');
            if (tzOffsetPtr == NULL)
            {
              scale = strlen(const_str_val) - (scalePtr - const_str_val) - 1;
            } else {
              scale = tzOffsetPtr - scalePtr - 1;
            }
          }
          log_info("scale is calculated as %d", scale);
        }

        if (snowflake_timestamp_from_epoch_seconds(&ts,
                                                   const_str_val,
                                                   connection_timezone,
                                                   scale,
                                                   type)) {
          SET_SNOWFLAKE_STMT_ERROR(error,
                                   SF_STATUS_ERROR_CONVERSION_FAILURE,
                                   "Failed to convert the response from the server into a SF_TIMESTAMP.",
                                   SF_SQLSTATE_GENERAL_ERROR,
                                   sfqid);
          value = NULL;
          max_value_size = 0;
          goto cleanup;
        }
        // TODO add format when format is no longer a fixed string
        if (snowflake_timestamp_to_string(&ts, "", &value, max_value_size, &value_len, SF_BOOLEAN_TRUE)) {
          SET_SNOWFLAKE_STMT_ERROR(error,
                                   SF_STATUS_ERROR_CONVERSION_FAILURE,
                                   "Failed to convert a SF_TIMESTAMP value to a string.",
                                   SF_SQLSTATE_GENERAL_ERROR,
                                   sfqid);
          // If the memory wasn't preallocated, then free it
          if (!preallocated && value) {
            global_hooks.dealloc(value);
            value = NULL;
            max_value_size = 0;
          }
          value_len = 0;
          goto cleanup;
        } else {
          // If true, then we reallocated when writing the timestamp to a string
          if (value_len + 1 > init_value_len) {
            max_value_size = value_len + 1;
          } else {
            max_value_size = init_value_len;
          }
        }

        break;
      default:
        value_len = strlen(const_str_val);
        if (value_len + 1 > init_value_len) {
          if (preallocated) {
            value = global_hooks.realloc(value, value_len + 1);
          } else {
            value = global_hooks.calloc(1, value_len + 1);
          }
          // If we have to allocate memory, then we need to set max_value_size
          // otherwise we leave max_value_size as is
          max_value_size = value_len + 1;
        } else {
          max_value_size = init_value_len;
        }
        sf_strncpy(value, max_value_size, const_str_val, value_len + 1);
        break;
    }

    // Everything went okay
    status = SF_STATUS_SUCCESS;

cleanup:
    *value_ptr = value;
    if (max_value_size_ptr) {
        *max_value_size_ptr = max_value_size;
    }
    if (value_len_ptr) {
        *value_len_ptr = value_len;
    }
    return status;
}

SF_STATUS STDCALL snowflake_column_as_str(SF_STMT *sfstmt, int idx, char **value_ptr, size_t *value_len_ptr, size_t *max_value_size_ptr) {
    SF_STATUS status;

    if ((status = _snowflake_column_null_checks(sfstmt, (void *) value_ptr)) != SF_STATUS_SUCCESS) {
        return status;
    }

    const char* str_val = NULL;
    if ((status = rs_get_cell_as_const_string(
            sfstmt->result_set,
            idx,
            &str_val)) != SF_STATUS_SUCCESS)
    {
        SET_SNOWFLAKE_STMT_ERROR(&sfstmt->error, status,
            rs_get_error_message(sfstmt->result_set), "", sfstmt->sfqid);
        return status;
    }

    if (SF_ARROW_FORMAT == sfstmt->qrf)
    {
        // For Arrow the const string is formatted already
        return snowflake_raw_value_to_str_rep(sfstmt, str_val,
                                             SF_DB_TYPE_TEXT,
                                             sfstmt->connection->timezone,
                                             0,
                                             str_val ? SF_BOOLEAN_FALSE : SF_BOOLEAN_TRUE,
                                             value_ptr, value_len_ptr,
                                             max_value_size_ptr);
    }
    else
    {
        return snowflake_raw_value_to_str_rep(sfstmt, str_val,
                                              sfstmt->desc[idx - 1].type,
                                              sfstmt->connection->timezone,
                                              (int32) sfstmt->desc[idx - 1].scale,
                                              str_val ? SF_BOOLEAN_FALSE : SF_BOOLEAN_TRUE,
                                              value_ptr, value_len_ptr,
                                              max_value_size_ptr);
    }
}

SF_STATUS STDCALL snowflake_column_strlen(SF_STMT *sfstmt, int idx, size_t *value_ptr) {
    SF_STATUS status;

    if ((status = _snowflake_column_null_checks(sfstmt, (void *) value_ptr)) != SF_STATUS_SUCCESS) {
        return status;
    }

    if ((status = rs_get_cell_strlen(
        sfstmt->result_set, idx, value_ptr)) != SF_STATUS_SUCCESS) {
        SET_SNOWFLAKE_STMT_ERROR(&sfstmt->error, status,
            rs_get_error_message(sfstmt->result_set), "", sfstmt->sfqid);
    }
    return status;
}

SF_STATUS STDCALL snowflake_column_is_null(SF_STMT *sfstmt, int idx, sf_bool *value_ptr) {
    SF_STATUS status;

    if ((status = _snowflake_column_null_checks(sfstmt, (void *) value_ptr)) != SF_STATUS_SUCCESS) {
        return status;
    }

    if ((status = rs_is_cell_null(
        sfstmt->result_set, idx, value_ptr)) != SF_STATUS_SUCCESS) {
        SET_SNOWFLAKE_STMT_ERROR(&sfstmt->error, status,
            rs_get_error_message(sfstmt->result_set), "", sfstmt->sfqid);
    }
    return status;
}

SF_STATUS STDCALL snowflake_timestamp_from_parts(SF_TIMESTAMP *ts, int32 nanoseconds, int32 seconds,
                                                 int32 minutes, int32 hours, int32 mday, int32 months,
                                                 int32 year, int32 tzoffset, int32 scale, SF_DB_TYPE ts_type) {
    if (!ts) {
        return SF_STATUS_ERROR_NULL_POINTER;
    }
    memset(ts, 0, sizeof(*ts));

    if (nanoseconds < 0 || nanoseconds > 999999999) {
        return SF_STATUS_ERROR_OUT_OF_RANGE;
    }
    ts->nsec = nanoseconds;

    if (seconds < 0 || seconds > 59) {
        return SF_STATUS_ERROR_OUT_OF_RANGE;
    }
    ts->tm_obj.tm_sec = seconds;

    if (minutes < 0 || minutes > 59) {
        return SF_STATUS_ERROR_OUT_OF_RANGE;
    }
    ts->tm_obj.tm_min = minutes;

    if (hours < 0 || hours > 23) {
        return SF_STATUS_ERROR_OUT_OF_RANGE;
    }
    ts->tm_obj.tm_hour = hours;

    if (mday < 1 || mday > 31) {
        return SF_STATUS_ERROR_OUT_OF_RANGE;
    }
    ts->tm_obj.tm_mday = mday;

    if (months < 1 || months > 12) {
        return SF_STATUS_ERROR_OUT_OF_RANGE;
    }
    ts->tm_obj.tm_mon = months - 1;

    if (year < -99999 || year > 99999) {
        return SF_STATUS_ERROR_OUT_OF_RANGE;
    }
    ts->tm_obj.tm_year = year - 1900;

    if (tzoffset < 0 || tzoffset > 1439) {
        return SF_STATUS_ERROR_OUT_OF_RANGE;
    }
    ts->tzoffset = tzoffset;

    if (scale < 0 || scale > 9) {
        return SF_STATUS_ERROR_OUT_OF_RANGE;
    }
    ts->scale = scale;

    if (ts_type != SF_DB_TYPE_DATE &&
        ts_type != SF_DB_TYPE_TIME &&
        ts_type != SF_DB_TYPE_TIMESTAMP_LTZ &&
        ts_type != SF_DB_TYPE_TIMESTAMP_NTZ &&
        ts_type != SF_DB_TYPE_TIMESTAMP_TZ) {
        return SF_STATUS_ERROR_OUT_OF_RANGE;
    }
    ts->ts_type = ts_type;

    // A call to mktime will automatically set wday and yday in the tm struct
    // We don't care about the output
    mktime(&ts->tm_obj);

    // Everything went okay
    return SF_STATUS_SUCCESS;
}

SF_STATUS STDCALL snowflake_timestamp_from_epoch_seconds(SF_TIMESTAMP *ts, const char *str, const char *timezone,
                                                         int32 scale, SF_DB_TYPE ts_type) {
    if (!ts) {
        return SF_STATUS_ERROR_NULL_POINTER;
    }

    SF_STATUS ret = SF_STATUS_ERROR_GENERAL;
    time_t nsec = 0L;
    time_t sec = 0L;
    int64 tzoffset = 0;
    struct tm *tm_ptr = NULL;
    char tzname[64];
    char *tzptr = (char *) timezone;

    memset(&ts->tm_obj, 0, sizeof(ts->tm_obj));
    ts->nsec = 0;
    ts->scale = scale;
    ts->ts_type = ts_type;
    ts->tzoffset = 0;

    /* Search for a decimal point if scale > 0
     * When scale == 0, str will look like e.g. "1593586800 2040"*/
    const char *ptr = scale > 0 ? strchr(str, (int) '.') : str;
    // No decimal point exists for date types
    if (ptr == NULL && ts->ts_type != SF_DB_TYPE_DATE) {
        ret = SF_STATUS_ERROR_GENERAL;
        goto cleanup;
    }

    sec = strtoll(str, NULL, 10);

    if (ts->ts_type == SF_DB_TYPE_DATE) {
        sec = sec * SECONDS_IN_AN_HOUR;
    } else {
        if (scale > 0) {
          nsec = strtoll(ptr + 1, NULL, 10);
        }
        /* Search for a space for TIMESTAMP_TZ */
        char *sptr = strchr(ptr + 1, (int) ' ');
        if (sptr != NULL) {
            /* TIMESTAMP_TZ */
            tzoffset = strtoll(sptr + 1, NULL, 10) - TIMEZONE_OFFSET_RANGE;
        }
    }

    // If timestamp is before the epoch, we have to do some
    // math to make things work just right
    if (sec < 0 && nsec > 0) {
        nsec = pow10_int64[ts->scale] - nsec;
        sec--;
    }
    // Transform nsec to a 9 digit number to store in the timestamp struct
    ts->nsec = (int32) (nsec * pow10_int64[9-ts->scale]);

    if (ts->ts_type == SF_DB_TYPE_TIMESTAMP_TZ) {
        /* make up Timezone name from the tzoffset */
        ldiv_t dm = ldiv((long) tzoffset, 60L);
        sf_sprintf(tzname, sizeof(tzname), "UTC%c%02ld:%02ld",
                dm.quot > 0 ? '+' : '-', labs(dm.quot), labs(dm.rem));
        tzptr = tzname;
        ts->tzoffset = (int32) tzoffset;
    }

    /* replace a dot character with NULL */
    if (ts->ts_type == SF_DB_TYPE_TIMESTAMP_NTZ ||
        ts->ts_type == SF_DB_TYPE_TIME ||
        ts->ts_type == SF_DB_TYPE_DATE) {
        tm_ptr = sf_gmtime(&sec, &ts->tm_obj);
    } else if (ts->ts_type == SF_DB_TYPE_TIMESTAMP_LTZ ||
      ts->ts_type == SF_DB_TYPE_TIMESTAMP_TZ) {
        /* set the environment variable TZ to the session timezone
         * so that localtime_tz honors it.
         */
        _mutex_lock(&gmlocaltime_lock);
        char tzbuf[128];
        const char *prev_tz_ptr = sf_getenv_s("TZ", tzbuf, sizeof(tzbuf));
        sf_setenv("TZ", tzptr);
        sf_tzset();
        sec += tzoffset * 60 * 2; /* adjust for TIMESTAMP_TZ */
        tm_ptr = sf_localtime(&sec, &ts->tm_obj);
#if defined(__linux__) || defined(__APPLE__)
        if (ts->ts_type == SF_DB_TYPE_TIMESTAMP_LTZ) {
            ts->tzoffset = (int32) (ts->tm_obj.tm_gmtoff / 60);
        }
#endif
        if (prev_tz_ptr != NULL) {
            sf_setenv("TZ", prev_tz_ptr); /* cannot set to NULL */
        } else {
            sf_unsetenv("TZ");
        }
        sf_tzset();
        _mutex_unlock(&gmlocaltime_lock);
    }
    if (tm_ptr == NULL) {
        ret = SF_STATUS_ERROR_GENERAL;
        goto cleanup;
    }


    ret = SF_STATUS_SUCCESS;
cleanup:
    return ret;
}


SF_STATUS STDCALL snowflake_timestamp_to_string(SF_TIMESTAMP *ts, const char *fmt, char **buffer_ptr,
                                                size_t buf_size, size_t *bytes_written,
                                                sf_bool reallocate) {
    SF_STATUS ret = SF_STATUS_ERROR_GENERAL;
    size_t len = 0;
    if (!ts || !buffer_ptr) {
        return SF_STATUS_ERROR_NULL_POINTER;
    }
    char *buffer = *buffer_ptr;

    // Using a fixed format for now.
    // TODO update to translate sql format to C date format instead of using fixed format.
    const char *fmt0;
    size_t max_len = 1;
    if (ts->ts_type != SF_DB_TYPE_TIME) {
        max_len += 21;
        fmt0 = "%Y-%m-%d %H:%M:%S";
    } else {
        max_len += 8;
        fmt0 = "%H:%M:%S";
    }
    /* adjust scale */
    char fmt_static[20];
    sf_sprintf(fmt_static, sizeof(fmt_static), ".%%0%dld", ts->scale);

    // Add space for scale if scale is greater than 0
    max_len += (ts->scale > 0) ? 1 + ts->scale : 0;
    // Add space for timezone if SF_DB_TYPE_TIMESTAMP_TZ is set
    max_len += (ts->ts_type == SF_DB_TYPE_TIMESTAMP_TZ) ? 7 : 0;
    // Allocate string buffer to store date using our calculated max length
    if (max_len > buf_size || buffer == NULL) {
        if (reallocate || buffer == NULL) {
            buffer = global_hooks.realloc(buffer, max_len);
            buf_size = max_len;
        } else {
            ret = SF_STATUS_ERROR_BUFFER_TOO_SMALL;
            goto cleanup;
        }
    }
    len = strftime(buffer, buf_size, fmt0, &ts->tm_obj);
    if (ts->scale > 0) {
        int64 nsec = ts->nsec / pow10_int64[9-ts->scale];
        len += sf_sprintf(
          &(buffer)[len],
          max_len - len, fmt_static,
          nsec);
    }
    if (ts->ts_type == SF_DB_TYPE_TIMESTAMP_TZ) {
        /* Timezone info */
        ldiv_t dm = ldiv((long) ts->tzoffset, 60L);
        len += sf_sprintf(
          &((char *) buffer)[len],
          max_len - len,
          " %c%02ld:%02ld",
          dm.quot > 0 ? '+' : '-', labs(dm.quot), labs(dm.rem));
    }

    ret = SF_STATUS_SUCCESS;

cleanup:
    if (bytes_written) {
        *bytes_written = len;
    }
    *buffer_ptr = buffer;
    return ret;

}



SF_STATUS STDCALL snowflake_timestamp_get_epoch_seconds(SF_TIMESTAMP *ts,
                                                        time_t *epoch_time_ptr) {
    if (!ts) {
        return SF_STATUS_ERROR_NULL_POINTER;
    }

    time_t epoch_time_local;

    ts->tm_obj.tm_isdst = -1;
    epoch_time_local = (time_t) mktime(&ts->tm_obj);
    // mktime takes into account tm_gmtoff which is a Linux and OS X ONLY field
#if defined(__linux__) || defined(__APPLE__)
    epoch_time_local += ts->tm_obj.tm_gmtoff;
#endif
    *epoch_time_ptr = epoch_time_local - (ts->tzoffset * 60);

    return SF_STATUS_SUCCESS;
}

int32 STDCALL snowflake_timestamp_get_nanoseconds(SF_TIMESTAMP *ts) {
    if (!ts) {
        return -1;
    }
    return ts->nsec;
}

int32 STDCALL snowflake_timestamp_get_seconds(SF_TIMESTAMP *ts) {
    if (!ts) {
        return  -1;
    }
    return ts->tm_obj.tm_sec;
}

int32 STDCALL snowflake_timestamp_get_minutes(SF_TIMESTAMP *ts) {
    if (!ts) {
        return  -1;
    }
    return ts->tm_obj.tm_min;
}

int32 STDCALL snowflake_timestamp_get_hours(SF_TIMESTAMP *ts) {
    if (!ts) {
        return  -1;
    }
    return ts->tm_obj.tm_hour;
}

int32 STDCALL snowflake_timestamp_get_wday(SF_TIMESTAMP *ts) {
    if (!ts) {
        return  -1;
    }
    return ts->tm_obj.tm_wday;
}

int32 STDCALL snowflake_timestamp_get_mday(SF_TIMESTAMP *ts) {
    if (!ts) {
        return  -1;
    }
    return ts->tm_obj.tm_mday;
}

int32 STDCALL snowflake_timestamp_get_yday(SF_TIMESTAMP *ts) {
    if (!ts) {
        return  -1;
    }
    return ts->tm_obj.tm_yday;
}

int32 STDCALL snowflake_timestamp_get_month(SF_TIMESTAMP *ts) {
    if (!ts) {
        return  -1;
    }
    return ts->tm_obj.tm_mon + 1;
}

int32 STDCALL snowflake_timestamp_get_year(SF_TIMESTAMP *ts) {
    if (!ts) {
        return  -100000;
    }
    return ts->tm_obj.tm_year + 1900;
}

int32 STDCALL snowflake_timestamp_get_tzoffset(SF_TIMESTAMP *ts) {
    if (!ts) {
        return -1;
    }
    return ts->tzoffset;
}

int32 STDCALL snowflake_timestamp_get_scale(SF_TIMESTAMP *ts) {
    if (!ts) {
        return -1;
    }
    return ts->scale;
}<|MERGE_RESOLUTION|>--- conflicted
+++ resolved
@@ -1767,8 +1767,6 @@
     sfstmt->result_set = NULL;
 
     sfstmt->qrf = SF_FORMAT_UNKNOWN;
-<<<<<<< HEAD
-=======
     sfstmt->is_dml = SF_BOOLEAN_FALSE;
     sfstmt->is_multi_stmt = SF_BOOLEAN_FALSE;
     if (sfstmt->multi_stmt_result_ids)
@@ -1776,7 +1774,6 @@
         snowflake_cJSON_Delete(sfstmt->multi_stmt_result_ids);
     }
     sfstmt->multi_stmt_result_ids = NULL;
->>>>>>> 1ee5015d
 
     if (_snowflake_get_current_param_style(sfstmt) == NAMED)
     {
@@ -2505,131 +2502,19 @@
                   sfstmt->is_multi_stmt = (_SF_STMT_TYPE_MULTI_STMT == stmt_type_id);
                 }
 
-<<<<<<< HEAD
-                // Determine query result format and detach rowset object from data.
-                cJSON * qrf = snowflake_cJSON_GetObjectItem(data, "queryResultFormat");
-                char * qrf_str = snowflake_cJSON_GetStringValue(qrf);
-                cJSON * rowset = NULL;
-
-                if (strcmp(qrf_str, "arrow") == 0 || strcmp(qrf_str, "arrow_force") == 0) {
-#ifdef SF_WIN32
-                    SET_SNOWFLAKE_STMT_ERROR(&sfstmt->error, SF_STATUS_ERROR_UNSUPPORTED_QUERY_RESULT_FORMAT,
-                        "Query results were fetched using Arrow, "
-                        "but the client library does not yet support decoding Arrow results", "",
-                        sfstmt->sfqid);
-
-                    return SF_STATUS_ERROR_UNSUPPORTED_QUERY_RESULT_FORMAT;
-#endif
-                    sfstmt->qrf = SF_ARROW_FORMAT;
-                    rowset = snowflake_cJSON_DetachItemFromObject(data, "rowsetBase64");
-                    if (!rowset)
-=======
                 if (sfstmt->is_multi_stmt)
                 {
                     if (!setup_multi_stmt_result(sfstmt, data))
->>>>>>> 1ee5015d
                     {
                         goto cleanup;
                     }
                 }
-<<<<<<< HEAD
-                else if (strcmp(qrf_str, "json") == 0) {
-                    sfstmt->qrf = SF_JSON_FORMAT;
-                    if (json_detach_array_from_object((cJSON **)(&rowset), data, "rowset"))
-                    {
-                        log_error("No valid rowset found in response");
-                        SET_SNOWFLAKE_STMT_ERROR(&sfstmt->error,
-                            SF_STATUS_ERROR_BAD_JSON,
-                            "Missing rowset from response. No results found.",
-                            SF_SQLSTATE_APP_REJECT_CONNECTION,
-                            sfstmt->sfqid);
-                        goto cleanup;
-                    }
-                }
-                else {
-                    log_error("Unsupported query result format: %s", qrf_str);
-                }
-
-                // Index starts at 0 and incremented each fetch
-                sfstmt->total_row_index = 0;
-
-                // When the result set is sufficient large, the server response will contain
-                // an empty "rowset" object. Instead, it will have a "chunks" object that contains,
-                // among other fields, a URL from which the result set can be downloaded in chunks.
-                // In this case, we initialize the chunk downloader, which will download in the
-                // background as calls to snowflake_fetch() are made.
-                if ((chunks = snowflake_cJSON_GetObjectItem(data, "chunks")) != NULL) {
-                    // We don't care if there is no qrmk, so ignore return code
-                    json_copy_string(&qrmk, data, "qrmk");
-                    chunk_headers = snowflake_cJSON_GetObjectItem(data, "chunkHeaders");
-                    NON_JSON_RESP* (*callback_create_resp)(void) = NULL;
-                    if (SF_ARROW_FORMAT == sfstmt->qrf) {
-                        callback_create_resp = callback_create_arrow_resp;
-                    }
-
-                    sfstmt->chunk_downloader = chunk_downloader_init(
-                            qrmk,
-                            chunk_headers,
-                            chunks,
-                            2, // thread count
-                            4, // fetch slot
-                            &sfstmt->error,
-                            sfstmt->connection->insecure_mode,
-                            callback_create_resp,
-                            sfstmt->connection->proxy,
-                            sfstmt->connection->no_proxy,
-                            get_retry_timeout(sfstmt->connection),
-                            sfstmt->connection->retry_count);
-                    if (!sfstmt->chunk_downloader) {
-                        // Unable to create chunk downloader.
-                        // Error is set in chunk_downloader_init function.
-                        goto cleanup;
-                    }
-
-                    // Even when the result set is split into chunks, JSON format will still
-                    // response with the first chunk in "rowset", so be sure to include it.
-                    sfstmt->result_set = rs_create_with_json_result(
-                        rowset,
-                        sfstmt->desc,
-                        sfstmt->qrf,
-                        sfstmt->connection->timezone);
-
-                    // Update chunk row count. Controls the chunk downloader.
-                    sfstmt->chunk_rowcount = rs_get_row_count_in_chunk(
-                        sfstmt->result_set);
-
-                    // Update total row count. Used in snowflake_num_rows().
-                    if (json_copy_int(&sfstmt->total_rowcount, data, "total")) {
-                        log_warn(
-                            "No total count found in response. Reverting to using array size of results");
-                        sfstmt->total_rowcount = sfstmt->chunk_rowcount;
-                    }
-                } else {
-                    // Create a result set object and update the total rowcount.
-                    sfstmt->result_set = rs_create_with_json_result(
-                        rowset,
-                        sfstmt->desc,
-                        sfstmt->qrf,
-                        sfstmt->connection->timezone);
-
-                    // Update chunk row count. Controls the chunk downloader.
-                    sfstmt->chunk_rowcount = rs_get_row_count_in_chunk(
-                        sfstmt->result_set);
-
-                    // Update total row count. Used in snowflake_num_rows().
-                    if (json_copy_int(&sfstmt->total_rowcount, data, "total")) {
-                        log_warn(
-                            "No total count found in response. Reverting to using array size of results");
-                        sfstmt->total_rowcount = sfstmt->chunk_rowcount;
-                    }
-=======
                 else
                 {
                     if (!setup_result_with_json_resp(sfstmt, data))
                     {
                         goto cleanup;
                     }
->>>>>>> 1ee5015d
                 }
             }
         } else if (json_error != SF_JSON_ERROR_NONE) {
