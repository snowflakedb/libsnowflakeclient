--- conflicted
+++ resolved
@@ -1261,9 +1261,7 @@
     SF_FREE(sf->proxy);
     SF_FREE(sf->no_proxy);
     SF_FREE(sf->oauth_token);
-<<<<<<< HEAD
     SF_FREE(sf->session_id);
-=======
     SF_FREE(sf->oauth_authorization_endpoint);
     SF_FREE(sf->oauth_token_endpoint);
     SF_FREE(sf->oauth_redirect_uri);
@@ -1276,7 +1274,6 @@
     SF_FREE(sf->wif_azure_resource);
     SF_FREE(sf->programmatic_access_token);
     SF_FREE(sf->workload_identity_impersonation_path);
->>>>>>> eda6cfc1
     SF_FREE(sf);
 
     stopwatch_stop(&stopwatch);
@@ -1511,13 +1508,7 @@
                     secure_storage_save_credential(sf->token_cache, sf->host, sf->user, OAUTH_REFRESH_TOKEN, sf->oauth_refresh_token);
                 }
             }
-<<<<<<< HEAD
-            else if (json_copy_string(&auth_token, data, "mfaToken") == SF_JSON_ERROR_NONE && sf->token_cache) {
-              secure_storage_save_credential(sf->token_cache, sf->host, sf->user, MFA_TOKEN, auth_token);
-            }
-=======
-
->>>>>>> eda6cfc1
+
             _mutex_lock(&sf->mutex_parameters);
             ret = _set_parameters_session_info(sf, data);
             if (sf->client_session_keep_alive)
@@ -1865,13 +1856,12 @@
         case SF_CON_DISABLE_STAGE_BIND:
           sf->stage_binding_disabled = value ? *((sf_bool*)value) : SF_BOOLEAN_FALSE;
           break;
-<<<<<<< HEAD
         case SF_CON_CLIENT_SESSION_KEEP_ALIVE:
             sf->client_session_keep_alive = value ? *((sf_bool*)value) : SF_BOOLEAN_FALSE;
             break;
         case SF_CON_CLIENT_SESSION_KEEP_ALIVE_HEARTBEAT_FREQUENCY:
             sf->client_session_keep_alive_heartbeat_frequency = value ? (*((uint64*)value)) : SF_DEFAULT_CLIENT_SESSION_ALIVE_HEARTBEAT_FREQUENCY;
-=======
+            break;
         case SF_CON_WIF_PROVIDER:
             alloc_buffer_and_copy(&sf->wif_provider, value);
             break;
@@ -1880,7 +1870,6 @@
             break;
         case SF_CON_WIF_AZURE_RESOURCE:
             alloc_buffer_and_copy(&sf->wif_azure_resource, value);
->>>>>>> eda6cfc1
             break;
         default:
             SET_SNOWFLAKE_ERROR(&sf->error, SF_STATUS_ERROR_BAD_ATTRIBUTE_TYPE,
