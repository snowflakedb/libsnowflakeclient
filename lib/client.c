--- conflicted
+++ resolved
@@ -1196,11 +1196,9 @@
         case SF_CON_INCLUDE_RETRY_REASON:
             sf->include_retry_reason = value ? *((sf_bool *)value) : SF_BOOLEAN_TRUE;
             break;
-<<<<<<< HEAD
         case SF_CON_DISABLE_SAML_URL_CHECK:
             sf->disable_saml_url_check = value ? *((sf_bool*)value) : SF_BOOLEAN_FALSE;
-=======
->>>>>>> df3dce79
+            break;
         case SF_CON_PUT_TEMPDIR:
             alloc_buffer_and_copy(&sf->put_temp_dir, value);
             break;
@@ -1389,12 +1387,9 @@
         case SF_CON_MAX_VARIANT_SIZE:
             *value = &sf->max_variant_size;
             break;
-<<<<<<< HEAD
         case SF_CON_DISABLE_SAML_URL_CHECK:
             *value = &sf->disable_saml_url_check;
             break;
-=======
->>>>>>> df3dce79
         case SF_CON_PUT_TEMPDIR:
             *value = sf->put_temp_dir;
             break;
