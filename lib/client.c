--- conflicted
+++ resolved
@@ -1088,13 +1088,9 @@
         _mutex_init(&sf->mutex_stage_bind);
         sf->binding_stage_created = SF_BOOLEAN_FALSE;
         sf->stage_binding_threshold = SF_DEFAULT_STAGE_BINDING_THRESHOLD;
-
-<<<<<<< HEAD
         sf->prefetch_threads = SF_DEFAULT_PREFETCH_THREAD;
-=======
         sf->sso_token = NULL;
         sf->mfa_token = NULL;
->>>>>>> 8c90ea79
     }
 
     return sf;
