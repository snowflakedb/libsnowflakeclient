--- conflicted
+++ resolved
@@ -239,14 +239,8 @@
         parameters = snowflake_cJSON_CreateObject();
     }
     snowflake_cJSON_AddStringToObject(parameters, "C_API_QUERY_RESULT_FORMAT", "JSON");
-<<<<<<< HEAD
-    snowflake_cJSON_AddStringToObject(parameters, "ODBC_QUERY_RESULT_FORMAT", "JSON");
-    snowflake_cJSON_AddItemToObject(body, "parameters", parameters);
-=======
-
     // temporary code to fake as ODBC to have multiple statements enabled
     snowflake_cJSON_AddStringToObject(parameters, "ODBC_QUERY_RESULT_FORMAT", "JSON");
->>>>>>> 6bc1b928
 #endif
     if (parameters)
     {
