/*
 * Copyright (c) 2018-2025 Snowflake Computing, Inc. All rights reserved.
 */

#include <string.h>
#include "connection.h"
#include <snowflake/logger.h>
#include "snowflake/platform.h"
#include "memory.h"
#include "client_int.h"
#include "constants.h"
#include "error.h"
#include "curl_desc_pool.h"
#include "../include/snowflake/secure_storage.h"

#define curl_easier_escape(curl, string) curl_easy_escape(curl, string, 0)
#define QUERYCODE_LEN 7
#define REQUEST_GUID_KEY_SIZE 13

static uint32 uimin(uint32 a, uint32 b) {
    return (a < b) ? a : b;
}

static uint32 uimax(uint32 a, uint32 b) {
    return (a > b) ? a : b;
}

cJSON *STDCALL create_auth_json_body(SF_CONNECT *sf,
                                     const char *application,
                                     const char *int_app_name,
                                     const char *int_app_version,
                                     const char *timezone,
                                     sf_bool autocommit) {
    cJSON *body;
    cJSON *data;
    cJSON *client_env;
    cJSON *session_parameters;
    char os_version[128];

    //Create Client Environment JSON blob
    client_env = snowflake_cJSON_CreateObject();
    snowflake_cJSON_AddStringToObject(client_env, "APPLICATION", application);

    snowflake_cJSON_AddStringToObject(client_env, "OS", sf_os_name());
#ifdef MOCK_ENABLED
    os_version[0] = '0';
    os_version[1] = '\0';
#else
    sf_os_version(os_version, sizeof(os_version));
#endif
    snowflake_cJSON_AddStringToObject(client_env, "OS_VERSION", os_version);

    session_parameters = snowflake_cJSON_CreateObject();
    snowflake_cJSON_AddStringToObject(
        session_parameters,
        "AUTOCOMMIT",
        autocommit == SF_BOOLEAN_TRUE ? SF_BOOLEAN_INTERNAL_TRUE_STR
                                      : SF_BOOLEAN_INTERNAL_FALSE_STR);


    snowflake_cJSON_AddStringToObject(session_parameters, "TIMEZONE", timezone);

    //Create Request Data JSON blob
    data = snowflake_cJSON_CreateObject();
    snowflake_cJSON_AddStringToObject(data, CLIENT_APP_ID_KEY, int_app_name);
#ifdef MOCK_ENABLED
    snowflake_cJSON_AddStringToObject(data, CLIENT_APP_VERSION_KEY, "0.0.0");
#else
    snowflake_cJSON_AddStringToObject(data, CLIENT_APP_VERSION_KEY, int_app_version);
#endif
    snowflake_cJSON_AddStringToObject(data, "ACCOUNT_NAME", sf->account);
    snowflake_cJSON_AddStringToObject(data, "LOGIN_NAME", sf->user);
    // Add password if one exists
    if (sf->password && *(sf->password)) {
        snowflake_cJSON_AddStringToObject(data, "PASSWORD", sf->password);

        if (sf->passcode_in_password) {
            snowflake_cJSON_AddStringToObject(data, "EXT_AUTHN_DUO_METHOD", "passcode");
            snowflake_cJSON_AddBoolToObject(data, "passcodeInPassword", SF_BOOLEAN_TRUE);
        }
        else if (sf->passcode && *(sf->passcode))
        {
            snowflake_cJSON_AddStringToObject(data, "EXT_AUTHN_DUO_METHOD", "passcode");
            snowflake_cJSON_AddStringToObject(data, "PASSCODE", sf->passcode);
        }
        else
        {
            snowflake_cJSON_AddStringToObject(data, "EXT_AUTHN_DUO_METHOD", "push");
        }

        if (sf->client_request_mfa_token) {
            snowflake_cJSON_AddBoolToObject(
                session_parameters,
                "CLIENT_REQUEST_MFA_TOKEN",
                1
            );

            // SNOW-715510: TODO Enable token_cache
/*
            if (sf->token_cache == NULL) {
                sf->token_cache = cred_cache_init();
            }

            char* token = cred_cache_get_credential(sf->token_cache, sf->host, sf->user, MFA_TOKEN);
            if (token != NULL)
            {
                snowflake_cJSON_AddStringToObject(data, "TOKEN", token);
                cred_cache_free_credential(token);
            }
*/
        }
    }

    if (sf->client_store_temporary_credential && getAuthenticatorType(sf->authenticator) == AUTH_EXTERNALBROWSER)
    {
        snowflake_cJSON_AddBoolToObject(session_parameters, "CLIENT_STORE_TEMPORARY_CREDENTIAL", sf->client_store_temporary_credential);

        if (sf->token_cache == NULL) {
            sf->token_cache = secure_storage_init();
        }

        char* token = secure_storage_get_credential(sf->token_cache, sf->host, sf->user, ID_TOKEN);
        if (token != NULL)
        {
            snowflake_cJSON_DeleteItemFromObject(data, "AUTHENTICATOR");
            snowflake_cJSON_AddStringToObject(data, "TOKEN", token);
            snowflake_cJSON_AddStringToObject(data, "AUTHENTICATOR", SF_AUTHENTICATOR_ID_TOKEN);
            secure_storage_free_credential(token);
        }
    }

    snowflake_cJSON_AddItemToObject(data, "CLIENT_ENVIRONMENT", client_env);
    snowflake_cJSON_AddItemToObject(data, "SESSION_PARAMETERS", session_parameters);

    //Create body
    body = snowflake_cJSON_CreateObject();
    snowflake_cJSON_AddItemToObject(body, "data", data);

    return body;
}

cJSON *STDCALL create_query_json_body(const char *sql_text,
                                      int64 sequence_id,
                                      const char *request_id,
                                      sf_bool is_describe_only,
                                      int64 multi_stmt_count)
{
    cJSON *body;
    double submission_time;
    // Create body
#ifdef MOCK_ENABLED
    submission_time = 0;
#else
    submission_time = (double) time(NULL) * 1000;
#endif
    body = snowflake_cJSON_CreateObject();
    snowflake_cJSON_AddStringToObject(body, "sqlText", sql_text);
    snowflake_cJSON_AddNumberToObject(body, "sequenceId", (double) sequence_id);
    snowflake_cJSON_AddNumberToObject(body, "querySubmissionTime", submission_time);
    snowflake_cJSON_AddBoolToObject(body, "describeOnly", is_describe_only);
    if (request_id)
    {
        snowflake_cJSON_AddStringToObject(body, "requestId", request_id);
    }

    cJSON* parameters = NULL;
    if (multi_stmt_count >= 0)
    {
        parameters = snowflake_cJSON_CreateObject();
        snowflake_cJSON_AddNumberToObject(parameters, "MULTI_STATEMENT_COUNT", (double)multi_stmt_count);
    }

#ifdef SF_WIN32
    if (!parameters)
    {
        parameters = snowflake_cJSON_CreateObject();
    }
    snowflake_cJSON_AddStringToObject(parameters, "C_API_QUERY_RESULT_FORMAT", "JSON");
    // temporary code to fake as ODBC to have multiple statements enabled
    snowflake_cJSON_AddStringToObject(parameters, "ODBC_QUERY_RESULT_FORMAT", "JSON");
#endif
    if (parameters)
    {
        snowflake_cJSON_AddItemToObject(body, "parameters", parameters);
    }
    return body;
}

cJSON *STDCALL create_renew_session_json_body(const char *old_token) {
    cJSON *body;
    // Create body
    body = snowflake_cJSON_CreateObject();
    snowflake_cJSON_AddStringToObject(body, "oldSessionToken", old_token);
    snowflake_cJSON_AddStringToObject(body, "requestType", REQUEST_TYPE_RENEW);

    return body;
}

sf_bool STDCALL create_header(SF_CONNECT *sf, SF_HEADER *header, SF_ERROR_STRUCT *error) {
    sf_bool ret = SF_BOOLEAN_FALSE;
    size_t header_token_size;
    size_t header_direct_query_token_size;
    size_t header_service_name_size;
    const char *token = header->renew_session ? sf->master_token : sf->token;

    // Generate header tokens
    if (token) {
        header_token_size = strlen(HEADER_SNOWFLAKE_TOKEN_FORMAT) - 2 +
                            strlen(token) + 1;
        header->header_token = (char *) SF_CALLOC(1, header_token_size);
        if (!header->header_token) {
            SET_SNOWFLAKE_ERROR(error, SF_STATUS_ERROR_OUT_OF_MEMORY,
                                "Ran out of memory trying to create header token",
                                SF_SQLSTATE_UNABLE_TO_CONNECT);
            goto error;
        }
        sf_sprintf(header->header_token, header_token_size,
                 HEADER_SNOWFLAKE_TOKEN_FORMAT, token);
    } else if (sf->direct_query_token) {
        header_direct_query_token_size = strlen(HEADER_DIRECT_QUERY_TOKEN_FORMAT) - 2 +
                                         strlen(sf->direct_query_token) + 1;
        header->header_direct_query_token = (char *) SF_CALLOC(1, header_direct_query_token_size);
        if (!header->header_direct_query_token) {
            SET_SNOWFLAKE_ERROR(error, SF_STATUS_ERROR_OUT_OF_MEMORY,
                                "Ran out of memory trying to create header direct query token",
                                SF_SQLSTATE_UNABLE_TO_CONNECT);
            goto error;
        }
        sf_sprintf(header->header_direct_query_token, header_direct_query_token_size,
                 HEADER_DIRECT_QUERY_TOKEN_FORMAT, sf->direct_query_token);
    }

    // Generate service name if it exists
    if (sf->service_name) {
        header_service_name_size = strlen(HEADER_SERVICE_NAME_FORMAT) - 2 +
                                         strlen(sf->service_name) + 1;
        header->header_service_name = (char *) SF_CALLOC(1, header_service_name_size);
        if (!header->header_service_name) {
            SET_SNOWFLAKE_ERROR(error, SF_STATUS_ERROR_OUT_OF_MEMORY,
                                "Ran out of memory trying to create header service name",
                                SF_SQLSTATE_UNABLE_TO_CONNECT);
            goto error;
        }
        sf_sprintf(header->header_service_name, header_service_name_size,
                 HEADER_SERVICE_NAME_FORMAT, sf->service_name);
    }

    if (header->header_token) {
        header->header = curl_slist_append(header->header, header->header_token);
    }
    if (header->header_direct_query_token) {
        header->header = curl_slist_append(header->header, header->header_direct_query_token);
    }
    if (header->header_service_name) {
        header->header = curl_slist_append(header->header, header->header_service_name);
    }
    header->header = curl_slist_append(header->header, HEADER_CONTENT_TYPE_APPLICATION_JSON);
    header->header = curl_slist_append(header->header,
                               header->use_application_json_accept_type ?
                               HEADER_ACCEPT_TYPE_APPLICATION_JSON :
                               HEADER_ACCEPT_TYPE_APPLICATION_SNOWFLAKE);

    if (SF_HEADER_USER_AGENT != NULL){
      header->header = curl_slist_append(header->header, SF_HEADER_USER_AGENT);
    }
    else
    {
      log_trace("SF_HEADER_USER_AGENT is null");
    }

    log_trace("Created header");

    // All good :dancingpenguin:
    ret = SF_BOOLEAN_TRUE;

error:
    return ret;
}

sf_bool STDCALL curl_post_call(SF_CONNECT *sf,
                               CURL *curl,
                               char *url,
                               SF_HEADER *header,
                               char *body,
                               cJSON **json,
                               SF_ERROR_STRUCT *error,
                               int64 renew_timeout,
                               int8 retry_max_count,
                               int64 retry_timeout,
                               int64 *elapsed_time,
                               int8 *retried_count,
                               sf_bool *is_renew,
                               sf_bool renew_injection) {
    const char *error_msg;
    SF_JSON_ERROR json_error;
    char query_code[QUERYCODE_LEN];
    char *result_url = NULL;
    cJSON *data = NULL;
    SF_HEADER *new_header = NULL;
    sf_bool ret = SF_BOOLEAN_FALSE;
    sf_bool stop = SF_BOOLEAN_FALSE;

    // Set to 0
    memset(query_code, 0, QUERYCODE_LEN);

    sf_bool is_new_strategy_url = is_new_retry_strategy_url(url);
    if (SF_BOOLEAN_TRUE == is_new_strategy_url)
    {
      if (!add_appinfo_header(sf, header, error)) {
        return ret;
      }
    }

    do {
        if (!http_perform(curl, POST_REQUEST_TYPE, url, header, body, NULL, json, NULL, NULL,
                          retry_timeout, SF_BOOLEAN_FALSE, error,
                          sf->insecure_mode, sf->ocsp_fail_open,
                          sf->retry_on_curle_couldnt_connect_count,
                          renew_timeout, retry_max_count, elapsed_time,
                          retried_count, is_renew, renew_injection,
                          sf->proxy, sf->no_proxy, sf->include_retry_reason,
                          is_new_strategy_url) ||
            !*json) {
            // Error is set in the perform function
            break;
        }
        if ((json_error = json_copy_string_no_alloc(query_code, *json, "code",
                                                    QUERYCODE_LEN)) !=
            SF_JSON_ERROR_NONE &&
            json_error != SF_JSON_ERROR_ITEM_NULL) {
            JSON_ERROR_MSG(json_error, error_msg, "Query code");
            SET_SNOWFLAKE_ERROR(error, SF_STATUS_ERROR_BAD_JSON, error_msg,
                                SF_SQLSTATE_UNABLE_TO_CONNECT);
            break;
        }

        // No query code means things went well, just break and return
        if (query_code[0] == '\0') {
            ret = SF_BOOLEAN_TRUE;
            break;
        }

        if (strcmp(query_code, SESSION_TOKEN_EXPIRED_CODE) == 0) {
            if (!renew_session(curl, sf, error)) {
                // Error is set in renew session function
                break;
            } else {
                // Create new header since we have a new token
                new_header = sf_header_create();
                new_header->use_application_json_accept_type = SF_BOOLEAN_FALSE;
                new_header->renew_session = SF_BOOLEAN_FALSE;
                if (!create_header(sf, new_header, error)) {
                    break;
                }
                if (!curl_post_call(sf, curl, url, new_header, body, json,
                                    error, renew_timeout, retry_max_count, retry_timeout,
                                    elapsed_time, retried_count, is_renew, renew_injection)) {
                    // Error is set in curl call
                    break;
                }
            }
        }
        else if (strcmp(query_code, SESSION_TOKEN_INVALID_CODE) == 0) {
            SET_SNOWFLAKE_ERROR(error, SF_STATUS_ERROR_CONNECTION_NOT_EXIST,
                                ERR_MSG_SESSION_TOKEN_INVALID, SF_SQLSTATE_CONNECTION_NOT_EXIST);
            break;
        }
        else if (strcmp(query_code, GONE_SESSION_CODE) == 0) {
            SET_SNOWFLAKE_ERROR(error, SF_STATUS_ERROR_CONNECTION_NOT_EXIST,
                                ERR_MSG_GONE_SESSION, SF_SQLSTATE_CONNECTION_NOT_EXIST);
            break;
        }

        sf_bool isAsyncExec = SF_BOOLEAN_FALSE;
        cJSON *json_body = snowflake_cJSON_Parse(body);
        if (json_body && snowflake_cJSON_IsObject(json_body)) {
          cJSON* async = snowflake_cJSON_GetObjectItem(json_body, "asyncExec");
          if (async && snowflake_cJSON_IsBool(async)) {
            isAsyncExec = snowflake_cJSON_IsTrue(async);
          }
        }

        if (!isAsyncExec) {
          while (strcmp(query_code, QUERY_IN_PROGRESS_CODE) == 0 ||
            strcmp(query_code, QUERY_IN_PROGRESS_ASYNC_CODE) == 0) {
            // Remove old result URL and query code if this isn't our first rodeo
            SF_FREE(result_url);
            memset(query_code, 0, QUERYCODE_LEN);
            data = snowflake_cJSON_GetObjectItem(*json, "data");
            if (json_copy_string(&result_url, data, "getResultUrl") !=
                SF_JSON_ERROR_NONE) {
                stop = SF_BOOLEAN_TRUE;
                JSON_ERROR_MSG(json_error, error_msg, "Result URL");
                SET_SNOWFLAKE_ERROR(error, SF_STATUS_ERROR_BAD_JSON, error_msg,
                                    SF_SQLSTATE_UNABLE_TO_CONNECT);
                break;
            }

            log_trace("ping pong starting...");
            if (!request(sf, json, result_url, NULL, 0, NULL, header,
                         GET_REQUEST_TYPE, error, SF_BOOLEAN_FALSE,
                         0, retry_max_count, retry_timeout, NULL, NULL, NULL, SF_BOOLEAN_FALSE)) {
                // Error came from request up, just break
                stop = SF_BOOLEAN_TRUE;
                break;
            }

            if (
              (json_error = json_copy_string_no_alloc(query_code, *json, "code",
                                                      QUERYCODE_LEN)) !=
              SF_JSON_ERROR_NONE &&
              json_error != SF_JSON_ERROR_ITEM_NULL) {
                stop = SF_BOOLEAN_TRUE;
                JSON_ERROR_MSG(json_error, error_msg, "Query code");
                SET_SNOWFLAKE_ERROR(error, SF_STATUS_ERROR_BAD_JSON, error_msg,
                                    SF_SQLSTATE_UNABLE_TO_CONNECT);
                break;
            }
          }
        }

        if (stop) {
            break;
        }

        ret = SF_BOOLEAN_TRUE;
    }
    while (0); // Dummy loop to break out of

    SF_FREE(result_url);
    sf_header_destroy(new_header);

    return ret;
}

sf_bool STDCALL curl_get_call(SF_CONNECT *sf,
                              CURL *curl,
                              char *url,
                              SF_HEADER *header,
                              cJSON **json,
                              SF_ERROR_STRUCT *error,
                              int64 renew_timeout,
                              int8 retry_max_count,
                              int64 retry_timeout,
                              int64* elapsed_time,
                              int8* retried_count) {
    SF_JSON_ERROR json_error;
    const char *error_msg;
    char query_code[QUERYCODE_LEN];
    char *result_url = NULL;
    SF_HEADER *new_header = NULL;
    sf_bool ret = SF_BOOLEAN_FALSE;

    // Set to 0
    memset(query_code, 0, QUERYCODE_LEN);

    do {
        if (!http_perform(curl, GET_REQUEST_TYPE, url, header, NULL, NULL, json, NULL, NULL,
                          get_retry_timeout(sf), SF_BOOLEAN_FALSE, error,
                          sf->insecure_mode, sf->ocsp_fail_open,
                          sf->retry_on_curle_couldnt_connect_count,
                          renew_timeout, retry_max_count, elapsed_time, retried_count, NULL, SF_BOOLEAN_FALSE,
                          sf->proxy, sf->no_proxy, SF_BOOLEAN_FALSE, SF_BOOLEAN_FALSE) ||
            !*json) {
            // Error is set in the perform function
            break;
        }
        if ((json_error = json_copy_string_no_alloc(query_code, *json, "code",
                                                    QUERYCODE_LEN)) !=
            SF_JSON_ERROR_NONE &&
            json_error != SF_JSON_ERROR_ITEM_NULL) {
            JSON_ERROR_MSG(json_error, error_msg, "Query code");
            SET_SNOWFLAKE_ERROR(error, SF_STATUS_ERROR_BAD_JSON, error_msg,
                                SF_SQLSTATE_UNABLE_TO_CONNECT);
            break;
        }

        // No query code means things went well, just break and return
        if (query_code[0] == '\0') {
            ret = SF_BOOLEAN_TRUE;
            break;
        }

        if (strcmp(query_code, SESSION_TOKEN_EXPIRED_CODE) == 0) {
            if (!renew_session(curl, sf, error)) {
                // Error is set in renew session function
                break;
            } else {
                // Create new header since we have a new token
                new_header = sf_header_create();
                if (!create_header(sf, new_header, error)) {
                    break;
                }
                if (!curl_get_call(sf, curl, url, new_header, json, error, renew_timeout, retry_max_count, retry_timeout,elapsed_time, retried_count)) {
                    // Error is set in curl call
                    break;
                }
            }
        }
        else if (strcmp(query_code, SESSION_TOKEN_INVALID_CODE) == 0) {
            SET_SNOWFLAKE_ERROR(error, SF_STATUS_ERROR_CONNECTION_NOT_EXIST,
                                ERR_MSG_SESSION_TOKEN_INVALID, SF_SQLSTATE_CONNECTION_NOT_EXIST);
            break;
        }
        else if (strcmp(query_code, GONE_SESSION_CODE) == 0) {
            SET_SNOWFLAKE_ERROR(error, SF_STATUS_ERROR_CONNECTION_NOT_EXIST,
                                ERR_MSG_GONE_SESSION, SF_SQLSTATE_CONNECTION_NOT_EXIST);
            break;
        }

        ret = SF_BOOLEAN_TRUE;
    }
    while (0); // Dummy loop to break out of

    SF_FREE(result_url);
    sf_header_destroy(new_header);

    return ret;
}

void STDCALL decorrelate_jitter_free(DECORRELATE_JITTER_BACKOFF *djb) {
    SF_FREE(djb);
}

DECORRELATE_JITTER_BACKOFF *
STDCALL decorrelate_jitter_init(uint32 base, uint32 cap) {
    DECORRELATE_JITTER_BACKOFF *djb = (DECORRELATE_JITTER_BACKOFF *) SF_CALLOC(
      1, sizeof(DECORRELATE_JITTER_BACKOFF));
    djb->base = base;
    djb->cap = cap;
    return djb;
}

uint32
get_next_sleep_with_jitter(DECORRELATE_JITTER_BACKOFF *djb, uint32 sleep, uint64 retry_count) {
  float cur_wait_time = sleep;
  cur_wait_time = choose_random(cur_wait_time + get_jitter(sleep),
                                pow(2, retry_count) + get_jitter(sleep));
  // no cap for new retry strategy while keep the existing cap for other requests
  if ((djb->cap != SF_NEW_STRATEGY_BACKOFF_CAP) && (cur_wait_time > djb->cap))
  {
    cur_wait_time = djb->cap;
  }
  // at least wait for 1 seconds
  if (cur_wait_time < 1)
  {
    cur_wait_time = 1;
  }

  return (uint32)cur_wait_time;
}

char * STDCALL encode_url(CURL *curl,
                 const char *protocol,
                 const char *host,
                 const char *port,
                 const char *url,
                 URL_KEY_VALUE *vars,
                 int num_args,
                 SF_ERROR_STRUCT *error,
                 char *extraUrlParams) {
    int i;
    sf_bool host_empty = is_string_empty(host);
    sf_bool port_empty = is_string_empty(port);
    const char *format;
    char *encoded_url = NULL;
    // Size used for the url format
    size_t base_url_size = 1; //Null terminator
    // Size used to determine buffer size
    size_t encoded_url_size;
    // Initialize reqeust_guid with a blank uuid that will be replaced for each request
    URL_KEY_VALUE request_guid = {
      URL_PARAM_REQEST_GUID,
      "00000000-0000-0000-0000-000000000000",
      NULL,
      NULL,
      0,
      0
    };
    const char *amp = "&";
    size_t amp_size = strlen(amp);

    if (host_empty)
    {
      SET_SNOWFLAKE_ERROR(error, SF_STATUS_ERROR_BAD_CONNECTION_PARAMS,
                          "Invalid host trying to create encoded url",
                          SF_SQLSTATE_UNABLE_TO_CONNECT);
      goto cleanup;
    }

    // Set proper format based on variables passed into encode URL.
    // The format includes format specifiers that will be consumed by empty fields
    // (i.e if port is empty, add an extra specifier so that we have 1 call to snprintf, vs. 4 different calls)
    // Format specifier order is protocol, then then host, then port, then url.
    // Base size increases reflect the number of static characters in the format string (i.e. ':', '/', '.')
    if (!port_empty) {
        format = "%s://%s:%s%s";
        base_url_size += 4;
    } else {
        format = "%s://%s%s%s";
        base_url_size += 3;
        port = "";
    }
    base_url_size +=
      strlen(protocol) + strlen(host) + strlen(port) +
      strlen(url) + strlen(URL_QUERY_DELIMITER);

    encoded_url_size = base_url_size;
    // Encode URL parameters and set size info
    for (i = 0; i < num_args; i++) {
        if (vars[i].value && *vars[i].value) {
            vars[i].formatted_key = vars[i].key;
            vars[i].formatted_value = curl_easier_escape(curl, vars[i].value);
        } else {
            vars[i].formatted_key = "";
            vars[i].formatted_value = curl_easier_escape(curl, "");
        }
        vars[i].key_size = strlen(vars[i].formatted_key);
        vars[i].value_size = strlen(vars[i].formatted_value);
        // Add an ampersand for each URL parameter since we are going to add request_guid to the end
        encoded_url_size += vars[i].key_size + vars[i].value_size + amp_size;
    }

    // Encode request_guid and set size info
    request_guid.formatted_key = request_guid.key;
    request_guid.formatted_value = curl_easier_escape(curl, request_guid.value);
    request_guid.key_size = strlen(request_guid.formatted_key);
    request_guid.value_size = strlen(request_guid.formatted_value);
    encoded_url_size += request_guid.key_size + request_guid.value_size;


    encoded_url_size += extraUrlParams ?
                        strlen(extraUrlParams) + strlen(URL_PARAM_DELIM) : 0;

    encoded_url_size += URL_EXTRA_SIZE;

    encoded_url = (char *) SF_CALLOC(1, encoded_url_size);
    if (!encoded_url) {
        SET_SNOWFLAKE_ERROR(error, SF_STATUS_ERROR_OUT_OF_MEMORY,
                            "Ran out of memory trying to create encoded url",
                            SF_SQLSTATE_UNABLE_TO_CONNECT);
        goto cleanup;
    }
    sf_sprintf(encoded_url, base_url_size, format, protocol, host, port,
             url);

    // Initially add the query delimiter "?"
    sf_strncat(encoded_url, encoded_url_size, URL_QUERY_DELIMITER, strlen(URL_QUERY_DELIMITER));

    // Add encoded URL parameters to encoded_url buffer
    for (i = 0; i < num_args; i++) {
        sf_strncat(encoded_url, encoded_url_size, vars[i].formatted_key, vars[i].key_size);
        sf_strncat(encoded_url, encoded_url_size, vars[i].formatted_value, vars[i].value_size);
        sf_strncat(encoded_url, encoded_url_size, amp, amp_size);
    }

    // Add encoded request_guid to encoded_url buffer
    sf_strncat(encoded_url, encoded_url_size, request_guid.formatted_key, request_guid.key_size);
    sf_strncat(encoded_url, encoded_url_size, request_guid.formatted_value, request_guid.value_size);

    // Adding the extra url param (setter of extraUrlParams is responsible to make
    // sure extraUrlParams is correct)
    if (extraUrlParams && !is_string_empty(extraUrlParams))
    {
      sf_strncat(encoded_url, encoded_url_size, URL_PARAM_DELIM, 1);
      sf_strncat(encoded_url, encoded_url_size, extraUrlParams, encoded_url_size);
    }

    log_debug("URL: %s", encoded_url);

cleanup:
    // Free created memory
    for (i = 0; i < num_args; i++) {
        curl_free(vars[i].formatted_value);
    }
    curl_free(request_guid.formatted_value);

    return encoded_url;
}

sf_bool is_string_empty(const char *str) {
    return (str && strcmp(str, "") != 0) ? SF_BOOLEAN_FALSE : SF_BOOLEAN_TRUE;
}

SF_JSON_ERROR STDCALL
json_copy_string(char **dest, cJSON *data, const char *item) {
    size_t blob_size;
    cJSON *blob = snowflake_cJSON_GetObjectItem(data, item);
    if (!blob) {
        // We don't check the return status everywhere
        // make sure that the value is set to NULL to enable
        // NULL checks.
        SF_FREE(*dest);
        return SF_JSON_ERROR_ITEM_MISSING;
    } else if (snowflake_cJSON_IsNull(blob)) {
        SF_FREE(*dest);
        *dest = NULL;
        return SF_JSON_ERROR_ITEM_NULL;
    } else if (!snowflake_cJSON_IsString(blob)) {
        SF_FREE(*dest);
        *dest = NULL;
        return SF_JSON_ERROR_ITEM_WRONG_TYPE;
    } else {
        blob_size = strlen(blob->valuestring) + 1;
        SF_FREE(*dest);
        *dest = (char *) SF_CALLOC(1, blob_size);
        if (!*dest) {
            return SF_JSON_ERROR_OOM;
        }
        sf_strncpy(*dest, blob_size, blob->valuestring, blob_size);

        if (strcmp(item, "token") == 0 || strcmp(item, "masterToken") == 0) {
            log_debug("Item and Value; %s: ******", item);
        } else {
            log_debug("Item and Value; %s: %s", item, *dest);
        }
    }

    return SF_JSON_ERROR_NONE;
}

SF_JSON_ERROR STDCALL
json_copy_string_no_alloc(char *dest, cJSON *data, const char *item,
                          size_t dest_size) {
    cJSON *blob = snowflake_cJSON_GetObjectItem(data, item);
    if (!blob) {
        return SF_JSON_ERROR_ITEM_MISSING;
    } else if (snowflake_cJSON_IsNull(blob)) {
        return SF_JSON_ERROR_ITEM_NULL;
    } else if (!snowflake_cJSON_IsString(blob)) {
        return SF_JSON_ERROR_ITEM_WRONG_TYPE;
    } else {
        sf_strncpy(dest, dest_size, blob->valuestring, dest_size);
        // If string is not null terminated, then add the terminator yourself
        if (dest[dest_size - 1] != '\0') {
            dest[dest_size - 1] = '\0';
        }
        log_debug("Item and Value; %s: %s", item, dest);
    }

    return SF_JSON_ERROR_NONE;
}

SF_JSON_ERROR STDCALL
json_copy_bool(sf_bool *dest, cJSON *data, const char *item) {
    cJSON *blob = snowflake_cJSON_GetObjectItem(data, item);
    if (!blob) {
        return SF_JSON_ERROR_ITEM_MISSING;
    } else if (snowflake_cJSON_IsNull(blob)) {
        return SF_JSON_ERROR_ITEM_NULL;
    } else if (!snowflake_cJSON_IsBool(blob)) {
        return SF_JSON_ERROR_ITEM_WRONG_TYPE;
    } else {
        *dest = snowflake_cJSON_IsTrue(blob) ? SF_BOOLEAN_TRUE : SF_BOOLEAN_FALSE;
        log_debug("Item and Value; %s: %i", item, *dest);
    }

    return SF_JSON_ERROR_NONE;
}

SF_JSON_ERROR STDCALL
json_copy_int(int64 *dest, cJSON *data, const char *item) {
    cJSON *blob = snowflake_cJSON_GetObjectItem(data, item);
    if (!blob) {
        return SF_JSON_ERROR_ITEM_MISSING;
    } else if (snowflake_cJSON_IsNull(blob)) {
        return SF_JSON_ERROR_ITEM_NULL;
    } else if (!snowflake_cJSON_IsNumber(blob)) {
        return SF_JSON_ERROR_ITEM_WRONG_TYPE;
    } else {
        *dest = (int64) blob->valuedouble;
        log_debug("Item and Value; %s: %i", item, *dest);
    }

    return SF_JSON_ERROR_NONE;
}

SF_JSON_ERROR STDCALL
json_detach_array_from_object(cJSON **dest, cJSON *data, const char *item) {
    cJSON *blob = snowflake_cJSON_DetachItemFromObject(data, item);
    if (!blob) {
        return SF_JSON_ERROR_ITEM_MISSING;
    } else if (snowflake_cJSON_IsNull(blob)) {
        return SF_JSON_ERROR_ITEM_NULL;
    } else if (!snowflake_cJSON_IsArray(blob)) {
        return SF_JSON_ERROR_ITEM_WRONG_TYPE;
    } else {
        if (*dest) {
            snowflake_cJSON_Delete(*dest);
        }
        *dest = blob;
        log_debug("Array: %s", item);
    }

    return SF_JSON_ERROR_NONE;
}

SF_JSON_ERROR STDCALL
json_detach_array_from_array(cJSON **dest, cJSON *data, int index) {
    cJSON *blob = snowflake_cJSON_DetachItemFromArray(data, index);
    if (!blob) {
        return SF_JSON_ERROR_ITEM_MISSING;
    } else if (snowflake_cJSON_IsNull(blob)) {
        return SF_JSON_ERROR_ITEM_NULL;
    } else if (!snowflake_cJSON_IsArray(blob)) {
        return SF_JSON_ERROR_ITEM_WRONG_TYPE;
    } else {
        if (*dest) {
            snowflake_cJSON_Delete(*dest);
        }
        *dest = blob;
        log_debug("Array at Index: %s", index);
    }

    return SF_JSON_ERROR_NONE;
}

SF_JSON_ERROR STDCALL
json_detach_object_from_array(cJSON **dest, cJSON *data, int index) {
    cJSON *blob = snowflake_cJSON_DetachItemFromArray(data, index);
    if (!blob) {
        return SF_JSON_ERROR_ITEM_MISSING;
    } else if (snowflake_cJSON_IsNull(blob)) {
        return SF_JSON_ERROR_ITEM_NULL;
    } else if (!snowflake_cJSON_IsObject(blob)) {
        return SF_JSON_ERROR_ITEM_WRONG_TYPE;
    } else {
        if (*dest) {
            snowflake_cJSON_Delete(*dest);
        }
        *dest = blob;
        log_debug("Object at index: %d", index);
    }

    return SF_JSON_ERROR_NONE;
}

ARRAY_LIST *json_get_object_keys(const cJSON *item) {
    if (!item || !snowflake_cJSON_IsObject(item)) {
        return NULL;
    }
    // Get the first key-value pair in the object
    const cJSON *next = item->child;
    ARRAY_LIST *al = sf_array_list_init();
    size_t counter = 0;
    char *key = NULL;

    while (next) {
        // Get key and add the arraylist
        key = next->string;
        sf_array_list_set(al, key, counter);
        // Increment counter and get the next element
        counter++;
        next = next->next;
    }

    return al;
}

size_t
char_resp_cb(char *data, size_t size, size_t nmemb, RAW_CHAR_BUFFER *raw_buf) {
    size_t data_size = size * nmemb;
    log_debug("Curl response size: %zu", data_size);
    raw_buf->buffer = (char *) SF_REALLOC(raw_buf->buffer,
                                          raw_buf->size + data_size + 1);
    // Start copying where last null terminator existed
    sf_memcpy(&raw_buf->buffer[raw_buf->size], data_size, data, data_size);
    raw_buf->size += data_size;
    // Set null raw_buf
    raw_buf->buffer[raw_buf->size] = '\0';
    return data_size;
}

sf_bool STDCALL is_retryable_http_code(long int code) {
    return ((code >= 500 && code < 600) || code == 400 || code == 403 ||
            code == 408 || code == 429) ? SF_BOOLEAN_TRUE : SF_BOOLEAN_FALSE;
}

sf_bool STDCALL request(SF_CONNECT *sf,
                        cJSON **json,
                        const char *url,
                        URL_KEY_VALUE *url_params,
                        int num_url_params,
                        char *body,
                        SF_HEADER *header,
                        SF_REQUEST_TYPE request_type,
                        SF_ERROR_STRUCT *error,
                        sf_bool use_application_json_accept_type,
                        int64 renew_timeout,
                        int8 retry_max_count,
                        int64 retry_timeout,
                        int64 *elapsed_time,
                        int8 *retried_count,
                        sf_bool *is_renew,
                        sf_bool renew_injection) {
  sf_bool ret = SF_BOOLEAN_FALSE;
    void* curl_desc = get_curl_desc_from_pool(url, sf->proxy, sf->no_proxy);
    CURL *curl = get_curl_from_desc(curl_desc);
    char *encoded_url = NULL;
    SF_HEADER *my_header = NULL;
    if (curl) {
        // Use passed in header if one exists
        if (header) {
            my_header = header;
        } else {
            // Create header
            my_header = sf_header_create();
            my_header->use_application_json_accept_type = use_application_json_accept_type;
            my_header->renew_session = SF_BOOLEAN_FALSE;
            if (!create_header(sf, my_header, error)) {
                goto cleanup;
            }
        }

        encoded_url = encode_url(curl, sf->protocol, sf->host,
                                 sf->port, url, url_params, num_url_params,
                                 error, sf->directURL_param);
        if (encoded_url == NULL) {
            goto cleanup;
        }

        // Execute request and set return value to result
        if (request_type == POST_REQUEST_TYPE) {
            ret = curl_post_call(sf, curl, encoded_url, my_header, body, json,
                                 error, renew_timeout, retry_max_count, retry_timeout,
                                 elapsed_time, retried_count, is_renew,
                                 renew_injection);
        } else if (request_type == GET_REQUEST_TYPE) {
            ret = curl_get_call(sf, curl, encoded_url, my_header, json, error,
                renew_timeout, retry_max_count, retry_timeout, elapsed_time, retried_count);
        } else {
            SET_SNOWFLAKE_ERROR(error, SF_STATUS_ERROR_BAD_REQUEST,
                                "An unknown request type was passed to the request function",
                                SF_SQLSTATE_UNABLE_TO_CONNECT);
            goto cleanup;
        }
    }

cleanup:
    // If we created our own header, then delete it
    if (!header) {
        sf_header_destroy(my_header);
    }
    free_curl_desc(curl_desc);
    SF_FREE(encoded_url);

    return ret;
}

sf_bool STDCALL renew_session(CURL *curl, SF_CONNECT *sf, SF_ERROR_STRUCT *error) {
    sf_bool ret = SF_BOOLEAN_FALSE;
    if (!is_string_empty(sf->directURL))
    {
      SET_SNOWFLAKE_ERROR(error, SF_STATUS_ERROR_BAD_REQUEST,
                          "Attempt to renew session with XPR direct URL",
                          SF_SQLSTATE_GENERAL_ERROR);
        return ret;
    }
    SF_JSON_ERROR json_error;
    const char *error_msg = NULL;
    char request_id[SF_UUID4_LEN];
    SF_HEADER *header = NULL;
    cJSON *body = NULL;
    cJSON *json = NULL;
    char *s_body = NULL;
    char *encoded_url = NULL;
    sf_bool success = SF_BOOLEAN_FALSE;
    cJSON *data = NULL;
    cJSON_bool has_token = 0;
    URL_KEY_VALUE url_params[] = {
      {.key="request_id=", .value=NULL, .formatted_key=NULL, .formatted_value=NULL, .key_size=0, .value_size=0},
    };
    if (!curl) {
        goto cleanup;
    }
    if (is_string_empty(sf->master_token)) {
        SET_SNOWFLAKE_ERROR(error, SF_STATUS_ERROR_BAD_REQUEST,
                            "Missing master token when trying to renew session. "
                              "Are you sure your connection was properly setup?",
                            SF_SQLSTATE_UNABLE_TO_CONNECT);
        goto cleanup;
    }
    log_debug("Updating session. Master token: *****");

    // Create header
    header = sf_header_create();
    header->use_application_json_accept_type = SF_BOOLEAN_FALSE;
    header->renew_session = SF_BOOLEAN_TRUE;
    if (!create_header(sf, header, error)) {
        goto cleanup;
    }

    // Create body and convert to string
    body = create_renew_session_json_body(sf->token);
    s_body = snowflake_cJSON_Print(body);

    // Create request id, set in url parameter and encode url
    uuid4_generate(request_id);
    url_params[0].value = request_id;
    encoded_url = encode_url(curl, sf->protocol, sf->host,
                             sf->port, RENEW_SESSION_URL, url_params, 1, error,
                             sf->directURL_param);
    if (!encoded_url) {
        goto cleanup;
    }

    // Successful call, non-null json, successful success code, data object and session token must all be present
    // otherwise set an error
    if (!curl_post_call(sf, curl, encoded_url, header, s_body, &json, error,
                        0, sf->retry_count, get_retry_timeout(sf), NULL, NULL, NULL, SF_BOOLEAN_FALSE) ||
        !json) {
        // Do nothing, let error propogate up from post call
        log_error("Curl call failed during renew session");
        goto cleanup;
    } else if ((json_error = json_copy_bool(&success, json, "success"))) {
        log_error("Error finding success in JSON response for renew session");
        JSON_ERROR_MSG(json_error, error_msg, "Success");
        SET_SNOWFLAKE_ERROR(error, SF_STATUS_ERROR_BAD_JSON, error_msg,
                            SF_SQLSTATE_UNABLE_TO_CONNECT);
        goto cleanup;
    } else if (!success) {
        log_error("Renew session was unsuccessful");
        SET_SNOWFLAKE_ERROR(error, SF_STATUS_ERROR_BAD_RESPONSE,
                            "Request returned as being unsuccessful",
                            SF_SQLSTATE_UNABLE_TO_CONNECT);
        goto cleanup;
    } else if (!(data = snowflake_cJSON_GetObjectItem(json, "data"))) {
        log_error("Missing data field in response");
        SET_SNOWFLAKE_ERROR(error, SF_STATUS_ERROR_BAD_JSON,
                            "No data object in JSON response",
                            SF_SQLSTATE_UNABLE_TO_CONNECT);
        goto cleanup;
    } else if (!(has_token = snowflake_cJSON_HasObjectItem(data, "sessionToken"))) {
        log_error("No session token in JSON response");
        SET_SNOWFLAKE_ERROR(error, SF_STATUS_ERROR_BAD_JSON,
                            "No session token in JSON response",
                            SF_SQLSTATE_UNABLE_TO_CONNECT);
        goto cleanup;
    } else {
        log_debug("Successful renew session");
        if (!set_tokens(sf, data, "sessionToken", "masterToken", error)) {
            goto cleanup;
        }
        log_debug("Finished updating session");
    }

    ret = SF_BOOLEAN_TRUE;

cleanup:
    sf_header_destroy(header);
    snowflake_cJSON_Delete(body);
    snowflake_cJSON_Delete(json);
    SF_FREE(s_body);
    SF_FREE(encoded_url);

    return ret;
}

void STDCALL reset_curl(CURL *curl) {
    curl_easy_reset(curl);
}

void STDCALL retry_ctx_free(RETRY_CONTEXT *retry_ctx) {
    SF_FREE(retry_ctx);
}

uint32 STDCALL retry_ctx_next_sleep(RETRY_CONTEXT *retry_ctx) {
    uint32 cur_wait_time = retry_ctx->sleep_time;
    ++retry_ctx->retry_count;
    // caculate next sleep time
    retry_ctx->sleep_time = get_next_sleep_with_jitter(retry_ctx->djb, retry_ctx->sleep_time, retry_ctx->retry_count);

    // limit the sleep time within retry timeout
    uint32 time_elapsed = time(NULL) - (retry_ctx->start_time / 1000);
    if (time_elapsed >= retry_ctx->retry_timeout)
    {
      // retry timeout is checked before calling retry_ctx_next_sleep
      // so we just get bad timing here, sleep 1 seconds so the timeout
      // can be caught right after
      return 1;
    }
    return uimin(cur_wait_time, (uint32)(retry_ctx->retry_timeout - time_elapsed));
}

sf_bool STDCALL retry_ctx_update_url(RETRY_CONTEXT *retry_ctx,
                                     char* url,
                                     sf_bool include_retry_reason) {
    char *request_guid_ptr = strstr(url, URL_PARAM_REQEST_GUID);
    if (!request_guid_ptr)
    {
      // no update for url doesn't have request guid
      return SF_BOOLEAN_TRUE;
    }

    // extra space is allocated in encode_url()
    size_t buf_size = URL_EXTRA_SIZE;
    int written_bytes = 0;

    // macro to simplify the code
    #define SPRINT_TO_BUFFER(ptr, fmt, param)                       \
    {                                                               \
      if (1 < buf_size) { /* at least 1 char available */           \
        written_bytes = sf_sprintf(ptr, buf_size, fmt, param);      \
      }                                                             \
      if (1 >= buf_size || 0 == written_bytes) {                    \
        log_error("Out of space: retry_ctx_update_url");            \
        return SF_BOOLEAN_FALSE;                                    \
      }                                                             \
      ptr += written_bytes;                                         \
      buf_size -= written_bytes;                                    \
    }

    // for non-query request, renew guid only
    if (!strstr(url, QUERY_URL))
    {
      request_guid_ptr += strlen(URL_PARAM_REQEST_GUID);
      if (uuid4_generate_non_terminated(request_guid_ptr)) {
        log_error("Failed to generate new request GUID");
        return SF_BOOLEAN_FALSE;
      }
      return SF_BOOLEAN_TRUE;
    }

    char * retry_context_ptr = strstr(url, URL_PARAM_RETRY_COUNT);
    if (!retry_context_ptr)
    {
      // original url that doesn't have retry context yet, replace start from guid
      retry_context_ptr = request_guid_ptr;
    }

    // retry count
    SPRINT_TO_BUFFER(retry_context_ptr, "%s", URL_PARAM_RETRY_COUNT);
    SPRINT_TO_BUFFER(retry_context_ptr, "%llu", retry_ctx->retry_count);
    SPRINT_TO_BUFFER(retry_context_ptr, "%s", URL_PARAM_DELIM);

    if (include_retry_reason == SF_BOOLEAN_TRUE)
    {
      // retry reason
      SPRINT_TO_BUFFER(retry_context_ptr, "%s", URL_PARAM_RETRY_REASON);
      SPRINT_TO_BUFFER(retry_context_ptr, "%lu", retry_ctx->retry_reason);
      SPRINT_TO_BUFFER(retry_context_ptr, "%s", URL_PARAM_DELIM);
      // clear retry reason for the next retry attempt
      retry_ctx->retry_reason = 0;
    }

    // add client start time in milliseconds
    SPRINT_TO_BUFFER(retry_context_ptr, "%s", URL_PARAM_CLIENT_START_TIME);
    SPRINT_TO_BUFFER(retry_context_ptr, "%llu", retry_ctx->start_time);
    SPRINT_TO_BUFFER(retry_context_ptr, "%s", URL_PARAM_DELIM);

    // add request guid after retry context
    request_guid_ptr = retry_context_ptr;

    SPRINT_TO_BUFFER(request_guid_ptr, "%s", URL_PARAM_REQEST_GUID);
    if (uuid4_generate(request_guid_ptr)) {
      log_error("Failed to generate new request GUID");
      return SF_BOOLEAN_FALSE;
    }

    return SF_BOOLEAN_TRUE;
}

sf_bool STDCALL set_tokens(SF_CONNECT *sf,
                           cJSON *data,
                           const char *session_token_str,
                           const char *master_token_str,
                           SF_ERROR_STRUCT *error) {
    // Get token
    if (json_copy_string(&sf->token, data, session_token_str)) {
        log_error("No valid token found in response");
        SET_SNOWFLAKE_ERROR(error, SF_STATUS_ERROR_BAD_JSON,
                            "Cannot find valid session token in response",
                            SF_SQLSTATE_UNABLE_TO_CONNECT);
        return SF_BOOLEAN_FALSE;
    }
    // Get master token
    if (json_copy_string(&sf->master_token, data, master_token_str)) {
        log_error("No valid master token found in response");
        SET_SNOWFLAKE_ERROR(error, SF_STATUS_ERROR_BAD_JSON,
                            "Cannot find valid master token in response",
                            SF_SQLSTATE_UNABLE_TO_CONNECT);
        return SF_BOOLEAN_FALSE;
    }

    return SF_BOOLEAN_TRUE;
}

SF_HEADER* STDCALL sf_header_create() {
    SF_HEADER *sf_header = (SF_HEADER *) SF_CALLOC(1, sizeof(SF_HEADER));
    sf_header->header = NULL;
    sf_header->header_direct_query_token = NULL;
    sf_header->header_service_name = NULL;
    sf_header->header_token = NULL;
    sf_header->header_app_id = NULL;
    sf_header->header_app_version = NULL;
    sf_header->use_application_json_accept_type = SF_BOOLEAN_FALSE;
    sf_header->renew_session = SF_BOOLEAN_FALSE;
    return sf_header;
}

void STDCALL sf_header_destroy(SF_HEADER *sf_header) {
    if (!sf_header) {
        return;
    }

    SF_FREE(sf_header->header_token);
    SF_FREE(sf_header->header_service_name);
    SF_FREE(sf_header->header_direct_query_token);
    SF_FREE(sf_header->header_app_id);
    SF_FREE(sf_header->header_app_version);
    curl_slist_free_all(sf_header->header);
    SF_FREE(sf_header);
}

sf_bool is_new_retry_strategy_url(const char * url)
{
  if (!url)
  {
    return SF_BOOLEAN_FALSE;
  }

  if (strstr(url, SESSION_URL) ||
      strstr(url, RENEW_SESSION_URL) ||
      strstr(url, AUTHENTICATOR_URL))
  {
    return SF_BOOLEAN_TRUE;
  }

  return SF_BOOLEAN_FALSE;
}

sf_bool add_appinfo_header(SF_CONNECT *sf, SF_HEADER *header, SF_ERROR_STRUCT *error) {
  sf_bool ret = SF_BOOLEAN_FALSE;
  size_t header_appid_size;
  size_t header_appver_size;

  // Generate header tokens
  header_appid_size = strlen(HEADER_CLIENT_APP_ID_FORMAT) - 2 +
    strlen(sf->application_name) + 1;
  header_appver_size = strlen(HEADER_CLIENT_APP_VERSION_FORMAT) - 2 +
    strlen(sf->application_version) + 1;

  // check NULL first to ensure the header won't be added twice
  if (!header->header_app_id)
  {
    header->header_app_id = (char *)SF_CALLOC(1, header_appid_size);
    if (!header->header_app_id) {
      SET_SNOWFLAKE_ERROR(error, SF_STATUS_ERROR_OUT_OF_MEMORY,
        "Ran out of memory trying to create header CLIENT_APP_ID",
        SF_SQLSTATE_UNABLE_TO_CONNECT);
      goto error;
    }
    sf_sprintf(header->header_app_id, header_appid_size,
      HEADER_CLIENT_APP_ID_FORMAT, sf->application_name);
    header->header = curl_slist_append(header->header, header->header_app_id);
  }

  if (!header->header_app_version)
  {
    header->header_app_version = (char *)SF_CALLOC(1, header_appver_size);
    if (!header->header_app_version) {
      SET_SNOWFLAKE_ERROR(error, SF_STATUS_ERROR_OUT_OF_MEMORY,
        "Ran out of memory trying to create header CLIENT_APP_VERSION",
        SF_SQLSTATE_UNABLE_TO_CONNECT);
      goto error;
    }
    sf_sprintf(header->header_app_version, header_appver_size,
      HEADER_CLIENT_APP_VERSION_FORMAT, sf->application_version);
    header->header = curl_slist_append(header->header, header->header_app_version);
  }

  log_trace("Added application infor header");

  ret = SF_BOOLEAN_TRUE;

error:
  return ret;
}

float choose_random(float min, float max)
{
  // get a number between 0 ~ 1
  float scale = rand() / (float)RAND_MAX;
  // scale to min ~ max
  return min + scale * (max - min);
}

float get_jitter(int cur_wait_time) {
  float multiplication_factor = choose_random(-1, 1);
  float jitter_amount = 0.5 * cur_wait_time * multiplication_factor;
  return jitter_amount;
}

// utility function to get the less one, take 0 as special value for unlimited
int64 get_less_one(int64 a, int64 b)
{
  if (a == 0)
  {
    return b;
  }
  if (b == 0)
  {
    return a;
  }
  return a < b ? a : b;
}

int64 get_login_timeout(SF_CONNECT *sf)
{
  return get_less_one(sf->login_timeout, sf->retry_timeout);
}

int64 get_retry_timeout(SF_CONNECT *sf)
{
  return get_less_one(sf->network_timeout, sf->retry_timeout);
}

int8 get_login_retry_count(SF_CONNECT *sf)
{
  return (int8)get_less_one(sf->retry_on_connect_count, sf->retry_count);
}

sf_bool is_one_time_token_request(cJSON* resp)
{
  return snowflake_cJSON_HasObjectItem(resp, "cookieToken") || snowflake_cJSON_HasObjectItem(resp, "sessionToken");
}

size_t non_json_resp_write_callback(char* ptr, size_t size, size_t nmemb, void* userdata)
{
  return char_resp_cb(ptr, size, nmemb, userdata);
}

<<<<<<< HEAD
sf_bool is_id_token_authentication(SF_CONNECT* sf, cJSON* body) {
    sf_bool is_id_token_auth = SF_BOOLEAN_TRUE;
    cJSON* data = snowflake_cJSON_GetObjectItem(body, "data");
    if (!sf->client_store_temporary_credential) {
        is_id_token_auth = SF_BOOLEAN_FALSE;
    }
    else if (!snowflake_cJSON_HasObjectItem(data, "AUTHENTICATOR")) {
        is_id_token_auth = SF_BOOLEAN_FALSE;
    }
    else if (strcmp(snowflake_cJSON_GetStringValue(snowflake_cJSON_GetObjectItem(data, "AUTHENTICATOR")), SF_AUTHENTICATOR_ID_TOKEN) != 0) {
        is_id_token_auth = SF_BOOLEAN_FALSE;
    }
    return is_id_token_auth;
=======
sf_bool is_password_required(AuthenticatorType auth)
{
    return (AUTH_JWT != auth) && (AUTH_OAUTH != auth) && (AUTH_PAT != auth) && (AUTH_EXTERNALBROWSER != auth);
>>>>>>> 431267a0
}<|MERGE_RESOLUTION|>--- conflicted
+++ resolved
@@ -1330,8 +1330,13 @@
   return char_resp_cb(ptr, size, nmemb, userdata);
 }
 
-<<<<<<< HEAD
-sf_bool is_id_token_authentication(SF_CONNECT* sf, cJSON* body) {
+sf_bool is_password_required(AuthenticatorType auth)
+{
+    return (AUTH_JWT != auth) && (AUTH_OAUTH != auth) && (AUTH_PAT != auth) && (AUTH_EXTERNALBROWSER != auth);
+}
+
+sf_bool is_id_token_authentication(SF_CONNECT* sf, cJSON* body) 
+{
     sf_bool is_id_token_auth = SF_BOOLEAN_TRUE;
     cJSON* data = snowflake_cJSON_GetObjectItem(body, "data");
     if (!sf->client_store_temporary_credential) {
@@ -1344,9 +1349,4 @@
         is_id_token_auth = SF_BOOLEAN_FALSE;
     }
     return is_id_token_auth;
-=======
-sf_bool is_password_required(AuthenticatorType auth)
-{
-    return (AUTH_JWT != auth) && (AUTH_OAUTH != auth) && (AUTH_PAT != auth) && (AUTH_EXTERNALBROWSER != auth);
->>>>>>> 431267a0
 }