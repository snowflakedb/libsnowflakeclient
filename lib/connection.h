--- conflicted
+++ resolved
@@ -618,19 +618,17 @@
 */
 int64 get_retry_timeout(SF_CONNECT *sf);
 
-<<<<<<< HEAD
-sf_bool is_one_time_token_request(cJSON* resp);
-
-sf_bool is_saml_response(char* response);
-
-sf_bool getIdpInfo(SF_CONNECT* sf, cJSON** json);
-=======
 /*
 * Get current time since epoch in milliseconds
 */
 uint64 sf_get_current_time_millis();
->>>>>>> 1a23e548
-
+
+sf_bool is_one_time_token_request(cJSON* resp);
+
+sf_bool is_saml_response(char* response);
+
+sf_bool getIdpInfo(SF_CONNECT* sf, cJSON** json);  
+  
 #ifdef __cplusplus
 }
 #endif
