#ifdef MOCK_ENABLED

#include <stddef.h>
#include <stdarg.h>
#include <setjmp.h>
#include <cmocka.h>

#endif

#ifdef _WIN32
#include <windows.h>
#else
#include <unistd.h>
#endif

#include <string.h>
#include <stdlib.h>
#include <snowflake/basic_types.h>
#include <snowflake/client.h>
#include <snowflake/logger.h>
#include <snowflake/Stopwatch.h>

#include "connection.h"
#include "mock_http_perform.h"
#include "error.h"
#include "memory.h"
#include "constants.h"
#include "client_int.h"
#include "snowflake_util.h"

static void
dump(const char *text, FILE *stream, unsigned char *ptr, size_t size,
     char nohex);

static int my_trace(CURL *handle, curl_infotype type, char *data, size_t size,
                    void *userp);

/* Enable curl verbose logging when the environment variable SF_CURL_VERBOSE is set.
 * This allows turning on libcurl debug without recompiling with DEBUG. */

static
void dump(const char *text,
          FILE *stream, unsigned char *ptr, size_t size,
          char nohex) {
    size_t i;
    size_t c;

    unsigned int width = 0x10;

    if (nohex)
        /* without the hex output, we can fit more on screen */
        width = 0x40;

    sf_fprintf(stream, "%s, %10.10ld bytes (0x%8.8lx)\n",
            text, (long) size, (long) size);

    for (i = 0; i < size; i += width) {

        sf_fprintf(stream, "%4.4lx: ", (long) i);

        if (!nohex) {
            /* hex not disabled, show it */
            for (c = 0; c < width; c++)
                if (i + c < size)
                    sf_fprintf(stream, "%02x ", ptr[i + c]);
                else
                    fputs("   ", stream);
        }

        for (c = 0; (c < width) && (i + c < size); c++) {
            /* check for 0D0A; if found, skip past and start a new line of output */
            if (nohex && (i + c + 1 < size) && ptr[i + c] == 0x0D &&
                ptr[i + c + 1] == 0x0A) {
                i += (c + 2 - width);
                break;
            }
            sf_fprintf(stream, "%c",
                    (ptr[i + c] >= 0x20) && (ptr[i + c] < 0x80) ? ptr[i + c]
                                                                : '.');
            /* check again for 0D0A, to avoid an extra \n if it's at width */
            if (nohex && (i + c + 2 < size) && ptr[i + c + 1] == 0x0D &&
                ptr[i + c + 2] == 0x0A) {
                i += (c + 3 - width);
                break;
            }
        }
        fputc('\n', stream); /* newline */
    }
    fflush(stream);
}

static
int my_trace(CURL *handle, curl_infotype type,
             char *data, size_t size,
             void *userp) {
    struct data *config = (struct data *) userp;
    const char *text;
    (void) handle; /* prevent compiler warning */

    char masked[5000] = {'\0'};

    switch (type) {
        case CURLINFO_TEXT:
            sf_fprintf(stderr, "== Info: %s", data);
            /* FALLTHROUGH */
        default: /* in case a new one is introduced to shock us */
            return 0;

        case CURLINFO_HEADER_OUT:
            text = "=> Send header";
            break;
        case CURLINFO_DATA_OUT:
            text = "=> Send data";
            break;
        case CURLINFO_SSL_DATA_OUT:
            text = "=> Send SSL data";
            break;
        case CURLINFO_HEADER_IN:
            text = "<= Recv header";
            break;
        case CURLINFO_DATA_IN:
            text = "<= Recv data";
            break;
        case CURLINFO_SSL_DATA_IN:
            text = "<= Recv SSL data";
            break;
    }

    terminal_mask(data, size, masked, sizeof(masked));
    dump(text, stderr, (unsigned char *) masked, strlen(masked), config->trace_ascii);
    return 0;
}

sf_bool STDCALL http_perform(CURL *curl,
                             SF_REQUEST_TYPE request_type,
                             char *url,
                             SF_HEADER *header,
                             char *body,
                             PUT_PAYLOAD* put_payload,
                             cJSON **json,
                             NON_JSON_RESP *non_json_resp,
                             char** resp_headers,
                             int64 retry_timeout,
                             int64 network_timeout,
                             sf_bool chunk_downloader,
                             SF_ERROR_STRUCT *error,
                             sf_bool insecure_mode,
                             sf_bool fail_open,
                             sf_bool crl_check,
                             sf_bool crl_advisory,
                             sf_bool crl_allow_no_crl,
                             sf_bool crl_disk_caching,
                             sf_bool crl_memory_caching,
                             long crl_download_timeout,
                             int8 retry_on_curle_couldnt_connect_count,
                             int64 renew_timeout,
                             int8 retry_max_count,
                             int64 *elapsed_time,
                             int8 *retried_count,
                             sf_bool *is_renew,
                             sf_bool renew_injection,
                             const char *proxy,
                             const char *no_proxy,
                             sf_bool include_retry_reason,
                             sf_bool is_new_strategy_request) {
    CURLcode res;
    sf_bool ret = SF_BOOLEAN_FALSE;
    sf_bool retry = SF_BOOLEAN_FALSE;
    long int http_code = 0;
    DECORRELATE_JITTER_BACKOFF djb = {
      SF_BACKOFF_BASE,      //base
      SF_BACKOFF_CAP      //cap
    };
    if (SF_BOOLEAN_TRUE == is_new_strategy_request)
    {
      djb.cap = SF_NEW_STRATEGY_BACKOFF_CAP;
    }
    log_debug("Starting http_perform");
    Stopwatch stopwatch;
    stopwatch_start(&stopwatch);

    retry_timeout = (retry_timeout > 0) ? retry_timeout : SF_RETRY_TIMEOUT;
    if (elapsed_time) {
        retry_timeout -= *elapsed_time;
        if (retry_timeout <= 0) {
            retry_timeout = 1;
        }
    }

    network_timeout = (network_timeout > 0) ? network_timeout : SF_NETWORK_TIMEOUT;
    if (elapsed_time) {
        network_timeout -= *elapsed_time;
        if (network_timeout <= 0) {
            network_timeout = 1;
        }
    }
    if (retry_timeout < network_timeout)
    {
        network_timeout = retry_timeout;
    }

    RETRY_CONTEXT curl_retry_ctx = {
            retried_count ? *retried_count : 0,      //retry_count
            0,      // retry reason
            retry_timeout,
            djb.base,      // time to sleep
            &djb,    // Decorrelate jitter
            sf_get_current_time_millis() // start time
    };
    time_t elapsedRetryTime = time(NULL);
    RAW_CHAR_BUFFER buffer = {NULL, 0};
    RAW_CHAR_BUFFER headerBuffer = { NULL, 0 };
    struct data config;
    config.trace_ascii = 1;

    if (curl == NULL) {
        return SF_BOOLEAN_FALSE;
    }

    // Set libcurl error buffer for detailed diagnostics
    char curl_error_buffer[CURL_ERROR_SIZE];
    curl_error_buffer[0] = '\0';

    do {
        // Reset buffer since this may not be our first rodeo
        SF_FREE(buffer.buffer);
        buffer.size = 0;
        SF_FREE(headerBuffer.buffer);
        headerBuffer.size = 0;

        // Generate new request guid, if request guid exists in url
        if (SF_BOOLEAN_TRUE != retry_ctx_update_url(&curl_retry_ctx, url, include_retry_reason)) {
            log_error("Failed to update request url");
            break;
        }

        // Set curl timeout to ensure the request won't exceed network timeout when
        // there is delay due to network issue
        long curl_timeout = network_timeout;
        if (renew_timeout > 0) {
            curl_timeout = renew_timeout > network_timeout ?
              network_timeout : renew_timeout;
        }
        curl_easy_setopt(curl, CURLOPT_CONNECTTIMEOUT, curl_timeout);
        curl_easy_setopt(curl, CURLOPT_TIMEOUT, curl_timeout);

        // Set parameters
        curl_error_buffer[0] = '\0';
        curl_easy_setopt(curl, CURLOPT_ERRORBUFFER, curl_error_buffer);
        res = curl_easy_setopt(curl, CURLOPT_URL, url);
        if (res != CURLE_OK) {
            log_error("Failed to set URL [%s]", curl_easy_strerror(res));
            break;
        }

        {
            int enable_verbose = DEBUG ? 1 : 0;
            const char *sf_cv = getenv("SF_CURL_VERBOSE");
            if (sf_cv && sf_cv[0] != '0') enable_verbose = 1;
            if (enable_verbose) {
            curl_easy_setopt(curl, CURLOPT_DEBUGFUNCTION, my_trace);
            curl_easy_setopt(curl, CURLOPT_DEBUGDATA, &config);

            /* the DEBUGFUNCTION has no effect until we enable VERBOSE */
            curl_easy_setopt(curl, CURLOPT_VERBOSE, 1);
            }
        }

        if (header) {
            res = curl_easy_setopt(curl, CURLOPT_HTTPHEADER, header->header);
            if (res != CURLE_OK) {
                log_error("Failed to set header [%s]", curl_easy_strerror(res));
                break;
            }
        }

        // Set proxy
        res = set_curl_proxy(curl, proxy, no_proxy);
        if (res != CURLE_OK) {
          log_error("Failed to set proxy [%s]", curl_easy_strerror(res));
          break;
        }

        // Post type stuffs
        if (request_type == POST_REQUEST_TYPE) {
            res = curl_easy_setopt(curl, CURLOPT_POST, 1);
            if (res != CURLE_OK) {
                log_error("Failed to set post [%s]", curl_easy_strerror(res));
                break;
            }

            if (body) {
                res = curl_easy_setopt(curl, CURLOPT_POSTFIELDS, body);
            } else {
                res = curl_easy_setopt(curl, CURLOPT_POSTFIELDS, "");
            }
            if (res != CURLE_OK) {
                log_error("Failed to set body [%s]", curl_easy_strerror(res));
                break;
            }
        }
        else if (request_type == HEAD_REQUEST_TYPE)
        {
            /** we want response header only */
            curl_easy_setopt(curl, CURLOPT_NOBODY, 1L);
        }
        else if (request_type == PUT_REQUEST_TYPE)
        {
            // we need to upload the data
            curl_easy_setopt(curl, CURLOPT_UPLOAD, 1L);

            if (!put_payload)
            {
                log_error("Invalid payload for put request");
                break;
            }
            /** set read callback function */
            res = curl_easy_setopt(curl, CURLOPT_READFUNCTION, put_payload->read_callback);
            if (res != CURLE_OK) {
                log_error("Failed to set read function [%s]", curl_easy_strerror(res));
                break;
            }

            /** set data object to pass to callback function */
            res = curl_easy_setopt(curl, CURLOPT_READDATA, put_payload->buffer);
            if (res != CURLE_OK) {
                log_error("Failed to set read data [%s]", curl_easy_strerror(res));
                break;
            }

            /** set size of put */
            if (put_payload->length <= SF_INT32_MAX)
            {
                res = curl_easy_setopt(curl, CURLOPT_INFILESIZE, (long)put_payload->length);
            }
            else
            {
                res = curl_easy_setopt(curl, CURLOPT_INFILESIZE_LARGE, (curl_off_t)put_payload->length);
            }
        }


        if (!json && non_json_resp)
        {
            res = curl_easy_setopt(curl, CURLOPT_WRITEFUNCTION, non_json_resp->write_callback);
        }
        else
        {
          res = curl_easy_setopt(curl, CURLOPT_WRITEFUNCTION, (void*)&char_resp_cb);
        }
        if (res != CURLE_OK) {
            log_error("Failed to set writer [%s]", curl_easy_strerror(res));
            break;
        }

        if (!json && non_json_resp)
        {
            res = curl_easy_setopt(curl, CURLOPT_WRITEDATA, non_json_resp->buffer);
        }
        else
        {
            res = curl_easy_setopt(curl, CURLOPT_WRITEDATA, (void *)&buffer);
        }
        if (res != CURLE_OK) {
            log_error("Failed to set write data [%s]", curl_easy_strerror(res));
            break;
        }

        res = curl_easy_setopt(curl, CURLOPT_HEADERDATA, (void*)&headerBuffer);
        if (res != CURLE_OK) {
            log_error("Failed to set header data [%s]", curl_easy_strerror(res));
            break;
        }

        res = curl_easy_setopt(curl, CURLOPT_HEADERFUNCTION, (void*)&char_resp_cb);
        if (res != CURLE_OK) {
            log_error("Failed to set header function [%s]", curl_easy_strerror(res));
            break;
        }

        if (DISABLE_VERIFY_PEER) {
            res = curl_easy_setopt(curl, CURLOPT_SSL_VERIFYPEER, 0L);
            if (res != CURLE_OK) {
                log_error("Failed to disable peer verification [%s]",
                          curl_easy_strerror(res));
                break;
            }
        }

        res = curl_easy_setopt(curl, CURLOPT_FOLLOWLOCATION, 1L);
        if (res != CURLE_OK) {
            log_error("Failed to enable redirection [%s]",
                curl_easy_strerror(res));
            break;
        }

        if (CA_BUNDLE_FILE) {
            res = curl_easy_setopt(curl, CURLOPT_CAINFO, CA_BUNDLE_FILE);
            if (res != CURLE_OK) {
                log_error("Unable to set certificate file [%s]",
                          curl_easy_strerror(res));
                break;
            }
        }

        res = curl_easy_setopt(curl, CURLOPT_SSLVERSION, SSL_VERSION);
        if (res != CURLE_OK) {
            log_error("Unable to set SSL Version [%s]",
                      curl_easy_strerror(res));
            break;
        }

        // If insecure mode is set to true, skip OCSP check not matter the value of SF_OCSP_CHECK (global OCSP variable)
        sf_bool ocsp_check;
        if (insecure_mode) {
            ocsp_check = SF_BOOLEAN_FALSE;
        } else {
            ocsp_check = SF_OCSP_CHECK;
        }
        res = curl_easy_setopt(curl, CURLOPT_SSL_SF_OCSP_CHECK, ocsp_check);
        if (res != CURLE_OK) {
            log_error("Unable to set OCSP check enable/disable [%s]",
                      curl_easy_strerror(res));
            break;
        }
        res = curl_easy_setopt(curl, CURLOPT_SSL_SF_OCSP_FAIL_OPEN, fail_open);
        if (res != CURLE_OK) {
            log_error("Unable to set OCSP FAIL_OPEN [%s]",
                      curl_easy_strerror(res));
            break;
        }

        res = curl_easy_setopt(curl, CURLOPT_SSL_SF_CRL_CHECK, crl_check);
        if (res != CURLE_OK) {
          log_error("Unable to set CRL CHECK [%s]",
                    curl_easy_strerror(res));
          break;
        }

        if (crl_check)
        {
          res = curl_easy_setopt(curl, CURLOPT_SSL_SF_CRL_ADVISORY, crl_advisory);
          if (res != CURLE_OK)
          {
            log_error("Unable to set CRL advisory mode [%s]",
                      curl_easy_strerror(res));
            break;
          }

          res = curl_easy_setopt(curl, CURLOPT_SSL_SF_CRL_ALLOW_NO_CRL, crl_allow_no_crl);
          if (res != CURLE_OK)
          {
            log_error("Unable to set CRL allow null crl [%s]",
                      curl_easy_strerror(res));
            break;
          }

          res = curl_easy_setopt(curl, CURLOPT_SSL_SF_CRL_DISK_CACHING, crl_disk_caching);
          if (res != CURLE_OK)
          {
            log_error("Unable to set CRL disk caching [%s]",
                      curl_easy_strerror(res));
            break;
          }

          res = curl_easy_setopt(curl, CURLOPT_SSL_SF_CRL_MEMORY_CACHING, crl_memory_caching);
          if (res != CURLE_OK)
          {
            log_error("Unable to set CRL memory caching [%s]",
                      curl_easy_strerror(res));
            break;
          }

          res = curl_easy_setopt(curl, CURLOPT_SSL_SF_CRL_DOWNLOAD_TIMEOUT, crl_download_timeout);
          if (res != CURLE_OK)
          {
              log_error("Unable to set CRL download timeout [%s]",
                        curl_easy_strerror(res));
              break;
          }
        }

        // Set chunk downloader specific stuff here
        if (chunk_downloader) {
            res = curl_easy_setopt(curl, CURLOPT_ACCEPT_ENCODING, "");
            if (res != CURLE_OK) {
                log_error("Unable to set accepted content encoding",
                          curl_easy_strerror(res));
                break;
            }

            if (json)
            {
                // Set the first character in the buffer as a bracket
                buffer.buffer = (char *)SF_CALLOC(1,
                  2); // Don't forget null terminator
                buffer.size = 1;
                sf_strncpy(buffer.buffer, 2, "[", 2);
            }
        }

        // Be optimistic
        retry = SF_BOOLEAN_FALSE;

        log_trace("Running curl call");
        res = curl_easy_perform(curl);

        // forcely trigger renew timeout on the first attempt
        if ((renew_injection) && (renew_timeout > 0) &&
            elapsed_time && (*elapsed_time <= 0))
        {
            sf_sleep_ms(renew_timeout * 1000);
            res = CURLE_OPERATION_TIMEDOUT;
        }

        /* Check for errors */
        if (res != CURLE_OK) {
          if (curl_error_buffer[0] != '\0') {
            log_error("curl error buffer: %s", curl_error_buffer);
          }
          if (res == CURLE_COULDNT_CONNECT &&
              curl_retry_ctx.retry_count < (unsigned)retry_on_curle_couldnt_connect_count)
          {
            retry = SF_BOOLEAN_TRUE;
            uint32 next_sleep_in_secs = retry_ctx_next_sleep(&curl_retry_ctx);
            log_error(
                    "curl_easy_perform() failed connecting to server on attempt %d, "
                    "will retry after %d second",
                    curl_retry_ctx.retry_count,
                    next_sleep_in_secs);
            sf_sleep_ms(next_sleep_in_secs*1000);
          } else if ((res == CURLE_OPERATION_TIMEDOUT) &&
                     ((renew_timeout > 0) && (curl_timeout == renew_timeout)))
          // retry directly without backoff when timeout is triggered by renew
          {
            retry = SF_BOOLEAN_TRUE;
          }
          // retry with backoff on any other curl error except particular non-retryable ones
          else {
            char msg[1024];
            sf_sprintf(msg, sizeof(msg), "curl_easy_perform() failed: %s", curl_easy_strerror(res));
            msg[sizeof(msg) - 1] = (char)0;
            if (res == CURLE_SSL_CACERT_BADFILE) {
              sf_sprintf(msg, sizeof(msg), "curl_easy_perform() failed. err: %s, CA Cert file: %s",
                    curl_easy_strerror(res), CA_BUNDLE_FILE ? CA_BUNDLE_FILE : "Not Specified");
              msg[sizeof(msg) - 1] = (char)0;
              log_error(msg);
              SET_SNOWFLAKE_ERROR(error, SF_STATUS_ERROR_CURL,
                                  msg,
                                  SF_SQLSTATE_UNABLE_TO_CONNECT);
            }
            else if (res == CURLE_SSL_INVALIDCERTSTATUS) {
              log_error("Detected CURLE_SSL_INVALIDCERTSTATUS (91) - likely OCSP/CRL validation failure.");
              SET_SNOWFLAKE_ERROR(error, SF_STATUS_ERROR_CURL,
                                  msg,
                                  SF_SQLSTATE_UNABLE_TO_CONNECT);
            }
            else if (res == CURLE_PEER_FAILED_VERIFICATION)
            {
              log_error(msg);
              SET_SNOWFLAKE_ERROR(error, SF_STATUS_ERROR_CURL,
                  msg,
                  SF_SQLSTATE_UNABLE_TO_CONNECT);
            }
            // otherwise retry with backoff
            else {
              if (((uint64)(time(NULL) - elapsedRetryTime) < curl_retry_ctx.retry_timeout) &&
                 ((retry_max_count <= 0) || (curl_retry_ctx.retry_count < (unsigned)retry_max_count)))
              {
                uint32 next_sleep_in_secs = retry_ctx_next_sleep(&curl_retry_ctx);
                log_debug(
                    "retry on network timeout, retry count  %d "
                    "will retry after %d seconds", res,
                    curl_retry_ctx.retry_count,
                    next_sleep_in_secs);
                sf_sleep_ms(next_sleep_in_secs * 1000);
                retry = SF_BOOLEAN_TRUE;
              }
              else {
                log_error(msg);
                sf_sprintf(msg, sizeof(msg),
                          "Exceeded the retry_timeout , curl code: [%d]",
                          res);
                SET_SNOWFLAKE_ERROR(error, SF_STATUS_ERROR_RETRY,
                                    msg,
                                    SF_SQLSTATE_UNABLE_TO_CONNECT);
              }
            }
          }
        } else {
            if (curl_easy_getinfo(curl, CURLINFO_RESPONSE_CODE, &http_code) !=
                CURLE_OK) {
                log_error("Unable to get http response code [%s]",
                          curl_easy_strerror(res));
                SET_SNOWFLAKE_ERROR(error, SF_STATUS_ERROR_CURL,
                                    "Unable to get http response code",
                                    SF_SQLSTATE_UNABLE_TO_CONNECT);
            } else if (http_code != 200) {
              ret = SF_BOOLEAN_TRUE;
              retry = is_retryable_http_code(http_code);
              if (!retry) {
                  char msg[1024];
                  sf_sprintf(msg, sizeof(msg), "Received unretryable http code: [%d]",
                      http_code);
                  SET_SNOWFLAKE_ERROR(error,
                      SF_STATUS_ERROR_RETRY,
                      msg,
                      SF_SQLSTATE_UNABLE_TO_CONNECT);
                  ret = SF_BOOLEAN_FALSE;
              } else {
                curl_retry_ctx.retry_reason = (uint32)http_code;
              }
<<<<<<< HEAD
              if (retry &&
                  ((uint64)(time(NULL) - elapsedRetryTime) < curl_retry_ctx.retry_timeout) &&
                  ((retry_max_count <= 0) || (curl_retry_ctx.retry_count < (unsigned)retry_max_count)))
              {
                uint32 next_sleep_in_secs = retry_ctx_next_sleep(&curl_retry_ctx);
                log_debug(
                    "curl_easy_perform() Got retryable error http code %d, retry count  %d "
                    "will retry after %d seconds", http_code,
                    curl_retry_ctx.retry_count,
                    next_sleep_in_secs);
                sf_sleep_ms(next_sleep_in_secs * 1000);
              }
              else {
                char msg[1024];
                sf_sprintf(msg, sizeof(msg),
                           "Exceeded the retry_timeout , http code: [%d]",
                           http_code);
                SET_SNOWFLAKE_ERROR(error,
                                    SF_STATUS_ERROR_RETRY,
                                    msg,
                                    SF_SQLSTATE_UNABLE_TO_CONNECT);
                retry = SF_BOOLEAN_FALSE;
=======
              if (retry) {
                  if (((time(NULL) - elapsedRetryTime) < curl_retry_ctx.retry_timeout) &&
                      ((retry_max_count <= 0) || (curl_retry_ctx.retry_count < retry_max_count)))
                  {
                      uint32 next_sleep_in_secs = retry_ctx_next_sleep(&curl_retry_ctx);
                      log_debug(
                          "curl_easy_perform() Got retryable error http code %d, retry count  %d "
                          "will retry after %d seconds", http_code,
                          curl_retry_ctx.retry_count,
                          next_sleep_in_secs);
                      sf_sleep_ms(next_sleep_in_secs * 1000);
                  }
                  else {
                      char msg[1024];
                      sf_sprintf(msg, sizeof(msg),
                          "Exceeded the retry_timeout , http code: [%d]",
                          http_code);
                      SET_SNOWFLAKE_ERROR(error,
                          SF_STATUS_ERROR_RETRY,
                          msg,
                          SF_SQLSTATE_UNABLE_TO_CONNECT);
                      retry = SF_BOOLEAN_FALSE;
                  }
>>>>>>> 28dc3b3a
              }
            } else {
                ret = SF_BOOLEAN_TRUE;
            }
        }

        // Reset everything
        reset_curl(curl);
        http_code = 0;

        // When renew timeout is reached, stop retry and return to the caller
        // to renew request
        sf_bool renew_timeout_reached = retry && (renew_timeout > 0) && ((time(NULL) - elapsedRetryTime) >= renew_timeout);
        sf_bool renew_timeout_disabled = retry && renew_timeout < 0;
        if (renew_timeout_reached || renew_timeout_disabled) {
            retry  = SF_BOOLEAN_FALSE;
            if (elapsed_time) {
                *elapsed_time += (time(NULL) - elapsedRetryTime);
            }
            if (retried_count) {
                *retried_count = curl_retry_ctx.retry_count;
            }
            if (is_renew) {
                *is_renew = SF_BOOLEAN_TRUE;
            }
        }
    }
    while (retry);

    if (ret && json) {
      // We were successful so parse JSON from text
      if (chunk_downloader) {
            buffer.buffer = (char *) SF_REALLOC(buffer.buffer, buffer.size +
                                                               2); // 1 byte for closing bracket, 1 for null terminator
            sf_memcpy(&buffer.buffer[buffer.size], 1, "]", 1);
            buffer.size += 1;
            // Set null terminator
            buffer.buffer[buffer.size] = '\0';
        }
        snowflake_cJSON_Delete(*json);
        *json = NULL;
        *json = snowflake_cJSON_Parse(buffer.buffer);
        if (*json) {
            ret = SF_BOOLEAN_TRUE;
            if (is_one_time_token_request(*json)) {
                snowflake_cJSON_AddNullToObject(*json, "code");
            }
        } else {
            SET_SNOWFLAKE_ERROR(error, SF_STATUS_ERROR_BAD_JSON,
                                "Unable to parse JSON text response.",
                                SF_SQLSTATE_UNABLE_TO_CONNECT);
            ret = SF_BOOLEAN_FALSE;
        }
    }

    SF_FREE(buffer.buffer);

    if (resp_headers)
    {
        *resp_headers = headerBuffer.buffer;
    }
    else
    {
        SF_FREE(headerBuffer.buffer);
    }
    stopwatch_stop(&stopwatch);
    log_debug("Complete http_perform. It took %ld milliseconds.", stopwatch_elapsedMillis(&stopwatch));
    return ret;
}

#ifdef MOCK_ENABLED

sf_bool STDCALL __wrap_http_perform(CURL *curl,
                                    SF_REQUEST_TYPE request_type,
                                    char *url,
                                    SF_HEADER *header,
                                    char *body,
                                    PUT_PAYLOAD* put_payload,
                                    cJSON **json,
                                    NON_JSON_RESP *non_json_resp,
                                    char** resp_headers,
                                    int64 retry_timeout,
                                    int64 network_timeout,
                                    sf_bool chunk_downloader,
                                    SF_ERROR_STRUCT *error,
                                    sf_bool insecure_mode,
                                    sf_bool fail_open) {
    char *resp;
    const char *request_type_str = request_type == POST_REQUEST_TYPE ? "POST" : "GET";

    // Remove request ID from URL (since it isn't deterministic
    char *found = strchr(url, '?');
    found[0] = '\0';
    // Check that the generated URL is what we expected
    check_expected_ptr(url);
    // Check that body is what we expected
    check_expected(body);
    // Check request type
    check_expected_ptr(request_type_str);
    // Check service name header
    check_expected(header->header_service_name);
    // Check auth token header
    check_expected(header->header_token);

    // Get back mock response (assuming all inputs checked out) and parse as JSON
    resp = mock_ptr_type(char *);
    *json = snowflake_cJSON_Parse(resp);

    return SF_BOOLEAN_TRUE;
}

#endif<|MERGE_RESOLUTION|>--- conflicted
+++ resolved
@@ -610,30 +610,6 @@
               } else {
                 curl_retry_ctx.retry_reason = (uint32)http_code;
               }
-<<<<<<< HEAD
-              if (retry &&
-                  ((uint64)(time(NULL) - elapsedRetryTime) < curl_retry_ctx.retry_timeout) &&
-                  ((retry_max_count <= 0) || (curl_retry_ctx.retry_count < (unsigned)retry_max_count)))
-              {
-                uint32 next_sleep_in_secs = retry_ctx_next_sleep(&curl_retry_ctx);
-                log_debug(
-                    "curl_easy_perform() Got retryable error http code %d, retry count  %d "
-                    "will retry after %d seconds", http_code,
-                    curl_retry_ctx.retry_count,
-                    next_sleep_in_secs);
-                sf_sleep_ms(next_sleep_in_secs * 1000);
-              }
-              else {
-                char msg[1024];
-                sf_sprintf(msg, sizeof(msg),
-                           "Exceeded the retry_timeout , http code: [%d]",
-                           http_code);
-                SET_SNOWFLAKE_ERROR(error,
-                                    SF_STATUS_ERROR_RETRY,
-                                    msg,
-                                    SF_SQLSTATE_UNABLE_TO_CONNECT);
-                retry = SF_BOOLEAN_FALSE;
-=======
               if (retry) {
                   if (((time(NULL) - elapsedRetryTime) < curl_retry_ctx.retry_timeout) &&
                       ((retry_max_count <= 0) || (curl_retry_ctx.retry_count < retry_max_count)))
@@ -657,7 +633,6 @@
                           SF_SQLSTATE_UNABLE_TO_CONNECT);
                       retry = SF_BOOLEAN_FALSE;
                   }
->>>>>>> 28dc3b3a
               }
             } else {
                 ret = SF_BOOLEAN_TRUE;
