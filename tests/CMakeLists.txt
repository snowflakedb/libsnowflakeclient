# include public headers and test utils
include_directories(
        "../include"
        "utils"
        "../cpp"
)

SET(TESTS_C
        test_unit_connect_parameters
        test_unit_logger
        test_unit_retry_context
        test_connect
        test_connect_negative
        test_bind_params
        test_bind_named_params
        test_change_current
        test_select1
        test_check_ctypes
        test_crud
        test_error_handlings
        test_large_result_set
        test_transaction
        test_ping_pong
        test_stmt_with_bad_connect
        test_binary
        test_bool
        test_null
        test_number
        test_variant
        test_time
        test_timestamp_ntz
        test_timestamp_ltz
        test_timestamp_tz
        test_timezone
        test_adjust_fetch_data
        test_issue_76
        test_column_fetch
        test_native_timestamp
        test_get_query_result_response
        test_get_describe_only_query_result
        test_stmt_functions
        test_unit_oauth
        test_unit_pat
        test_unit_platform
        test_unit_connect
        test_unit_mfa_auth
        test_ocsp_fail_open
        test_unit_privatelink
        test_multiple_statements
        test_async
        test_cancel
<<<<<<< HEAD
        test_lob
        test_stats
=======
        test_stopwatch
# FEATURE_INCREASED_MAX_LOB_SIZE_IN_MEMORY is internal switch
# will enable lob test when the change on server side will be published
#        test_lob
#        test_stats
>>>>>>> 9c420917
# MFA, Oauth, and Okta connections are only able to run testing manually.
       test_manual_connect
)


SET(TESTS_CXX
        test_unit_jwt
        test_unit_external_browser
        test_unit_okta
        test_unit_cipher_stream_buf
        test_unit_cred_renew
        test_unit_encryption
        test_unit_file_metadata_init
        test_unit_file_type_detect
        test_unit_stream_splitter
        test_unit_put_retry
        test_unit_put_fast_fail
        test_unit_put_get_fips
        test_unit_put_get_gcs
        test_unit_thread_pool
        test_unit_base64
        test_jwt
        #test_cpp_select1
        test_unit_proxy
        test_unit_oob
        test_unit_set_get_attributes
        test_unit_snowflake_types_to_string
        test_unit_azure_client
        test_unit_query_context_cache
        test_unit_sfurl
        test_toml_config
        test_manual_wif
        test_create_wif_attestation
        test_crl
)

if (LINUX)
    SET(TESTS_CXX ${TESTS_CXX} test_unit_secure_storage_linux)
endif()

SET(TESTS_PUTGET
        test_include_aws
        test_parallel_upload_download
        test_simple_put)

SET(TESTS_PERF
        test_perf_string_reads_and_writes
        test_perf_column_evaluation
        test_perf_type_conversion)

SET(TESTS_MOCK
        # TODO: Re-enable tests in SNOW-2046054
        # test_mock_service_name
        # test_mock_session_gone
        test_mock_mfa_token_caching
)

set(SOURCE_UTILS
        utils/test_setup.c
        utils/test_setup.h
        utils/mock_endpoints.h
        utils/mock_setup.h
        utils/mock_setup.c)

set(SOURCE_UTILS_CXX
        utils/TestSetup.cpp
        utils/TestSetup.hpp
        utils/mock_endpoints.h
        utils/mock_setup.h
        utils/mock_setup.c
        utils/EnvOverride.hpp)

set(AWS_ALL_LIBS
        ${AWS_S3_LIB}
        ${AWS_STS_LIB}
        ${AWS_CORE_LIB}
        ${AWS_CRT_CPP_LIB}
        ${AWS_C_EVENT_STREAM_LIB}
        ${AWS_C_CHECKSUMS_LIB}
        ${AWS_C_S3_LIB}
        ${AWS_C_AUTH_LIB}
        ${AWS_C_HTTP_LIB}
        ${AWS_C_COMPRESSION_LIB}
        ${AWS_C_IO_LIB}
        ${AWS_C_CAL_LIB}
        ${AWS_C_MQTT_LIB}
        ${AWS_S2N_LIB}
        ${AWS_C_SDKUTILS_LIB}
        ${AWS_C_COMMON_LIB}
    )

SET(TEST_DATA
        TestOrcFile.test1.orc
        brotli_sample.txt.br
        decode
        decode2
        encode
        encode2
        large_file.csv.gz
        nation.impala.parquet
        one_byte.csv
        public_domain_books.csv
        small_file.csv
        small_file.csv.bz2
        small_file.csv.gz
        small_file.csv.zst
        zero_byte.csv
)

FOREACH (TD ${TEST_DATA})
    configure_file("data/${TD}" "data/${TD}" COPYONLY)
ENDFOREACH ()

message("CLOUD_PROVIDER is set to " $ENV{CLOUD_PROVIDER})
#Due to docker issue the tests are failing on linux.
if (APPLE OR WIN32 OR CLIENT_CODE_COVERAGE)
    set(TESTS_C ${TESTS_C})
    set(TESTS_CXX ${TESTS_CXX} ${TESTS_PUTGET})
elseif(DEFINED ENV{GITHUB_ACTIONS})
    if ("$ENV{BUILD_TYPE}" STREQUAL "Debug")
        message("Skip CXX test on github Linux Debug for disk space issue")
        set (TESTS_CXX "")
    endif ()
endif ()

if (UNIX)
    find_library(CMOCKA_LIB libcmocka.a PATHS ../deps-build/${PLATFORM}/cmocka/lib/ REQUIRED NO_DEFAULT_PATH)
    find_library(AZURE_STORAGE_LITE_LIB libazure-storage-lite.a PATHS ../deps-build/${PLATFORM}/azure/lib/ REQUIRED NO_DEFAULT_PATH)
    find_file(VALGRIND_SUPPRESSION valgrind_suppressions.txt utils)
endif ()

if (LINUX)

    # Group all arrow dependencies.
    set(ARROW_ALL_LIBS
        ${ARROW_ARROW_LIB}
        ${BOOST_FILESYSTEM_LIB} ${BOOST_SYSTEM_LIB} ${BOOST_URL_LIB}
        ${ARROW_BROTLIDEC_LIB} ${ARROW_BROTLIENC_LIB} ${ARROW_BROTLICOMMON_LIB}
        ${ARROW_DOUBLECONVERSION_LIB}
        ${ARROW_FLATBUFFERS_LIB}
        ${ARROW_GFLAGS_LIB}
        ${ARROW_GLOG_LIB}
        ${ARROW_JEMALLOCPIC_LIB}
        ${ARROW_LZ4_LIB} ${ARROW_LZO2_LIB}
        ${ARROW_SNAPPY_LIB}
        ${ARROW_ZSTD_LIB})
endif ()

if (APPLE)
    # Group all Arrow dependencies.
    set(ARROW_ALL_LIBS
        ${ARROW_ARROW_LIB}
        ${BOOST_FILESYSTEM_LIB} ${BOOST_SYSTEM_LIB} ${BOOST_URL_LIB}
        ${ARROW_BROTLICOMMON_LIB} ${ARROW_BROTLIDEC_LIB} ${ARROW_BROTLIENC_LIB}
        ${ARROW_FLATBUFFERS_LIB}
        ${ARROW_GFLAGS_LIB}
        ${ARROW_GLOG_LIB}
        ${ARROW_JEMALLOCPIC_LIB}
        ${ARROW_LZ4_LIB} ${ARROW_LZO2_LIB}
        ${ARROW_SNAPPY_LIB}
        ${ARROW_ZSTD_LIB})
endif ()

if (WIN32)
    find_library(CMOCKA_LIB cmocka_a.lib PATHS ../deps-build/${PLATFORM}/${VSDIR}/${CMAKE_BUILD_TYPE}/cmocka/lib/ REQUIRED NO_DEFAULT_PATH)

    if ($ENV{ARROW_FROM_SOURCE})
        set(BOOST_ALL_LIBS ${BOOST_FILESYSTEM_LIB} ${BOOST_SYSTEM_LIB} ${BOOST_URL_LIB})
    else ()
        set(BOOST_ALL_LIBS ${BOOST_FILESYSTEM_LIB} ${BOOST_SYSTEM_LIB} ${BOOST_URL_LIB} ${BOOST_REGEX_LIB})
    endif ()
    # Groups all Arrow dependencies.
    set(ARROW_ALL_LIBS
        ${ARROW_ARROW_LIB}
        ${BOOST_ALL_LIBS}
        ${ARROW_BROTLICOMMON_LIB} ${ARROW_BROTLIDEC_LIB} ${ARROW_BROTLIENC_LIB}
        ${ARROW_BZ2_LIB}
        ${ARROW_DOUBLECONVERSION_LIB}
        ${ARROW_EVENT_LIB} ${ARROW_EVENTCORE_LIB} ${ARROW_EVENTEXTRA_LIB}
        ${ARROW_FLATBUFFERS_LIB}
        ${ARROW_GFLAGS_LIB}
        ${ARROW_GLOG_LIB}
        ${ARROW_LZ4_LIB}
        ${ARROW_SNAPPY_LIB}
        ${ARROW_ZLIB_LIB} ${ARROW_ZSTD_LIB})
endif ()

message("libcmocka is located at " ${CMOCKA_LIB})
if (LINUX)
    message("libuuid.a is located at " ${UUID_LIB})
endif ()
message("valgrind suppression file is located at " ${VALGRIND_SUPPRESSION})
if (LINUX)
    set(TESTLIB_OPTS_C snowflakeclient ${CMOCKA_LIB} ${ARROW_ALL_LIBS} ${AZURE_STORAGE_LITE_LIB} ${AWS_ALL_LIBS} -Wl,--whole-archive telemetry curl ssl crypto uuid
            -Wl,--no-whole-archive pthread -Wl,--as-needed -static-libgcc -static-libstdc++)
    set(TESTLIB_OPTS_CXX snowflakeclient ${CMOCKA_LIB} ${ARROW_ALL_LIBS} ${AZURE_STORAGE_LITE_LIB} ${AWS_ALL_LIBS} -Wl,--whole-archive telemetry curl ssl crypto uuid
            pthread -Wl,--no-whole-archive -Wl,--as-needed -static-libgcc -static-libstdc++)
endif ()
if (APPLE)
    set(TESTLIB_OPTS_C snowflakeclient ${CMOCKA_LIB} ${ARROW_ALL_LIBS} z m "-framework CoreFoundation -framework SystemConfiguration -framework CoreServices -framework security" -all_load
            ${OOB_LIB} ${CURL_LIB} ${SSL_LIB} ${CRYPTO_LIB} pthread ${AZURE_STORAGE_LITE_LIB} ${AWS_ALL_LIBS} ${UUID_LIB})
    set(TESTLIB_OPTS_CXX snowflakeclient ${CMOCKA_LIB} ${ARROW_ALL_LIBS} z m "-framework CoreFoundation -framework SystemConfiguration -framework CoreServices -framework  security" -all_load ${CURL_LIB}
            ${OOB_LIB} ${SSL_LIB} ${CRYPTO_LIB} pthread ${AZURE_STORAGE_LITE_LIB} ${AWS_ALL_LIBS} ${UUID_LIB})
endif()
if (WIN32)
    if (WIN32_DEBUG)
        if(CMAKE_SIZEOF_VOID_P EQUAL 4)
            set(TESTLIB_OPTS_C snowflakeclient ${CMOCKA_LIB} ${ARROW_ALL_LIBS} ${AWS_ALL_LIBS} ${OOB_LIB} ${CURL_LIB} ${SSL_LIB} ${CRYPTO_LIB} ${ZLIB_LIB} ${AZURE_STORAGE_LITE_LIB}
                    Version.lib Userenv.lib Bcrypt.lib ucrtd.lib Secur32.lib Ncrypt.lib Shlwapi.lib)
            set(TESTLIB_OPTS_CXX snowflakeclient ${CMOCKA_LIB} ${ARROW_ALL_LIBS} ${AWS_ALL_LIBS} ${OOB_LIB} ${CURL_LIB} ${SSL_LIB} ${CRYPTO_LIB} ${ZLIB_LIB} ${AZURE_STORAGE_LITE_LIB}
                    Version.lib Userenv.lib Bcrypt.lib ucrtd.lib Secur32.lib Ncrypt.lib Shlwapi.lib)
        endif()
    else()
        set(TESTLIB_OPTS_C snowflakeclient ${CMOCKA_LIB} ${AWS_ALL_LIBS} ${AZURE_STORAGE_LITE_LIB} ${ARROW_ALL_LIBS} ${OOB_LIB} ${CURL_LIB} ${SSL_LIB} ${CRYPTO_LIB} ${ZLIB_LIB}
                Version.lib Userenv.lib Bcrypt.lib Secur32.lib Ncrypt.lib Shlwapi.lib)
        set(TESTLIB_OPTS_CXX snowflakeclient ${CMOCKA_LIB} ${AWS_ALL_LIBS} ${AZURE_STORAGE_LITE_LIB} ${ARROW_ALL_LIBS} ${CURL_LIB} ${OOB_LIB} ${SSL_LIB} ${CRYPTO_LIB} ${ZLIB_LIB}
                Version.lib Userenv.lib Bcrypt.lib Secur32.lib Ncrypt.lib Shlwapi.lib)
    endif()
endif()

if (MOCK)
    FOREACH (T ${TESTS_MOCK})
        add_executable(${T} ${SOURCE_UTILS} mock/${T}.c)
        if (WIN32)
            target_include_directories(
                    ${T} PUBLIC
                    ../deps-build/${PLATFORM}/${VSDIR}/${CMAKE_BUILD_TYPE}/cmocka/include
            )
        else()
            target_include_directories(
                    ${T} PUBLIC
                    ../deps-build/${PLATFORM}/${CMAKE_BUILD_TYPE}/cmocka/include
            )
        endif()
        target_link_libraries(${T} ${TESTLIB_OPTS_C})
        add_test(${T} ${T})
        # Removed to suppress false alarm: "--run-libc-freeres=no"
        add_test(valgrind_${T}
                valgrind
                --tool=memcheck
                --leak-check=full
                --error-exitcode=1
                --suppressions=${VALGRIND_SUPPRESSION}
                ./${T})
        set(MOCK_TEST_DATA
                expected_first_mfa_request.json
                expected_second_mfa_request.json
                first_mfa_response.json
        )
        FOREACH (MTD ${MOCK_TEST_DATA})
            configure_file("mock/test_data/${MTD}" "mock/test_data/${MTD}" COPYONLY)
        ENDFOREACH ()
    ENDFOREACH ()
else()
    FOREACH (T ${TESTS_C})
        add_executable(${T} ${SOURCE_UTILS} ${T}.c)
        if (WIN32)
            target_include_directories(
                    ${T} PUBLIC
                    ../deps-build/${PLATFORM}/${VSDIR}/${CMAKE_BUILD_TYPE}/cmocka/include
            )
            set_target_properties(
	    ${T} PROPERTIES LINK_FLAGS "/ignore:4099")
        else()
            target_include_directories(
                    ${T} PUBLIC
                    ../deps-build/${PLATFORM}/cmocka/include
            )
        endif()
        target_link_libraries(${T} ${TESTLIB_OPTS_C})
        add_test(${T} ${T})
        # Removed to suppress false alarm: "--run-libc-freeres=no"
        if (LINUX)
          if ("$(CMAKE_OS_ARCH)" STREQUAL "x86_64")
            add_test(valgrind_${T}
                valgrind
                --tool=memcheck
                --leak-check=full
                --error-exitcode=1
                --suppressions=${VALGRIND_SUPPRESSION}
                ./${T})
          endif()
        endif()
    ENDFOREACH ()

    if (NOT WIN32_DEBUG)
    # Skip building CXX tests for Win32 Debug. The build fails
    # with error LNK2001: unresolved external symbol __CrtDbgReportW
    FOREACH(T ${TESTS_CXX})
        add_executable(${T} ${SOURCE_UTILS} ${SOURCE_UTILS_CXX} ${T}.cpp)
        if (WIN32)
            target_include_directories(
                    ${T} PUBLIC
                    ../deps-build/${PLATFORM}/${VSDIR}/${CMAKE_BUILD_TYPE}/cmocka/include
                    ../deps-build/${PLATFORM}/${VSDIR}/${CMAKE_BUILD_TYPE}/openssl/include
            )
            set_target_properties(
	    ${T} PROPERTIES LINK_FLAGS "/ignore:4099")
        else()
            target_include_directories(
                    ${T} PUBLIC
                    ../deps-build/${PLATFORM}/cmocka/include
                    ../deps-build/${PLATFORM}/openssl/include
            )
        endif()
        target_link_libraries(${T} ${TESTLIB_OPTS_CXX})
        add_test(${T} ${T})
        # Removed to suppress false alarm: "--run-libc-freeres=no"
        if (LINUX)
          if ("$(CMAKE_OS_ARCH)" STREQUAL "x86_64")
            add_test(valgrind_${T}
                 valgrind
                 --tool=memcheck
                 --leak-check=full
                 --error-exitcode=1
                 --suppressions=${VALGRIND_SUPPRESSION}
                 ./${T})
          endif()
        endif()
    ENDFOREACH()
    ENDIF ()

    # Tests only work on Unix at the moment
    if (UNIX)
        FOREACH (T ${TESTS_PERF})
            add_executable(${T} ${SOURCE_UTILS} ${T}.c)
            target_include_directories(
                    ${T} PUBLIC
                    ../deps-build/${PLATFORM}/cmocka/include
            )
            target_link_libraries(${T} ${TESTLIB_OPTS_C})
            add_test(${T} ${T})
            set_tests_properties(${T} PROPERTIES ENVIRONMENT CABUNDLE_PATH=${SNOWFLAKE_TEST_CA_BUNDLE_FILE})
            # Removed to suppress false alarm: "--run-libc-freeres=no"
            add_test(valgrind_${T}
                    valgrind
                    --tool=memcheck
                    --leak-check=full
                    --error-exitcode=1
                    --suppressions=${VALGRIND_SUPPRESSION}
                    ./${T})
        ENDFOREACH ()
    endif ()

    if (LINUX)
        add_subdirectory(wiremock)
        add_subdirectory(test_redirect)
    endif()

endif()

if (UNIX)
    add_subdirectory(unit_test_ocsp)
    add_subdirectory(test_auth)
endif()
add_subdirectory(test_bind_datastructures)<|MERGE_RESOLUTION|>--- conflicted
+++ resolved
@@ -49,16 +49,9 @@
         test_multiple_statements
         test_async
         test_cancel
-<<<<<<< HEAD
+        test_stopwatch
         test_lob
         test_stats
-=======
-        test_stopwatch
-# FEATURE_INCREASED_MAX_LOB_SIZE_IN_MEMORY is internal switch
-# will enable lob test when the change on server side will be published
-#        test_lob
-#        test_stats
->>>>>>> 9c420917
 # MFA, Oauth, and Okta connections are only able to run testing manually.
        test_manual_connect
 )
