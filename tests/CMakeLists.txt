# Copyright (c) 2018-2019 Snowflake Computing, Inc. All rights reserved.

# include public headers and test utils
include_directories(
        "../include"
        "utils"
        "../cpp"
)

SET(TESTS_C
        test_connect
        test_connect_negative
        test_bind_params
        test_bind_named_params
        test_change_current
        test_select1
        test_check_ctypes
        test_crud
        test_error_handlings
        test_large_result_set
        test_transaction
        test_ping_pong
        test_stmt_with_bad_connect
        test_binary
        test_bool
        test_null
        test_number
        test_variant
        test_time
        test_timestamp_ntz
        test_timestamp_ltz
        test_timestamp_tz
        test_timezone
        test_adjust_fetch_data
        test_issue_76
        test_column_fetch
        test_native_timestamp
        test_stmt_functions
<<<<<<< HEAD
=======
        test_unit_oauth
        test_unit_pat
        test_unit_mfa_auth
>>>>>>> acd71349
        test_ocsp_fail_open
        test_multiple_statements
# FEATURE_INCREASED_MAX_LOB_SIZE_IN_MEMORY is internal switch
# will enable lob test when the change on server side will be published
#        test_lob
#        test_stats
# This test needs the Oauth token, so it should be run manually
       test_manual_connect
        )

SET (TESTS_C_UNIT
        test_unit_connect_parameters
        test_unit_logger
        test_unit_retry_context
        test_get_query_result_response
        test_get_describe_only_query_result
        test_unit_oauth
        test_unit_mfa_auth
        test_unit_privatelink)

SET(TESTS_CXX
        test_unit_jwt
        test_unit_cipher_stream_buf
        test_unit_cred_renew
        test_unit_encryption
        test_unit_file_metadata_init
        test_unit_file_type_detect
        test_unit_stream_splitter
        test_unit_put_retry
        test_unit_put_fast_fail
        test_unit_put_get_fips
        test_unit_put_get_gcs
        test_unit_thread_pool
        test_unit_base64
        test_jwt
        #test_cpp_select1
        test_unit_proxy
        test_unit_oob
        test_unit_set_get_attributes
        test_unit_snowflake_types_to_string
        test_unit_azure_client
        test_unit_query_context_cache
        test_unit_sfurl)

SET(TESTS_PUTGET
        test_include_aws
        test_parallel_upload_download
        test_simple_put)

SET(TESTS_PERF
        test_perf_string_reads_and_writes
        test_perf_column_evaluation
        test_perf_type_conversion)

SET(TESTS_MOCK
        test_mock_service_name
        test_mock_session_gone)

set(SOURCE_UTILS
        utils/test_setup.c
        utils/test_setup.h
        utils/mock_endpoints.h
        utils/mock_setup.h
        utils/mock_setup.c)

set(SOURCE_UTILS_CXX
        utils/TestSetup.cpp
        utils/TestSetup.hpp
        utils/mock_endpoints.h
        utils/mock_setup.h
        utils/mock_setup.c)

SET(TEST_DATA
        TestOrcFile.test1.orc
        brotli_sample.txt.br
        decode
        decode2
        encode
        encode2
        large_file.csv.gz
        nation.impala.parquet
        one_byte.csv
        public_domain_books.csv
        small_file.csv
        small_file.csv.bz2
        small_file.csv.gz
        small_file.csv.zst
        zero_byte.csv
)

FOREACH (TD ${TEST_DATA})
    configure_file("data/${TD}" "data/${TD}" COPYONLY)
ENDFOREACH ()

message("CLOUD_PROVIDER is set to " $ENV{CLOUD_PROVIDER})
#Due to docker issue the tests are failing on linux.
if (APPLE OR WIN32 OR CLIENT_CODE_COVERAGE)
    set(TESTS_C ${TESTS_C})
    set(TESTS_CXX ${TESTS_CXX} ${TESTS_PUTGET})
elseif(DEFINED ENV{GITHUB_ACTIONS})
    if ("$ENV{BUILD_TYPE}" STREQUAL "Debug")
        message("Skip CXX test on github Linux Debug for disk space issue")
        set (TESTS_CXX "")
    endif ()
endif ()

if (UNIX)
    find_library(CMOCKA_LIB libcmocka.a PATHS ../deps-build/${PLATFORM}/cmocka/lib/ REQUIRED NO_DEFAULT_PATH)
    find_library(AZURE_STORAGE_LITE_LIB libazure-storage-lite.a PATHS ../deps-build/${PLATFORM}/azure/lib/ REQUIRED NO_DEFAULT_PATH)
    find_file(VALGRIND_SUPPRESSION valgrind_suppressions.txt utils)
endif ()

if (WIN32)
    find_library(CMOCKA_LIB cmocka_a.lib PATHS ../deps-build/${PLATFORM}/${VSDIR}/${CMAKE_BUILD_TYPE}/cmocka/lib/ REQUIRED NO_DEFAULT_PATH)
    if ($ENV{ARROW_FROM_SOURCE})
        set(BOOST_ALL_LIBS ${BOOST_FILESYSTEM_LIB} ${BOOST_SYSTEM_LIB})
    else ()
        set(BOOST_ALL_LIBS ${BOOST_FILESYSTEM_LIB} ${BOOST_SYSTEM_LIB} ${BOOST_REGEX_LIB})
    endif ()
endif ()

message("libcmocka is located at " ${CMOCKA_LIB})
if (LINUX)
    message("libuuid.a is located at " ${UUID_LIB})
endif ()
message("valgrind suppression file is located at " ${VALGRIND_SUPPRESSION})

if (LINUX)
    set(TESTLIB_OPTS_C snowflakeclient ${CMOCKA_LIB} ${ARROW_ALL_LIBS} ${AZURE_STORAGE_LITE_LIB} ${AWS_ALL_LIBS} -Wl,--whole-archive telemetry curl ssl crypto uuid
            -Wl,--no-whole-archive pthread -Wl,--as-needed -static-libgcc -static-libstdc++)
    set(TESTLIB_OPTS_CXX snowflakeclient ${CMOCKA_LIB} ${ARROW_ALL_LIBS} ${AZURE_STORAGE_LITE_LIB} ${AWS_ALL_LIBS} -Wl,--whole-archive telemetry curl ssl crypto uuid
            pthread -Wl,--no-whole-archive -Wl,--as-needed -static-libgcc -static-libstdc++)
endif ()
if (APPLE)
    set(TESTLIB_OPTS_C snowflakeclient ${CMOCKA_LIB} ${ARROW_ALL_LIBS} z m "-framework CoreFoundation -framework SystemConfiguration -framework security" -all_load
            ${OOB_LIB} ${CURL_LIB} ${SSL_LIB} ${CRYPTO_LIB} pthread ${AZURE_STORAGE_LITE_LIB} ${AWS_ALL_LIBS} ${UUID_LIB})
    set(TESTLIB_OPTS_CXX snowflakeclient ${CMOCKA_LIB} ${ARROW_ALL_LIBS} z m "-framework CoreFoundation -framework SystemConfiguration -framework security" -all_load ${CURL_LIB}
            ${OOB_LIB} ${SSL_LIB} ${CRYPTO_LIB} pthread ${AZURE_STORAGE_LITE_LIB} ${AWS_ALL_LIBS} ${UUID_LIB})
endif()
if (WIN32)
    if (WIN32_DEBUG)
        if(CMAKE_SIZEOF_VOID_P EQUAL 4)
            set(TESTLIB_OPTS_C snowflakeclient ${CMOCKA_LIB} ${ARROW_ALL_LIBS} ${AWS_ALL_LIBS} ${OOB_LIB} ${CURL_LIB} ${SSL_LIB} ${CRYPTO_LIB} ${ZLIB_LIB} ${AZURE_STORAGE_LITE_LIB}
                    Version.lib Userenv.lib Bcrypt.lib ucrtd.lib Secur32.lib Ncrypt.lib Shlwapi.lib)
            set(TESTLIB_OPTS_CXX snowflakeclient ${CMOCKA_LIB} ${ARROW_ALL_LIBS} ${AWS_ALL_LIBS} ${OOB_LIB} ${CURL_LIB} ${SSL_LIB} ${CRYPTO_LIB} ${ZLIB_LIB} ${AZURE_STORAGE_LITE_LIB}
                    Version.lib Userenv.lib Bcrypt.lib ucrtd.lib Secur32.lib Ncrypt.lib Shlwapi.lib)
        endif()
    else()
        set(TESTLIB_OPTS_C snowflakeclient ${CMOCKA_LIB} ${AWS_ALL_LIBS} ${AZURE_STORAGE_LITE_LIB} ${ARROW_ALL_LIBS} ${OOB_LIB} ${CURL_LIB} ${SSL_LIB} ${CRYPTO_LIB} ${ZLIB_LIB}
                Version.lib Userenv.lib Bcrypt.lib Secur32.lib Ncrypt.lib Shlwapi.lib)
        set(TESTLIB_OPTS_CXX snowflakeclient ${CMOCKA_LIB} ${AWS_ALL_LIBS} ${AZURE_STORAGE_LITE_LIB} ${ARROW_ALL_LIBS} ${CURL_LIB} ${OOB_LIB} ${SSL_LIB} ${CRYPTO_LIB} ${ZLIB_LIB}
                Version.lib Userenv.lib Bcrypt.lib Secur32.lib Ncrypt.lib Shlwapi.lib)
    endif()
endif()
set(TESTLIB_OPTS_C_UNIT ${TESTLIB_OPTS_C})
if (BUILD_SHARED_LIBS)
    if (LINUX)
        set(TESTLIB_OPTS_C_DYNAMIC ${CMOCKA_LIB} ${CMAKE_BINARY_DIR}/libsnowflakeclient_dynamic.so)
    elseif (APPLE)
        set(TESTLIB_OPTS_C_DYNAMIC ${CMOCKA_LIB} ${CMAKE_BINARY_DIR}/libsnowflakeclient_dynamic.dylib)
    else()
        set(TESTLIB_OPTS_C_DYNAMIC ${CMOCKA_LIB} ${CMAKE_BINARY_DIR}/${CMAKE_BUILD_TYPE}/snowflakeclient_dynamic.lib)
    endif()
endif()

if (MOCK)
    FOREACH (T ${TESTS_MOCK})
        add_executable(${T} ${SOURCE_UTILS} mock/${T}.c)
        if (WIN32)
            target_include_directories(
                    ${T} PUBLIC
                    ../deps-build/${PLATFORM}/${VSDIR}/${CMAKE_BUILD_TYPE}/cmocka/include
            )
        else()
            target_include_directories(
                    ${T} PUBLIC
                    ../deps-build/${PLATFORM}/cmocka/include
            )
        endif()
        target_link_libraries(${T} ${TESTLIB_OPTS_C})
        add_test(${T} ${T})
        # Removed to suppress false alarm: "--run-libc-freeres=no"
        add_test(valgrind_${T}
                valgrind
                --tool=memcheck
                --leak-check=full
                --error-exitcode=1
                --suppressions=${VALGRIND_SUPPRESSION}
                ./${T})
    ENDFOREACH ()
else()
    FOREACH (T ${TESTS_C})
        add_executable(${T} ${SOURCE_UTILS} ${T}.c)
        if (WIN32)
            target_include_directories(
                    ${T} PUBLIC
                    ../deps-build/${PLATFORM}/${VSDIR}/${CMAKE_BUILD_TYPE}/cmocka/include
            )
            set_target_properties(
		    ${T} PROPERTIES LINK_FLAGS "/ignore:4099")
        else()
            target_include_directories(
                    ${T} PUBLIC
                    ../deps-build/${PLATFORM}/cmocka/include
            )
        endif()
        target_link_libraries(${T} ${TESTLIB_OPTS_C})
        add_test(${T} ${T})
        # Removed to suppress false alarm: "--run-libc-freeres=no"
        if (LINUX)
          if ("$(CMAKE_OS_ARCH)" STREQUAL "x86_64")
            add_test(valgrind_${T}
                valgrind
                --tool=memcheck
                --leak-check=full
                --error-exitcode=1
                --suppressions=${VALGRIND_SUPPRESSION}
                ./${T})
          endif()
        endif()
    ENDFOREACH ()

    FOREACH (T ${TESTS_C})
        add_executable(${T}_dynamic ${SOURCE_UTILS} ${T}.c)
        if (WIN32)
            target_include_directories(
                    ${T}_dynamic PUBLIC
                    ../deps-build/${PLATFORM}/${VSDIR}/${CMAKE_BUILD_TYPE}/cmocka/include
            )
        else()
            target_include_directories(
                    ${T}_dynamic PUBLIC
                    ../deps-build/${PLATFORM}/cmocka/include
            )
            if (APPLE)
                set_target_properties(${T}_dynamic PROPERTIES LINK_FLAGS "-Wl,-rpath,${CMAKE_BINARY_DIR}")
            endif()
        endif()
        target_compile_definitions(${T}_dynamic PUBLIC _LARGEFILE64_SOURCE)
        target_link_libraries(${T}_dynamic ${TESTLIB_OPTS_C_DYNAMIC})
        add_test(${T}_dynamic ${T}_dynamic)
        # Removed to suppress false alarm: "--run-libc-freeres=no"
        if (LINUX)
          if ("$(CMAKE_OS_ARCH)" STREQUAL "x86_64")
            add_test(valgrind_${T}_dynamic
                valgrind
                --tool=memcheck
                --leak-check=full
                --error-exitcode=1
                --suppressions=${VALGRIND_SUPPRESSION}
                ./${T}_dynamic)
          endif()
        endif()
    ENDFOREACH ()

    FOREACH (T ${TESTS_C_UNIT})
        add_executable(${T} ${SOURCE_UTILS} ${T}.c)
        if (WIN32)
            target_include_directories(
                    ${T} PUBLIC
                    ../deps-build/${PLATFORM}/${VSDIR}/${CMAKE_BUILD_TYPE}/cmocka/include
            )
            set_target_properties(
		    ${T} PROPERTIES LINK_FLAGS "/ignore:4099")
        else()
            target_include_directories(
                    ${T} PUBLIC
                    ../deps-build/${PLATFORM}/cmocka/include
            )
        endif()
        target_link_libraries(${T} ${TESTLIB_OPTS_C_UNIT})
        add_test(${T} ${T})
        # Removed to suppress false alarm: "--run-libc-freeres=no"
        if (LINUX)
          if ("$(CMAKE_OS_ARCH)" STREQUAL "x86_64")
            add_test(valgrind_${T}
                valgrind
                --tool=memcheck
                --leak-check=full
                --error-exitcode=1
                --suppressions=${VALGRIND_SUPPRESSION}
                ./${T})
          endif()
        endif()
    ENDFOREACH ()

    if (NOT WIN32_DEBUG)
    # Skip building CXX tests for Win32 Debug. The build fails
    # with error LNK2001: unresolved external symbol __CrtDbgReportW
    FOREACH(T ${TESTS_CXX})
        add_executable(${T} ${SOURCE_UTILS} ${SOURCE_UTILS_CXX} ${T}.cpp)
        if (WIN32)
            target_include_directories(
                    ${T} PUBLIC
                    ../deps-build/${PLATFORM}/${VSDIR}/${CMAKE_BUILD_TYPE}/cmocka/include
                    ../deps-build/${PLATFORM}/${VSDIR}/${CMAKE_BUILD_TYPE}/openssl/include
            )
            set_target_properties(
		    ${T} PROPERTIES LINK_FLAGS "/ignore:4099")
        else()
            target_include_directories(
                    ${T} PUBLIC
                    ../deps-build/${PLATFORM}/cmocka/include
                    ../deps-build/${PLATFORM}/openssl/include
            )
        endif()
        target_link_libraries(${T} ${TESTLIB_OPTS_CXX})
        add_test(${T} ${T})
        # Removed to suppress false alarm: "--run-libc-freeres=no"
        if (LINUX)
          if ("$(CMAKE_OS_ARCH)" STREQUAL "x86_64")
            add_test(valgrind_${T}
                 valgrind
                 --tool=memcheck
                 --leak-check=full
                 --error-exitcode=1
                 --suppressions=${VALGRIND_SUPPRESSION}
                 ./${T})
          endif()
        endif()
    ENDFOREACH()
    ENDIF ()

    # Tests only work on Unix at the moment
    if (UNIX)
        FOREACH (T ${TESTS_PERF})
            add_executable(${T} ${SOURCE_UTILS} ${T}.c)
            target_include_directories(
                    ${T} PUBLIC
                    ../deps-build/${PLATFORM}/cmocka/include
            )
            target_link_libraries(${T} ${TESTLIB_OPTS_C})
            add_test(${T} ${T})
            set_tests_properties(${T} PROPERTIES ENVIRONMENT CABUNDLE_PATH=${SNOWFLAKE_TEST_CA_BUNDLE_FILE})
            # Removed to suppress false alarm: "--run-libc-freeres=no"
            add_test(valgrind_${T}
                    valgrind
                    --tool=memcheck
                    --leak-check=full
                    --error-exitcode=1
                    --suppressions=${VALGRIND_SUPPRESSION}
                    ./${T})
        ENDFOREACH ()
    endif ()


endif()

if (UNIX)
    add_subdirectory(unit_test_ocsp)
endif()
add_subdirectory(test_bind_datastructures)<|MERGE_RESOLUTION|>--- conflicted
+++ resolved
@@ -36,12 +36,6 @@
         test_column_fetch
         test_native_timestamp
         test_stmt_functions
-<<<<<<< HEAD
-=======
-        test_unit_oauth
-        test_unit_pat
-        test_unit_mfa_auth
->>>>>>> acd71349
         test_ocsp_fail_open
         test_multiple_statements
 # FEATURE_INCREASED_MAX_LOB_SIZE_IN_MEMORY is internal switch
@@ -59,6 +53,7 @@
         test_get_query_result_response
         test_get_describe_only_query_result
         test_unit_oauth
+        test_unit_pat
         test_unit_mfa_auth
         test_unit_privatelink)
 
