# Copyright (c) 2018-2019 Snowflake Computing, Inc. All rights reserved.

# include public headers and test utils
include_directories(
        "../include"
        "utils"
        "../cpp"
)

SET(TESTS_C
        test_unit_connect_parameters
        test_unit_logger
        test_unit_retry_context
        test_connect
        test_connect_negative
        test_bind_params
        test_bind_named_params
        test_change_current
        test_select1
        test_check_ctypes
        test_crud
        test_error_handlings
        test_large_result_set
        test_transaction
        test_ping_pong
        test_stmt_with_bad_connect
        test_binary
        test_bool
        test_null
        test_number
        test_variant
        test_time
        test_timestamp_ntz
        test_timestamp_ltz
        test_timestamp_tz
        test_timezone
        test_adjust_fetch_data
        test_issue_76
        test_column_fetch
        test_native_timestamp
        test_get_query_result_response
        test_get_describe_only_query_result
        test_stmt_functions
        test_unit_oauth
        test_unit_mfa_auth
        test_ocsp_fail_open
# FEATURE_INCREASED_MAX_LOB_SIZE_IN_MEMORY is internal switch
# will enable lob test when the change on server side will be published
#        test_lob
#        test_stats
<<<<<<< HEAD
# MFA and Okta connections are only able to run testing manually.
#       test_manual_connect
=======
# This test needs the Oauth token, so it should be run manually
       test_manual_connect
>>>>>>> 96683468
        )

SET(TESTS_CXX
        test_unit_jwt
        test_unit_cipher_stream_buf
        test_unit_cred_renew
        test_unit_file_metadata_init
        test_unit_file_type_detect
        test_unit_stream_splitter
        test_unit_put_retry
        test_unit_put_fast_fail
        test_unit_put_get_fips
        test_unit_put_get_gcs
        test_unit_thread_pool
        test_unit_base64
        test_jwt
        #test_cpp_select1
        test_unit_proxy
        test_unit_oob
        test_unit_set_get_attributes
        test_unit_snowflake_types_to_string
        test_unit_azure_client
        test_unit_query_context_cache
        test_unit_sfurl)

SET(TESTS_PUTGET
        test_include_aws
        test_parallel_upload_download
        test_simple_put)

SET(TESTS_PERF
        test_perf_string_reads_and_writes
        test_perf_column_evaluation
        test_perf_type_conversion)

SET(TESTS_MOCK
        test_mock_service_name
        test_mock_session_gone)

set(SOURCE_UTILS
        utils/test_setup.c
        utils/test_setup.h
        utils/mock_endpoints.h
        utils/mock_setup.h
        utils/mock_setup.c)

set(SOURCE_UTILS_CXX
        utils/TestSetup.cpp
        utils/TestSetup.hpp
        utils/mock_endpoints.h
        utils/mock_setup.h
        utils/mock_setup.c)

set(AWS_ALL_LIBS
        ${AWS_S3_LIB}
        ${AWS_CORE_LIB}
        ${AWS_CRT_CPP_LIB}
        ${AWS_C_EVENT_STREAM_LIB}
        ${AWS_C_CHECKSUMS_LIB}
        ${AWS_C_S3_LIB}
        ${AWS_C_AUTH_LIB}
        ${AWS_C_HTTP_LIB}
        ${AWS_C_COMPRESSION_LIB}
        ${AWS_C_IO_LIB}
        ${AWS_C_CAL_LIB}
        ${AWS_C_MQTT_LIB}
        ${AWS_S2N_LIB}
        ${AWS_C_COMMON_LIB}
        ${AWS_C_SDKUTILS_LIB}
    )

message("CLOUD_PROVIDER is set to " $ENV{CLOUD_PROVIDER})
#Due to docker issue the tests are failing on linux.
if (APPLE OR WIN32 OR CLIENT_CODE_COVERAGE)
    set(TESTS_C ${TESTS_C})
    set(TESTS_CXX ${TESTS_CXX} ${TESTS_PUTGET})
endif ()

if (UNIX)
    find_library(CMOCKA_LIB libcmocka.a PATHS ../deps-build/${PLATFORM}/cmocka/lib/ REQUIRED NO_DEFAULT_PATH)
    find_library(AZURE_STORAGE_LITE_LIB libazure-storage-lite.a PATHS ../deps-build/${PLATFORM}/azure/lib/ REQUIRED NO_DEFAULT_PATH)
    find_file(VALGRIND_SUPPRESSION valgrind_suppressions.txt utils)
endif ()

if (LINUX)
    if ($ENV{GCCVERSION} STRGREATER "9")
        set(CMAKE_C_FLAGS "${CMAKE_C_FLAGS} -Wno-error=unused-result")
        set(CMAKE_CXX_FLAGS "${CMAKE_CXX_FLAGS} -Wno-error=unused-result")
    endif ()

    # Group all arrow dependencies.
    set(ARROW_ALL_LIBS
        ${ARROW_ARROW_LIB}
        ${BOOST_FILESYSTEM_LIB} ${BOOST_REGEX_LIB} ${BOOST_SYSTEM_LIB}
        ${ARROW_BROTLIDEC_LIB} ${ARROW_BROTLIENC_LIB} ${ARROW_BROTLICOMMON_LIB}
        ${ARROW_DOUBLECONVERSION_LIB}
        ${ARROW_FLATBUFFERS_LIB}
        ${ARROW_GFLAGS_LIB}
        ${ARROW_GLOG_LIB}
        ${ARROW_JEMALLOCPIC_LIB}
        ${ARROW_LZ4_LIB} ${ARROW_LZO2_LIB}
        ${ARROW_SNAPPY_LIB}
        ${ARROW_ZSTD_LIB})
endif ()

if (APPLE)
    # Group all Arrow dependencies.
    set(ARROW_ALL_LIBS
        ${ARROW_ARROW_LIB}
        ${BOOST_FILESYSTEM_LIB} ${BOOST_REGEX_LIB} ${BOOST_SYSTEM_LIB}
        ${ARROW_BROTLICOMMON_LIB} ${ARROW_BROTLIDEC_LIB} ${ARROW_BROTLIENC_LIB}
        ${ARROW_FLATBUFFERS_LIB}
        ${ARROW_GFLAGS_LIB}
        ${ARROW_GLOG_LIB}
        ${ARROW_JEMALLOCPIC_LIB}
        ${ARROW_LZ4_LIB} ${ARROW_LZO2_LIB}
        ${ARROW_SNAPPY_LIB}
        ${ARROW_ZSTD_LIB})
endif ()

if (WIN32)
    find_library(CMOCKA_LIB cmocka_a.lib PATHS ../deps-build/${PLATFORM}/${VSDIR}/${CMAKE_BUILD_TYPE}/cmocka/lib/ REQUIRED NO_DEFAULT_PATH)

    # Groups all Arrow dependencies.
    set(ARROW_ALL_LIBS
        ${ARROW_ARROW_LIB}
        ${BOOST_FILESYSTEM_LIB} ${BOOST_REGEX_LIB} ${BOOST_SYSTEM_LIB}
        ${ARROW_BROTLICOMMON_LIB} ${ARROW_BROTLIDEC_LIB} ${ARROW_BROTLIENC_LIB}
        ${ARROW_BZ2_LIB}
        ${ARROW_DOUBLECONVERSION_LIB}
        ${ARROW_EVENT_LIB} ${ARROW_EVENTCORE_LIB} ${ARROW_EVENTEXTRA_LIB}
        ${ARROW_FLATBUFFERS_LIB}
        ${ARROW_GFLAGS_LIB}
        ${ARROW_GLOG_LIB}
        ${ARROW_LZ4_LIB}
        ${ARROW_SNAPPY_LIB}
        ${ARROW_ZLIB_LIB} ${ARROW_ZSTD_LIB})
endif ()

message("libcmocka is located at " ${CMOCKA_LIB})
if (LINUX)
    message("libuuid.a is located at " ${UUID_LIB})
endif ()
message("valgrind suppression file is located at " ${VALGRIND_SUPPRESSION})
if (LINUX)
    set(TESTLIB_OPTS_C snowflakeclient ${CMOCKA_LIB} ${ARROW_ALL_LIBS} ${AZURE_STORAGE_LITE_LIB} -Wl,--whole-archive telemetry curl ssl crypto uuid
            -Wl,--no-whole-archive pthread -Wl,--as-needed -static-libgcc -static-libstdc++)
    set(TESTLIB_OPTS_CXX snowflakeclient ${CMOCKA_LIB} ${ARROW_ALL_LIBS} ${AZURE_STORAGE_LITE_LIB} ${AWS_ALL_LIBS} -Wl,--whole-archive telemetry curl ssl crypto uuid
            pthread -Wl,--no-whole-archive -Wl,--as-needed -static-libgcc -static-libstdc++)
endif ()
if (APPLE)
    set(TESTLIB_OPTS_C snowflakeclient ${CMOCKA_LIB} ${ARROW_ALL_LIBS} z m "-framework CoreFoundation -framework SystemConfiguration -framework security" -all_load
            ${OOB_LIB} ${CURL_LIB} ${SSL_LIB} ${CRYPTO_LIB} pthread ${AZURE_STORAGE_LITE_LIB} ${AWS_ALL_LIBS} ${UUID_LIB})
    set(TESTLIB_OPTS_CXX snowflakeclient ${CMOCKA_LIB} ${ARROW_ALL_LIBS} z m "-framework CoreFoundation -framework SystemConfiguration -framework security" -all_load ${CURL_LIB}
            ${OOB_LIB} ${SSL_LIB} ${CRYPTO_LIB} pthread ${AZURE_STORAGE_LITE_LIB} ${AWS_ALL_LIBS} ${UUID_LIB})
endif()
if (WIN32)
    if (WIN32_DEBUG)
        if(CMAKE_SIZEOF_VOID_P EQUAL 4)
            set(TESTLIB_OPTS_C snowflakeclient ${CMOCKA_LIB} ${ARROW_ALL_LIBS} ${OOB_LIB} ${CURL_LIB} ${SSL_LIB} ${CRYPTO_LIB} ${ZLIB_LIB} ucrtd.lib)
            set(TESTLIB_OPTS_CXX snowflakeclient ${CMOCKA_LIB} ${ARROW_ALL_LIBS} ${AWS_ALL_LIBS} ${OOB_LIB} ${CURL_LIB} ${SSL_LIB} ${CRYPTO_LIB} ${ZLIB_LIB} ${AZURE_STORAGE_LITE_LIB}
                    Version.lib Userenv.lib Bcrypt.lib ucrtd.lib Secur32.lib Ncrypt.lib Shlwapi.lib)
        endif()
    else()
        set(TESTLIB_OPTS_C snowflakeclient ${CMOCKA_LIB} ${ARROW_ALL_LIBS} ${OOB_LIB} ${CURL_LIB} ${SSL_LIB} ${CRYPTO_LIB} ${ZLIB_LIB})
        set(TESTLIB_OPTS_CXX snowflakeclient ${CMOCKA_LIB} ${AWS_ALL_LIBS} ${AZURE_STORAGE_LITE_LIB} ${ARROW_ALL_LIBS} ${CURL_LIB} ${OOB_LIB} ${SSL_LIB} ${CRYPTO_LIB} ${ZLIB_LIB}
                Version.lib Userenv.lib Bcrypt.lib Secur32.lib Ncrypt.lib Shlwapi.lib)
    endif()
endif()

if (MOCK)
    FOREACH (T ${TESTS_MOCK})
        add_executable(${T} ${SOURCE_UTILS} mock/${T}.c)
        if (WIN32)
            target_include_directories(
                    ${T} PUBLIC
                    ../deps-build/${PLATFORM}/${VSDIR}/${CMAKE_BUILD_TYPE}/cmocka/include
            )
        else()
            target_include_directories(
                    ${T} PUBLIC
                    ../deps-build/${PLATFORM}/cmocka/include
            )
        endif()
        target_link_libraries(${T} ${TESTLIB_OPTS_C})
        add_test(${T} ${T})
        # Removed to suppress false alarm: "--run-libc-freeres=no"
        add_test(valgrind_${T}
                valgrind
                --tool=memcheck
                --leak-check=full
                --error-exitcode=1
                --suppressions=${VALGRIND_SUPPRESSION}
                ./${T})
    ENDFOREACH ()
else()
    FOREACH (T ${TESTS_C})
        add_executable(${T} ${SOURCE_UTILS} ${T}.c)
        if (WIN32)
            target_include_directories(
                    ${T} PUBLIC
                    ../deps-build/${PLATFORM}/${VSDIR}/${CMAKE_BUILD_TYPE}/cmocka/include
            )
            set_target_properties(
		    ${T} PROPERTIES LINK_FLAGS "/ignore:4099")
        else()
            target_include_directories(
                    ${T} PUBLIC
                    ../deps-build/${PLATFORM}/cmocka/include
            )
        endif()
        target_link_libraries(${T} ${TESTLIB_OPTS_C})
        add_test(${T} ${T})
        # Removed to suppress false alarm: "--run-libc-freeres=no"
        if (LINUX)
          if ("$(CMAKE_OS_ARCH)" STREQUAL "x86_64")
            add_test(valgrind_${T}
                valgrind
                --tool=memcheck
                --leak-check=full
                --error-exitcode=1
                --suppressions=${VALGRIND_SUPPRESSION}
                ./${T})
          endif()
        endif()
    ENDFOREACH ()


    if (NOT WIN32_DEBUG)
    # Skip building CXX tests for Win32 Debug. The build fails
    # with error LNK2001: unresolved external symbol __CrtDbgReportW
    FOREACH(T ${TESTS_CXX})
        add_executable(${T} ${SOURCE_UTILS} ${SOURCE_UTILS_CXX} ${T}.cpp)
        if (WIN32)
            target_include_directories(
                    ${T} PUBLIC
                    ../deps-build/${PLATFORM}/${VSDIR}/${CMAKE_BUILD_TYPE}/cmocka/include
                    ../deps-build/${PLATFORM}/${VSDIR}/${CMAKE_BUILD_TYPE}/openssl/include
            )
            set_target_properties(
		    ${T} PROPERTIES LINK_FLAGS "/ignore:4099")
        else()
            target_include_directories(
                    ${T} PUBLIC
                    ../deps-build/${PLATFORM}/cmocka/include
                    ../deps-build/${PLATFORM}/openssl/include
            )
        endif()
        target_link_libraries(${T} ${TESTLIB_OPTS_CXX})
        add_test(${T} ${T})
        # Removed to suppress false alarm: "--run-libc-freeres=no"
        if (LINUX)
          if ("$(CMAKE_OS_ARCH)" STREQUAL "x86_64")
            add_test(valgrind_${T}
                 valgrind
                 --tool=memcheck
                 --leak-check=full
                 --error-exitcode=1
                 --suppressions=${VALGRIND_SUPPRESSION}
                 ./${T})
          endif()
        endif()
    ENDFOREACH()
    ENDIF ()

    # Tests only work on Unix at the moment
    if (UNIX)
        FOREACH (T ${TESTS_PERF})
            add_executable(${T} ${SOURCE_UTILS} ${T}.c)
            target_include_directories(
                    ${T} PUBLIC
                    ../deps-build/${PLATFORM}/cmocka/include
            )
            target_link_libraries(${T} ${TESTLIB_OPTS_C})
            add_test(${T} ${T})
            set_tests_properties(${T} PROPERTIES ENVIRONMENT CABUNDLE_PATH=${SNOWFLAKE_TEST_CA_BUNDLE_FILE})
            # Removed to suppress false alarm: "--run-libc-freeres=no"
            add_test(valgrind_${T}
                    valgrind
                    --tool=memcheck
                    --leak-check=full
                    --error-exitcode=1
                    --suppressions=${VALGRIND_SUPPRESSION}
                    ./${T})
        ENDFOREACH ()
    endif ()


endif()

if (UNIX)
    add_subdirectory(unit_test_ocsp)
endif()
add_subdirectory(test_bind_datastructures)<|MERGE_RESOLUTION|>--- conflicted
+++ resolved
@@ -48,13 +48,8 @@
 # will enable lob test when the change on server side will be published
 #        test_lob
 #        test_stats
-<<<<<<< HEAD
-# MFA and Okta connections are only able to run testing manually.
-#       test_manual_connect
-=======
-# This test needs the Oauth token, so it should be run manually
-       test_manual_connect
->>>>>>> 96683468
+# MFA, Oauth, and Okta connections are only able to run testing manually.
+         test_manual_connect
         )
 
 SET(TESTS_CXX
