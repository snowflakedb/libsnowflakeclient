--- conflicted
+++ resolved
@@ -42,11 +42,8 @@
         test_get_describe_only_query_result
         test_stmt_functions
         test_unit_mfa_auth
-<<<<<<< HEAD
+        test_ocsp_fail_open
         test_multiple_statements
-=======
-        test_ocsp_fail_open
->>>>>>> 112344f7
 # FEATURE_INCREASED_MAX_LOB_SIZE_IN_MEMORY is internal switch
 # will enable lob test when the change on server side will be published
 #        test_lob
