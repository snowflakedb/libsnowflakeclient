--- conflicted
+++ resolved
@@ -75,12 +75,8 @@
         test_unit_thread_pool
         test_unit_base64
         test_jwt
-<<<<<<< HEAD
         test_heartbeat
         #test_cpp_select1
-=======
-       #test_cpp_select1
->>>>>>> eda6cfc1
         test_unit_proxy
         test_unit_oob
         test_unit_set_get_attributes
