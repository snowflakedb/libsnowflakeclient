# Copyright (c) 2018-2019 Snowflake Computing, Inc. All rights reserved.

# include public headers and test utils
include_directories(
        "../include"
        "utils"
        "../cpp"
)

SET(TESTS_C
        test_connect
        test_connect_negative
        test_bind_params
        test_bind_named_params
        test_change_current
        test_select1
        test_check_ctypes
        test_crud
        test_error_handlings
        test_large_result_set
        test_transaction
        test_ping_pong
        test_stmt_with_bad_connect
        test_binary
        test_bool
        test_null
        test_number
        test_variant
        test_time
        test_timestamp_ntz
        test_timestamp_ltz
        test_timestamp_tz
        test_timezone
        test_adjust_fetch_data
        test_issue_76
        test_column_fetch
        test_native_timestamp
        test_stmt_functions
        test_ocsp_fail_open
        test_multiple_statements
        test_async
<<<<<<< HEAD
=======
        test_cancel
>>>>>>> 728059fa
# FEATURE_INCREASED_MAX_LOB_SIZE_IN_MEMORY is internal switch
# will enable lob test when the change on server side will be published
#        test_lob
#        test_stats
# MFA, Oauth, and Okta connections are only able to run testing manually.
         test_manual_connect
        )

SET (TESTS_C_UNIT
        test_unit_connect_parameters
        test_unit_logger
        test_unit_retry_context
        test_get_query_result_response
        test_get_describe_only_query_result
        test_unit_oauth
        test_unit_pat
        test_unit_connect
        test_unit_mfa_auth
        test_unit_privatelink)

SET(TESTS_CXX
        test_unit_jwt
        test_unit_external_browser
        test_unit_okta
        test_unit_cipher_stream_buf
        test_unit_cred_renew
        test_unit_encryption
        test_unit_file_metadata_init
        test_unit_file_type_detect
        test_unit_stream_splitter
        test_unit_put_retry
        test_unit_put_fast_fail
        test_unit_put_get_fips
        test_unit_put_get_gcs
        test_unit_thread_pool
        test_unit_base64
        test_jwt
        #test_cpp_select1
        test_unit_proxy
        test_unit_oob
        test_unit_set_get_attributes
        test_unit_snowflake_types_to_string
        test_unit_azure_client
        test_unit_query_context_cache
        test_unit_sfurl
        test_toml_config
)

if (LINUX)
    SET(TESTS_CXX ${TESTS_CXX} test_unit_secure_storage_linux)
endif()

SET(TESTS_PUTGET
        test_include_aws
        test_parallel_upload_download
        test_simple_put)

SET(TESTS_PERF
        test_perf_string_reads_and_writes
        test_perf_column_evaluation
        test_perf_type_conversion)

SET(TESTS_MOCK
        test_mock_service_name
        test_mock_session_gone
        test_mock_mfa_token_caching
)

set(SOURCE_UTILS
        utils/test_setup.c
        utils/test_setup.h
        utils/mock_endpoints.h
        utils/mock_setup.h
        utils/mock_setup.c)

set(SOURCE_UTILS_CXX
        utils/TestSetup.cpp
        utils/TestSetup.hpp
        utils/mock_endpoints.h
        utils/mock_setup.h
        utils/mock_setup.c
        utils/EnvOverride.hpp)

SET(TEST_DATA
        TestOrcFile.test1.orc
        brotli_sample.txt.br
        decode
        decode2
        encode
        encode2
        large_file.csv.gz
        nation.impala.parquet
        one_byte.csv
        public_domain_books.csv
        small_file.csv
        small_file.csv.bz2
        small_file.csv.gz
        small_file.csv.zst
        zero_byte.csv
)

FOREACH (TD ${TEST_DATA})
    configure_file("data/${TD}" "data/${TD}" COPYONLY)
ENDFOREACH ()

message("CLOUD_PROVIDER is set to " $ENV{CLOUD_PROVIDER})
#Due to docker issue the tests are failing on linux.
if (APPLE OR WIN32 OR CLIENT_CODE_COVERAGE)
    set(TESTS_C ${TESTS_C})
    set(TESTS_CXX ${TESTS_CXX} ${TESTS_PUTGET})
elseif(DEFINED ENV{GITHUB_ACTIONS})
    if ("$ENV{BUILD_TYPE}" STREQUAL "Debug")
        message("Skip CXX test on github Linux Debug for disk space issue")
        set (TESTS_CXX "")
    endif ()
endif ()

if (UNIX)
    find_library(CMOCKA_LIB libcmocka.a PATHS ../deps-build/${PLATFORM}/cmocka/lib/ REQUIRED NO_DEFAULT_PATH)
    find_library(AZURE_STORAGE_LITE_LIB libazure-storage-lite.a PATHS ../deps-build/${PLATFORM}/azure/lib/ REQUIRED NO_DEFAULT_PATH)
    find_file(VALGRIND_SUPPRESSION valgrind_suppressions.txt utils)
endif ()

if (WIN32)
    find_library(CMOCKA_LIB cmocka_a.lib PATHS ../deps-build/${PLATFORM}/${VSDIR}/${CMAKE_BUILD_TYPE}/cmocka/lib/ REQUIRED NO_DEFAULT_PATH)
    if ($ENV{ARROW_FROM_SOURCE})
        set(BOOST_ALL_LIBS ${BOOST_FILESYSTEM_LIB} ${BOOST_SYSTEM_LIB})
    else ()
        set(BOOST_ALL_LIBS ${BOOST_FILESYSTEM_LIB} ${BOOST_SYSTEM_LIB} ${BOOST_REGEX_LIB})
    endif ()
endif ()

message("libcmocka is located at " ${CMOCKA_LIB})
if (LINUX)
    message("libuuid.a is located at " ${UUID_LIB})
endif ()
message("valgrind suppression file is located at " ${VALGRIND_SUPPRESSION})

if (NOT BUILD_SHARED_LIBS)
    if (LINUX)
        set(TESTLIB_OPTS_C snowflakeclient ${CMOCKA_LIB} ${ARROW_ALL_LIBS} ${AZURE_STORAGE_LITE_LIB} ${AWS_ALL_LIBS} -Wl,--whole-archive telemetry curl ssl crypto uuid
                -Wl,--no-whole-archive pthread -Wl,--as-needed -static-libgcc -static-libstdc++)
        set(TESTLIB_OPTS_CXX snowflakeclient ${CMOCKA_LIB} ${ARROW_ALL_LIBS} ${AZURE_STORAGE_LITE_LIB} ${AWS_ALL_LIBS} -Wl,--whole-archive telemetry curl ssl crypto uuid
                pthread -Wl,--no-whole-archive -Wl,--as-needed -static-libgcc -static-libstdc++)
    endif ()
    if (APPLE)
        set(TESTLIB_OPTS_C snowflakeclient ${CMOCKA_LIB} ${ARROW_ALL_LIBS} z m "-framework CoreFoundation -framework SystemConfiguration -framework CoreServices -framework security" -all_load
                ${OOB_LIB} ${CURL_LIB} ${SSL_LIB} ${CRYPTO_LIB} pthread ${AZURE_STORAGE_LITE_LIB} ${AWS_ALL_LIBS} ${UUID_LIB})
        set(TESTLIB_OPTS_CXX snowflakeclient ${CMOCKA_LIB} ${ARROW_ALL_LIBS} z m "-framework CoreFoundation -framework SystemConfiguration -framework CoreServices -framework security" -all_load ${CURL_LIB}
                ${OOB_LIB} ${SSL_LIB} ${CRYPTO_LIB} pthread ${AZURE_STORAGE_LITE_LIB} ${AWS_ALL_LIBS} ${UUID_LIB})
    endif()
    if (WIN32)
        if (WIN32_DEBUG)
            if(CMAKE_SIZEOF_VOID_P EQUAL 4)
                set(TESTLIB_OPTS_C snowflakeclient ${CMOCKA_LIB} ${ARROW_ALL_LIBS} ${AWS_ALL_LIBS} ${OOB_LIB} ${CURL_LIB} ${SSL_LIB} ${CRYPTO_LIB} ${ZLIB_LIB} ${AZURE_STORAGE_LITE_LIB}
                        Version.lib Userenv.lib Bcrypt.lib ucrtd.lib Secur32.lib Ncrypt.lib Shlwapi.lib)
                set(TESTLIB_OPTS_CXX snowflakeclient ${CMOCKA_LIB} ${ARROW_ALL_LIBS} ${AWS_ALL_LIBS} ${OOB_LIB} ${CURL_LIB} ${SSL_LIB} ${CRYPTO_LIB} ${ZLIB_LIB} ${AZURE_STORAGE_LITE_LIB}
                        Version.lib Userenv.lib Bcrypt.lib ucrtd.lib Secur32.lib Ncrypt.lib Shlwapi.lib)
            endif()
        else()
            set(TESTLIB_OPTS_C snowflakeclient ${CMOCKA_LIB} ${AWS_ALL_LIBS} ${AZURE_STORAGE_LITE_LIB} ${ARROW_ALL_LIBS} ${OOB_LIB} ${CURL_LIB} ${SSL_LIB} ${CRYPTO_LIB} ${ZLIB_LIB}
                    Version.lib Userenv.lib Bcrypt.lib Secur32.lib Ncrypt.lib Shlwapi.lib)
            set(TESTLIB_OPTS_CXX snowflakeclient ${CMOCKA_LIB} ${AWS_ALL_LIBS} ${AZURE_STORAGE_LITE_LIB} ${ARROW_ALL_LIBS} ${CURL_LIB} ${OOB_LIB} ${SSL_LIB} ${CRYPTO_LIB} ${ZLIB_LIB}
                    Version.lib Userenv.lib Bcrypt.lib Secur32.lib Ncrypt.lib Shlwapi.lib)
        endif()
    endif()
    set(TESTLIB_OPTS_C_UNIT ${TESTLIB_OPTS_C})
else()
    if (LINUX)
        set(TESTLIB_OPTS_C_DYNAMIC ${CMOCKA_LIB} ${CMAKE_BINARY_DIR}/libsnowflakeclient.so)
    elseif (APPLE)
        set(TESTLIB_OPTS_C_DYNAMIC ${CMOCKA_LIB} ${CMAKE_BINARY_DIR}/libsnowflakeclient.dylib)
    else()
        set(TESTLIB_OPTS_C_DYNAMIC ${CMOCKA_LIB} ${CMAKE_BINARY_DIR}/${CMAKE_BUILD_TYPE}/snowflakeclient.lib)
    endif()
endif()

if (MOCK)
    FOREACH (T ${TESTS_MOCK})
        add_executable(${T} ${SOURCE_UTILS} mock/${T}.c)
        if (WIN32)
            target_include_directories(
                    ${T} PUBLIC
                    ../deps-build/${PLATFORM}/${VSDIR}/${CMAKE_BUILD_TYPE}/cmocka/include
            )
        else()
            target_include_directories(
                    ${T} PUBLIC
                    ../deps-build/${PLATFORM}/cmocka/include
            )
        endif()
        target_link_libraries(${T} ${TESTLIB_OPTS_C})
        add_test(${T} ${T})
        # Removed to suppress false alarm: "--run-libc-freeres=no"
        add_test(valgrind_${T}
                valgrind
                --tool=memcheck
                --leak-check=full
                --error-exitcode=1
                --suppressions=${VALGRIND_SUPPRESSION}
                ./${T})
        set(MOCK_TEST_DATA
                expected_first_mfa_request.json
                expected_second_mfa_request.json
                first_mfa_response.json
        )
        FOREACH (MTD ${MOCK_TEST_DATA})
            configure_file("mock/test_data/${MTD}" "mock/test_data/${MTD}" COPYONLY)
        ENDFOREACH ()
    ENDFOREACH ()
elseif (BUILD_SHARED_LIBS)
    FOREACH (T ${TESTS_C})
        add_executable(${T}_dynamic ${SOURCE_UTILS} ${T}.c)
        if (WIN32)
            target_include_directories(
                    ${T}_dynamic PUBLIC
                    ../deps-build/${PLATFORM}/${VSDIR}/${CMAKE_BUILD_TYPE}/cmocka/include
            )
        else()
            target_include_directories(
                    ${T}_dynamic PUBLIC
                    ../deps-build/${PLATFORM}/cmocka/include
            )
            if (APPLE)
                set_target_properties(${T}_dynamic PROPERTIES LINK_FLAGS "-Wl,-rpath,${CMAKE_BINARY_DIR}")
            endif()
        endif()
        target_compile_definitions(${T}_dynamic PUBLIC _LARGEFILE64_SOURCE)
        target_link_libraries(${T}_dynamic ${TESTLIB_OPTS_C_DYNAMIC})
        add_test(${T}_dynamic ${T}_dynamic)
        # Removed to suppress false alarm: "--run-libc-freeres=no"
        if (LINUX)
          if ("$(CMAKE_OS_ARCH)" STREQUAL "x86_64")
            add_test(valgrind_${T}_dynamic
                valgrind
                --tool=memcheck
                --leak-check=full
                --error-exitcode=1
                --suppressions=${VALGRIND_SUPPRESSION}
                ./${T}_dynamic)
          endif()
        endif()
    ENDFOREACH ()
else()
    FOREACH (T ${TESTS_C})
        add_executable(${T} ${SOURCE_UTILS} ${T}.c)
        if (WIN32)
            target_include_directories(
                    ${T} PUBLIC
                    ../deps-build/${PLATFORM}/${VSDIR}/${CMAKE_BUILD_TYPE}/cmocka/include
            )
            set_target_properties(
		    ${T} PROPERTIES LINK_FLAGS "/ignore:4099")
        else()
            target_include_directories(
                    ${T} PUBLIC
                    ../deps-build/${PLATFORM}/cmocka/include
            )
        endif()
        target_link_libraries(${T} ${TESTLIB_OPTS_C})
        add_test(${T} ${T})
        # Removed to suppress false alarm: "--run-libc-freeres=no"
        if (LINUX)
          if ("$(CMAKE_OS_ARCH)" STREQUAL "x86_64")
            add_test(valgrind_${T}
                valgrind
                --tool=memcheck
                --leak-check=full
                --error-exitcode=1
                --suppressions=${VALGRIND_SUPPRESSION}
                ./${T})
          endif()
        endif()
    ENDFOREACH ()

    FOREACH (T ${TESTS_C_UNIT})
        add_executable(${T} ${SOURCE_UTILS} ${T}.c)
        if (WIN32)
            target_include_directories(
                    ${T} PUBLIC
                    ../deps-build/${PLATFORM}/${VSDIR}/${CMAKE_BUILD_TYPE}/cmocka/include
            )
        else()
            target_include_directories(
                    ${T} PUBLIC
                    ../deps-build/${PLATFORM}/cmocka/include
            )
        endif()
        target_link_libraries(${T} ${TESTLIB_OPTS_C_UNIT})
        add_test(${T} ${T})
        # Removed to suppress false alarm: "--run-libc-freeres=no"
        if (LINUX)
          if ("$(CMAKE_OS_ARCH)" STREQUAL "x86_64")
            add_test(valgrind_${T}
                valgrind
                --tool=memcheck
                --leak-check=full
                --error-exitcode=1
                --suppressions=${VALGRIND_SUPPRESSION}
                ./${T})
          endif()
        endif()
    ENDFOREACH ()

    if (NOT WIN32_DEBUG)
    # Skip building CXX tests for Win32 Debug. The build fails
    # with error LNK2001: unresolved external symbol __CrtDbgReportW
    FOREACH(T ${TESTS_CXX})
        add_executable(${T} ${SOURCE_UTILS} ${SOURCE_UTILS_CXX} ${T}.cpp)
        if (WIN32)
            target_include_directories(
                    ${T} PUBLIC
                    ../deps-build/${PLATFORM}/${VSDIR}/${CMAKE_BUILD_TYPE}/cmocka/include
                    ../deps-build/${PLATFORM}/${VSDIR}/${CMAKE_BUILD_TYPE}/openssl/include
            )
            set_target_properties(
		    ${T} PROPERTIES LINK_FLAGS "/ignore:4099")
        else()
            target_include_directories(
                    ${T} PUBLIC
                    ../deps-build/${PLATFORM}/cmocka/include
                    ../deps-build/${PLATFORM}/openssl/include
            )
        endif()
        target_link_libraries(${T} ${TESTLIB_OPTS_CXX})
        add_test(${T} ${T})
        # Removed to suppress false alarm: "--run-libc-freeres=no"
        if (LINUX)
          if ("$(CMAKE_OS_ARCH)" STREQUAL "x86_64")
            add_test(valgrind_${T}
                 valgrind
                 --tool=memcheck
                 --leak-check=full
                 --error-exitcode=1
                 --suppressions=${VALGRIND_SUPPRESSION}
                 ./${T})
          endif()
        endif()
    ENDFOREACH()
    ENDIF ()

    # Tests only work on Unix at the moment
    if (UNIX)
        FOREACH (T ${TESTS_PERF})
            add_executable(${T} ${SOURCE_UTILS} ${T}.c)
            target_include_directories(
                    ${T} PUBLIC
                    ../deps-build/${PLATFORM}/cmocka/include
            )
            target_link_libraries(${T} ${TESTLIB_OPTS_C})
            add_test(${T} ${T})
            set_tests_properties(${T} PROPERTIES ENVIRONMENT CABUNDLE_PATH=${SNOWFLAKE_TEST_CA_BUNDLE_FILE})
            # Removed to suppress false alarm: "--run-libc-freeres=no"
            add_test(valgrind_${T}
                    valgrind
                    --tool=memcheck
                    --leak-check=full
                    --error-exitcode=1
                    --suppressions=${VALGRIND_SUPPRESSION}
                    ./${T})
        ENDFOREACH ()
    endif ()


endif()

if (NOT BUILD_SHARED_LIBS)
    if (UNIX)
        add_subdirectory(unit_test_ocsp)
        add_subdirectory(test_auth)
    endif()
    add_subdirectory(test_bind_datastructures)
endif()<|MERGE_RESOLUTION|>--- conflicted
+++ resolved
@@ -39,10 +39,7 @@
         test_ocsp_fail_open
         test_multiple_statements
         test_async
-<<<<<<< HEAD
-=======
         test_cancel
->>>>>>> 728059fa
 # FEATURE_INCREASED_MAX_LOB_SIZE_IN_MEMORY is internal switch
 # will enable lob test when the change on server side will be published
 #        test_lob
