--- conflicted
+++ resolved
@@ -80,11 +80,7 @@
         test_unit_azure_client
         test_unit_query_context_cache
         test_unit_sfurl
-<<<<<<< HEAD
-        test_unit_secure_storage
         test_toml_config
-=======
->>>>>>> f6614018
 )
 
 if (LINUX)
