--- conflicted
+++ resolved
@@ -404,12 +404,8 @@
     add_subdirectory(unit_test_ocsp)
     add_subdirectory(test_auth)
 endif()
-<<<<<<< HEAD
     
 if (LINUX)
     add_subdirectory(test_oauth)
 endif()
-add_subdirectory(test_bind_datastructures)
-=======
-add_subdirectory(test_bind_datastructures)
->>>>>>> bfb707fd
+add_subdirectory(test_bind_datastructures)