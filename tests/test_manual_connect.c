--- conflicted
+++ resolved
@@ -9,7 +9,7 @@
  */
 void test_oauth_connect(void **unused)
 {
-<<<<<<< HEAD
+    SF_UNUSED(unused);
     const char* manual_test = getenv("SNOWFLAKE_MANUAL_TEST_TYPE");
     if (manual_test == NULL || strcmp(manual_test, "test_oauth_connect") != 0) 
     {
@@ -17,9 +17,6 @@
         return;
     }
 
-=======
-    SF_UNUSED(unused);
->>>>>>> cdf231d0
     SF_CONNECT *sf = snowflake_init();
     snowflake_set_attribute(sf, SF_CON_ACCOUNT,
                             getenv("SNOWFLAKE_TEST_ACCOUNT"));
@@ -60,7 +57,7 @@
 
 void test_mfa_connect_with_duo_push(void** unused)
 {
-<<<<<<< HEAD
+    SF_UNUSED(unused);
     const char* manual_test = getenv("SNOWFLAKE_MANUAL_TEST_TYPE");
     if (manual_test == NULL || strcmp(manual_test, "test_mfa_connect_with_duo_push") != 0)
     {
@@ -68,9 +65,6 @@
         return;
     }
 
-=======
-    SF_UNUSED(unused);
->>>>>>> cdf231d0
     SF_CONNECT* sf = snowflake_init();
     snowflake_set_attribute(sf, SF_CON_ACCOUNT,
         getenv("SNOWFLAKE_TEST_ACCOUNT"));
@@ -105,7 +99,7 @@
 
 void test_mfa_connect_with_duo_passcode(void** unused)
 {
-<<<<<<< HEAD
+    SF_UNUSED(unused);
     const char* manual_test = getenv("SNOWFLAKE_MANUAL_TEST_TYPE");
     if (manual_test == NULL || strcmp(manual_test, "test_mfa_connect_with_duo_passcode") != 0)
     {
@@ -113,9 +107,6 @@
         return;
     }
 
-=======
-    SF_UNUSED(unused);
->>>>>>> cdf231d0
     SF_CONNECT* sf = snowflake_init();
     snowflake_set_attribute(sf, SF_CON_ACCOUNT,
         getenv("SNOWFLAKE_TEST_ACCOUNT"));
@@ -158,7 +149,7 @@
 
 void test_mfa_connect_with_duo_passcodeInPassword(void** unused)
 {
-<<<<<<< HEAD
+    SF_UNUSED(unused);
     const char* manual_test = getenv("SNOWFLAKE_MANUAL_TEST_TYPE");
     if (manual_test == NULL || strcmp(manual_test, "test_mfa_connect_with_duo_passcodeInPassword") != 0)
     {
@@ -166,9 +157,6 @@
         return;
     }
 
-=======
-    SF_UNUSED(unused);
->>>>>>> cdf231d0
     SF_CONNECT* sf = snowflake_init();
     snowflake_set_attribute(sf, SF_CON_ACCOUNT,
         getenv("SNOWFLAKE_TEST_ACCOUNT"));
@@ -204,16 +192,6 @@
     snowflake_term(sf);
 }
 
-<<<<<<< HEAD
-void test_okta_connect(void** unused)
-{
-    const char* manual_test = getenv("SNOWFLAKE_MANUAL_TEST_TYPE");
-    if (manual_test == NULL || strcmp(manual_test, "test_okta_connect") != 0)
-    {
-        printf("This test was skipped.\n");
-        return;
-    }
-=======
 void test_mfa_connect_with_mfa_cache(void** unused)
 {
   SF_UNUSED(unused);
@@ -260,10 +238,15 @@
   }
 }
 
-void test_none(void** unused) {
-  SF_UNUSED(unused);
-}
->>>>>>> cdf231d0
+void test_okta_connect(void** unused)
+{
+    SF_UNUSED(unused);
+    const char* manual_test = getenv("SNOWFLAKE_MANUAL_TEST_TYPE");
+    if (manual_test == NULL || strcmp(manual_test, "test_okta_connect") != 0)
+    {
+        printf("This test was skipped.\n");
+        return;
+    }
 
     SF_CONNECT* sf = snowflake_init();
     snowflake_set_attribute(sf, SF_CON_ACCOUNT,
@@ -294,9 +277,10 @@
     snowflake_term(sf);
 }
 
+
+
 int main(void)
 {
-<<<<<<< HEAD
     initialize_test(SF_BOOLEAN_FALSE);
     struct CMUnitTest tests[] = {
         cmocka_unit_test(test_oauth_connect),
@@ -304,43 +288,7 @@
         cmocka_unit_test(test_mfa_connect_with_duo_push),
         cmocka_unit_test(test_mfa_connect_with_duo_passcodeInPassword),
         cmocka_unit_test(test_okta_connect),
-    };
-
-=======
-    initialize_test(SF_BOOLEAN_TRUE);
-    struct CMUnitTest tests[1] = {
-        cmocka_unit_test(test_none)
-    };
-    const char* manual_test = getenv("SNOWFLAKE_MANUAL_TEST_TYPE");
-    if(manual_test) {
-            if (strcmp(manual_test, "test_oauth_connect") == 0) {
-                tests[0].name = "test_oauth_connect";
-                tests[0].test_func = test_oauth_connect;
-            }
-            else if (strcmp(manual_test, "test_mfa_connect_with_duo_push") == 0) {
-                tests[0].name = "test_mfa_connect_with_duo_push";
-                tests[0].test_func = test_mfa_connect_with_duo_push;
-            }
-            else if (strcmp(manual_test, "test_mfa_connect_with_duo_passcode") == 0) {
-                tests[0].name = "test_mfa_connect_with_duo_passcode";
-                tests[0].test_func = test_mfa_connect_with_duo_passcode;
-            }
-            else  if (strcmp(manual_test, "test_mfa_connect_with_duo_passcodeInPassword") == 0) {
-                tests[0].name = "test_mfa_connect_with_duo_passcodeInPassword";
-                tests[0].test_func = test_mfa_connect_with_duo_passcodeInPassword;
-            }
-            else if (strcmp(manual_test, "test_mfa_connect_with_mfa_cache") == 0) {
-                tests[0].name = "test_mfa_connect_with_mfa_cache";
-                tests[0].test_func = test_mfa_connect_with_mfa_cache;
-            }
-            else {
-                printf("No matching test found for: %s\n", manual_test);
-            }
-    }
-    else {
-        printf("No value in SNOWFLAKE_MANUAL_TEST_TYPE. Skip the test\n");
-    }
->>>>>>> cdf231d0
+     };
     int ret = cmocka_run_group_tests(tests, NULL, NULL);
     snowflake_global_term();
     return ret;
