--- conflicted
+++ resolved
@@ -286,11 +286,13 @@
         printf("This test was skipped.\n");
         return;
     }
-<<<<<<< HEAD
-
-    SF_CONNECT* sf = snowflake_init();
-    snowflake_set_attribute(sf, SF_CON_ACCOUNT,
-        getenv("SNOWFLAKE_TEST_ACCOUNT"));
+
+    SF_CONNECT* sf = snowflake_init();
+    snowflake_set_attribute(sf, SF_CON_ACCOUNT,
+        getenv("SNOWFLAKE_TEST_ACCOUNT"));
+    snowflake_set_attribute(sf, SF_CON_USER, getenv("SNOWFLAKE_TEST_EXTERNAL_BROWSER_USERNAME"));
+    snowflake_set_attribute(sf, SF_CON_PASSWORD,
+        getenv("SNOWFLAKE_TEST_EXTERNAL_BROWSER_PASSWORD"));
     snowflake_set_attribute(sf, SF_CON_AUTHENTICATOR,
         SF_AUTHENTICATOR_EXTERNAL_BROWSER);
     char* host, * port, * protocol;
@@ -358,7 +360,7 @@
 
         if (i != 1) {
             sf->token_cache = secure_storage_init();
-            secure_storage_remove_credential(sf->token_cache, sf->host, sf->user, ID_TOKEN);
+            secure_storage_remove_credential(sf->token_cache, sf->host, sf->user, SSO_TOKEN);
         }
        
         SF_STATUS status = snowflake_connect(sf);
@@ -391,14 +393,6 @@
         SF_AUTHENTICATOR_EXTERNAL_BROWSER);
     sf_bool client_store_temporary_credential = SF_BOOLEAN_TRUE;
     snowflake_set_attribute(sf, SF_CON_CLIENT_STORE_TEMPORARY_CREDENTIAL, &client_store_temporary_credential);
-=======
-
-    SF_CONNECT* sf = snowflake_init();
-    snowflake_set_attribute(sf, SF_CON_ACCOUNT,
-        getenv("SNOWFLAKE_TEST_ACCOUNT"));
-    snowflake_set_attribute(sf, SF_CON_AUTHENTICATOR,
-        SF_AUTHENTICATOR_EXTERNAL_BROWSER);
->>>>>>> 8d31d241
     char* host, * port, * protocol;
     host = getenv("SNOWFLAKE_TEST_HOST");
     if (host) {
@@ -412,23 +406,17 @@
     if (protocol) {
         snowflake_set_attribute(sf, SF_CON_PROTOCOL, protocol);
     }
-<<<<<<< HEAD
 
     sf->token_cache = secure_storage_init();
-    secure_storage_remove_credential(sf->token_cache, sf->host, sf->user, ID_TOKEN);
-    secure_storage_save_credential(sf->token_cache, sf->host, sf->user, ID_TOKEN, "wrong token");
-
-
-=======
->>>>>>> 8d31d241
+    secure_storage_remove_credential(sf->token_cache, sf->host, sf->user, SSO_TOKEN);
+    secure_storage_save_credential(sf->token_cache, sf->host, sf->user, SSO_TOKEN, "wrong token");
+
+
     SF_STATUS status = snowflake_connect(sf);
     if (status != SF_STATUS_SUCCESS) {
         dump_error(&(sf->error));
     }
-<<<<<<< HEAD
-
-=======
->>>>>>> 8d31d241
+
     assert_int_equal(status, SF_STATUS_SUCCESS);
     snowflake_term(sf);
 }
