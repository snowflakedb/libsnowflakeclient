<<<<<<< HEAD
/*
 * Copyright (c) 2018-2019 Snowflake Computing, Inc. All rights reserved.
 */


#include "utils/test_setup.h"
#include <snowflake/client_config_parser.h>
#include "memory.h"

#ifndef _WIN32
#include <unistd.h>
#else
#define F_OK 0
inline int access(const char* pathname, int mode) {
  return _access(pathname, mode);
}
#endif

/**
 * Tests converting a string representation of log level to the log level enum
 */
void test_log_str_to_level() {
    assert_int_equal(log_from_str_to_level("TRACE"), SF_LOG_TRACE);
    assert_int_equal(log_from_str_to_level("DEBUG"), SF_LOG_DEBUG);
    assert_int_equal(log_from_str_to_level("INFO"), SF_LOG_INFO);
    assert_int_equal(log_from_str_to_level("wArN"), SF_LOG_WARN);
    assert_int_equal(log_from_str_to_level("erroR"), SF_LOG_ERROR);
    assert_int_equal(log_from_str_to_level("fatal"), SF_LOG_FATAL);

    /* negative */
    assert_int_equal(log_from_str_to_level("hahahaha"), SF_LOG_FATAL);
    assert_int_equal(log_from_str_to_level(NULL), SF_LOG_FATAL);
}

/**
 * Tests log settings with invalid client config filepath
 */
void test_invalid_client_config_path() {
  char configFilePath[] = "fakePath.json";

  // Parse client config for log details
  client_config clientConfig = { 0 };
  sf_bool result = load_client_config(configFilePath, &clientConfig);
#if (!defined(_WIN32) && !defined(_DEBUG)) || defined(_WIN64)
  assert_false(result);
#else
  assert_true(result);
#endif
}

/**
 * Tests log settings from client config file with invalid json
 */
void test_client_config_log_invalid_json() {
  char clientConfigJSON[] = "{{{\"invalid json\"}";
  char configFilePath[] = "sf_client_config.json";
  FILE* file;
  file = fopen(configFilePath, "w");
  fprintf(file, "%s", clientConfigJSON);
  fclose(file);

  // Parse client config for log details
  client_config clientConfig = { 0 };
  sf_bool result = load_client_config(configFilePath, &clientConfig);
#if (!defined(_WIN32) && !defined(_DEBUG)) || defined(_WIN64)
  assert_false(result);
#else
  assert_true(result);
#endif

  // Cleanup
  remove(configFilePath);
}

/**
 * Tests log settings from client config file with malformed json
 */
void test_client_config_log_malformed_json() {
  char clientConfigJSON[] = "[]";
  char configFilePath[] = "sf_client_config.json";
  FILE* file;
  file = fopen(configFilePath, "w");
  fprintf(file, "%s", clientConfigJSON);
  fclose(file);

  // Parse client config for log details
  client_config clientConfig = { 0 };
  sf_bool result = load_client_config(configFilePath, &clientConfig);
#if (!defined(_WIN32) && !defined(_DEBUG)) || defined(_WIN64)
  assert_false(result);
#else
  assert_true(result);
#endif

  // Cleanup
  remove(configFilePath);
}

/**
 * Tests log settings from client config file
 */
void test_client_config_log() {
    char clientConfigJSON[] = "{\"common\":{\"log_level\":\"warn\",\"log_path\":\"./test/\"}}";
    char configFilePath[] = "sf_client_config.json";
    FILE *file;
    file = fopen(configFilePath,"w");
    fprintf(file, "%s", clientConfigJSON);
    fclose(file);

    // Parse client config for log details
    client_config clientConfig = { 0 };
    load_client_config(configFilePath, &clientConfig);

    // Set log name and level
    char logname[] = "%s/dummy.log";
    size_t log_path_size = 1 + strlen(logname);
    assert_non_null(clientConfig.logPath);
    log_path_size += strlen(clientConfig.logPath);
    char* LOG_PATH = (char*)SF_CALLOC(1, log_path_size);
    sf_sprintf(LOG_PATH, log_path_size, logname, clientConfig.logPath);
    log_set_level(log_from_str_to_level(clientConfig.logLevel));
    log_set_path(LOG_PATH);

    // Ensure the log file doesn't exist at the beginning
    remove(LOG_PATH);

    // Info log won't trigger the log file creation since log level is set to warn in config
    log_info("dummy info log");
    assert_int_not_equal(access(LOG_PATH, F_OK), 0);

    // Warning log will trigger the log file creation
    log_warn("dummy warning log");
    assert_int_equal(access(LOG_PATH, F_OK), 0);
    log_close();

    // Cleanup
    remove(configFilePath);
    remove(LOG_PATH);
    SF_FREE(LOG_PATH);
}

/**
 * Tests log settings from client config file via global init
 */
void test_client_config_log_init() {
  char LOG_PATH[MAX_PATH] = { 0 };
  char clientConfigJSON[] = "{\"common\":{\"log_level\":\"warn\",\"log_path\":\"./test/\"}}";
  char configFilePath[] = "sf_client_config.json";
  FILE* file;
  file = fopen(configFilePath, "w");
  fprintf(file, "%s", clientConfigJSON);
  fclose(file);

  snowflake_global_set_attribute(SF_GLOBAL_CLIENT_CONFIG_FILE, configFilePath);
  snowflake_global_init("./logs", SF_LOG_DEFAULT, NULL);

  // Get the log path determined by libsnowflakeclient
  snowflake_global_get_attribute(SF_GLOBAL_LOG_PATH, LOG_PATH, MAX_PATH);
  // Ensure the log file doesn't exist at the beginning
  remove(LOG_PATH);

  // Info log won't trigger the log file creation since log level is set to warn in config
  log_info("dummy info log");
  assert_int_not_equal(access(LOG_PATH, F_OK), 0);

  // Warning log will trigger the log file creation
  log_warn("dummy warning log");
  assert_int_equal(access(LOG_PATH, F_OK), 0);
  log_close();

  // Cleanup
  remove(configFilePath);
  remove(LOG_PATH);
}

/**
 * Tests log settings from client config file via global init in home dir
 */
void test_client_config_log_init_home_config() {
  char LOG_PATH[MAX_PATH] = { 0 };

  char clientConfigJSON[] = "{\"common\":{\"log_level\":\"warn\",\"log_path\":\"./test/\"}}";

  char envbuf[MAX_PATH + 1];
#ifdef _WIN32
  char* homeDir = sf_getenv_s("USERPROFILE", envbuf, sizeof(envbuf));
#else
  char* homeDir = sf_getenv_s("HOME", envbuf, sizeof(envbuf));
#endif
  char configFile[] = "/sf_client_config.json";
  size_t log_path_size = strlen(homeDir) + strlen(configFile) + 1;
  char *configFilePath = (char*)SF_CALLOC(1, log_path_size);
  sf_strcat(configFilePath, log_path_size, homeDir);
  sf_strcat(configFilePath, log_path_size, configFile);
  FILE* file;
  file = fopen(configFilePath, "w");
  fprintf(file, "%s", clientConfigJSON);
  fclose(file);

  snowflake_global_set_attribute(SF_GLOBAL_CLIENT_CONFIG_FILE, "");
  snowflake_global_init("./logs", SF_LOG_DEFAULT, NULL);

  // Get the log path determined by libsnowflakeclient
  snowflake_global_get_attribute(SF_GLOBAL_LOG_PATH, LOG_PATH, MAX_PATH);
  // Ensure the log file doesn't exist at the beginning
  remove(LOG_PATH);

  // Info log won't trigger the log file creation since log level is set to warn in config
  log_info("dummy info log");
  assert_int_not_equal(access(LOG_PATH, F_OK), 0);

  // Warning log will trigger the log file creation
  log_warn("dummy warning log");
  assert_int_equal(access(LOG_PATH, F_OK), 0);
  log_close();

  // Cleanup
  remove(configFilePath);
  remove(LOG_PATH);
  SF_FREE(configFilePath);
}

/**
 * Tests log settings from client config file without log_path
 */
void test_client_config_log_no_level() {
  char LOG_PATH[MAX_PATH] = { 0 };
  char clientConfigJSON[] = "{\"common\":{\"log_path\":\"./test/\"}}";
  char configFilePath[] = "sf_client_config.json";
  FILE* file;
  file = fopen(configFilePath, "w");
  fprintf(file, "%s", clientConfigJSON);
  fclose(file);

  snowflake_global_set_attribute(SF_GLOBAL_CLIENT_CONFIG_FILE, configFilePath);
  snowflake_global_init("./logs", SF_LOG_DEFAULT, NULL);

  // Get the log path determined by libsnowflakeclient
  snowflake_global_get_attribute(SF_GLOBAL_LOG_PATH, LOG_PATH, MAX_PATH);
  // Ensure the log file doesn't exist at the beginning
  remove(LOG_PATH);

  // Info log won't trigger the log file creation since log level default is fatal
  log_info("dummy info log");
  assert_int_not_equal(access(LOG_PATH, F_OK), 0);

  // Warning log won't trigger the log file creation since log level default is fatal
  log_warn("dummy warning log");
  assert_int_not_equal(access(LOG_PATH, F_OK), 0);

  // Fatal log will trigger the log file creation
  log_fatal("dummy fatal log");
  assert_int_equal(access(LOG_PATH, F_OK), 0);
  log_close();

  // Cleanup
  remove(configFilePath);
  remove(LOG_PATH);
}

/**
 * Tests log settings from client config file without log_level
 */
void test_client_config_log_no_path() {
  char LOG_PATH[MAX_PATH] = { 0 };
  char LOG_SUBPATH[MAX_PATH] = { 0 };
  char clientConfigJSON[] = "{\"common\":{\"log_level\":\"warn\"}}";
  char configFilePath[] = "sf_client_config.json";
  FILE* file;
  file = fopen(configFilePath, "w");
  fprintf(file, "%s", clientConfigJSON);
  fclose(file);

  snowflake_global_set_attribute(SF_GLOBAL_CLIENT_CONFIG_FILE, configFilePath);
  snowflake_global_init("./logs", SF_LOG_DEFAULT, NULL);

  // Get the log path determined by libsnowflakeclient
  snowflake_global_get_attribute(SF_GLOBAL_LOG_PATH, LOG_PATH, MAX_PATH);
  memcpy(LOG_SUBPATH, &LOG_PATH[0], 6);
  assert_string_equal(LOG_SUBPATH, "./logs");
  // Ensure the log file doesn't exist at the beginning
  remove(LOG_PATH);

  // Info log won't trigger the log file creation since log level is set to warn in config
  log_info("dummy info log");
  assert_int_not_equal(access(LOG_PATH, F_OK), 0);

  // Warning log will trigger the log file creation
  log_warn("dummy warning log");
  assert_int_equal(access(LOG_PATH, F_OK), 0);
  log_close();

  // Cleanup
  remove(configFilePath);
  remove(LOG_PATH);
}

/**
 * Tests timing of log file creation
 */
void test_log_creation() {
    char logname[] = "dummy.log";

    // ensure the log file doesn't exist at the beginning
    remove(logname);
    assert_int_not_equal(access(logname, F_OK), 0);

    log_set_lock(NULL);
    log_set_level(SF_LOG_WARN);
    log_set_quiet(1);
    log_set_path(logname);

    // info log won't trigger the log file creation since log level is set to warning
    log_info("dummy info log");
    assert_int_not_equal(access(logname, F_OK), 0);

    // warning log will trigger the log file creation
    log_warn("dummy warning log");
    assert_int_equal(access(logname, F_OK), 0);
    log_close();

    remove(logname);
}

#ifndef _WIN32
/**
 * Tests masking secret information in log
 */
void test_mask_secret_log() {
    FILE* fp = fopen("dummy.log", "w+");
    assert_non_null(fp);
    log_set_lock(NULL);
    log_set_level(SF_LOG_TRACE);
    log_set_quiet(1);
    log_set_fp(fp);

    const char * logtext[][2] = {
        {//0
            "Secure log record!",
            "Secure log record!"
        },
        {//1
            "Token =ETMsDgAAAXI0IS9NABRBRVMvQ0JDL1BLQ1M1UGFkZGluZwCAABAAEEb/xAQlmT+mwIx9G32E+ikAAACA/CPlEkq//+jWZnQkOj5VhjayruDsCVRGS/B6GzHUugXLc94EfEwuto94gS/oKSVrUg/JRPekypLAx4Afa1KW8n1RqXRF9Hzy1VVLmVEBMtei3yFJPNSHtfbeFHSr9eVB/OL8dOGbxQluGCh6XmaqTjyrh3fqUTWz7+n74+gu2ugAFFZ18iT+DStK0TTdmy4vBC6xUcHQ",
            "Token =****"
        },
        {//2
            "idToken : ETMsDgAAAXI0IS9NABRBRVMvQ0JDL1BLQ1M1UGFkZGluZwCAABAAEEb/xAQlmT+mwIx9G32E+ikAAACA/CPlEkq//+jWZnQkOj5VhjayruDsCVRGS/B6GzHUugXLc94EfEwuto94gS/oKSVrUg/JRPekypLAx4Afa1KW8n1RqXRF9Hzy1VVLmVEBMtei3yFJPNSHtfbeFHSr9eVB/OL8dOGbxQluGCh6XmaqTjyrh3fqUTWz7+n74+gu2ugAFFZ18iT+DStK0TTdmy4vBC6xUcHQ",
            "idToken : ****"
        },
        {//3
            "sessionToken:ETMsDgAAAXI0IS9NABRBRVMvQ0JDL1BLQ1M1UGFkZGluZwCAABAAEEb/xAQlmT+mwIx9G32E+ikAAACA/CPlEkq//+jWZnQkOj5VhjayruDsCVRGS/B6GzHUugXLc94EfEwuto94gS/oKSVrUg/JRPekypLAx4Afa1KW8n1RqXRF9Hzy1VVLmVEBMtei3yFJPNSHtfbeFHSr9eVB/OL8dOGbxQluGCh6XmaqTjyrh3fqUTWz7+n74+gu2ugAFFZ18iT+DStK0TTdmy4vBC6xUcHQ",
            "sessionToken:****"
        },
        {//4
            "masterToken : 'ETMsDgAAAXI0IS9NABRBRVMvQ0JDL1BLQ1M1UGFkZGluZwCAABAAEEb/xAQlmT+mwIx9G32E+ikAAACA/CPlEkq//+jWZnQkOj5VhjayruDsCVRGS/B6GzHUugXLc94EfEwuto94gS/oKSVrUg/JRPekypLAx4Afa1KW8n1RqXRF9Hzy1VVLmVEBMtei3yFJPNSHtfbeFHSr9eVB/OL8dOGbxQluGCh6XmaqTjyrh3fqUTWz7+n74+gu2ugAFFZ18iT+DStK0TTdmy4vBC6xUcHQ'",
            "masterToken : '****'"
        },
        {//5
            "assertion content:\"ETMsDgAAAXI0IS9NABRBRVMvQ0JDL1BLQ1M1UGFkZGluZwCAABAAEEb/xAQlmT+mwIx9G32E+ikAAACA/CPlEkq//+jWZnQkOj5VhjayruDsCVRGS/B6GzHUugXLc94EfEwuto94gS/oKSVrUg/JRPekypLAx4Afa1KW8n1RqXRF9Hzy1VVLmVEBMtei3yFJPNSHtfbeFHSr9eVB/OL8dOGbxQluGCh6XmaqTjyrh3fqUTWz7+n74+gu2ugAFFZ18iT+DStK0TTdmy4vBC6xUcHQ\"",
            "assertion content:\"****\""
        },
        {//6
            "password: random!TEST/-pwd=123++#",
            "password: ****"
        },
        {//7
            "pwd =\"random!TEST/-pwd=123++#",
            "pwd =\"****"
        },
        {//8
            "AWSAccessKeyId=ABCD%efg+1234/567",
            "AWSAccessKeyId=****"
        },
        {//9
            "https://sfc-fake.s3.fakeamazon.com/012345xx-012x-012x-0123-1a2b3c4d/fake/data_fake?x-amz-server-side-encryption-customer-algorithm=fakealgo&response-content-encoding=fakezip&AWSAccessKeyId=ABCD%efg+1234/567&Expires=123456789&Signature=ABCD%efg+1234/567ABCD%efg+1234/567",
            "https://sfc-fake.s3.fakeamazon.com/012345xx-012x-012x-0123-1a2b3c4d/fake/data_fake?x-amz-server-side-encryption-customer-algorithm=fakealgo&response-content-encoding=fakezip&AWSAccessKeyId=****&Expires=123456789&Signature=****"
        },
        {//10
            "aws_key_id='afhl124lomsafho0582'",
            "aws_key_id='****'"
        },
        {//11
            "aws_secret_key = 'dfhuwaojm753omsdfh30oi+fj'",
            "aws_secret_key = '****'"
        },
        {//12
            "\"privateKeyData\": \"abcdefghijk\"",
            "\"privateKeyData\": \"XXXX\""
        },
    };

    char * line = NULL;
    size_t len = 0;
    for (int i = 0; i < 13; i++)
    {
        fseek(fp, 0, SEEK_SET);
        log_trace("%s", logtext[i][0]);
        fseek(fp, 0, SEEK_SET);
        getline(&line, &len, fp);
        if (i != 0)
        {
            assert_null(strstr(line, logtext[i][0]));
        }
        assert_non_null(strstr(line, logtext[i][1]));
    }

    free(line);
    fclose(fp);
}
#endif

int main(void) {
    const struct CMUnitTest tests[] = {
        cmocka_unit_test(test_log_str_to_level),
        cmocka_unit_test(test_invalid_client_config_path),
        cmocka_unit_test(test_client_config_log_invalid_json),
        cmocka_unit_test(test_client_config_log_malformed_json),
#if (!defined(_WIN32) && !defined(_DEBUG)) || defined(_WIN64)
        cmocka_unit_test(test_client_config_log),
        cmocka_unit_test(test_client_config_log_init),
        cmocka_unit_test(test_client_config_log_init_home_config),
        cmocka_unit_test(test_client_config_log_no_level),
        cmocka_unit_test(test_client_config_log_no_path),
#endif
        cmocka_unit_test(test_log_creation),
#ifndef _WIN32
        cmocka_unit_test(test_mask_secret_log),
#endif
    };
    return cmocka_run_group_tests(tests, NULL, NULL);
}
=======
/*
 * Copyright (c) 2018-2019 Snowflake Computing, Inc. All rights reserved.
 */


#include "utils/test_setup.h"
#ifndef _WIN32
#include <unistd.h>
#endif

/**
 * Tests converting a string representation of log level to the log level enum
 */
void test_log_str_to_level(void **unused) {
    assert_int_equal(log_from_str_to_level("TRACE"), SF_LOG_TRACE);
    assert_int_equal(log_from_str_to_level("DEBUG"), SF_LOG_DEBUG);
    assert_int_equal(log_from_str_to_level("INFO"), SF_LOG_INFO);
    assert_int_equal(log_from_str_to_level("wArN"), SF_LOG_WARN);
    assert_int_equal(log_from_str_to_level("erroR"), SF_LOG_ERROR);
    assert_int_equal(log_from_str_to_level("fatal"), SF_LOG_FATAL);

    /* negative */
    assert_int_equal(log_from_str_to_level("hahahaha"), SF_LOG_FATAL);
    assert_int_equal(log_from_str_to_level(NULL), SF_LOG_FATAL);
}

#ifndef _WIN32
/**
 * Tests timing of log file creation
 */
void test_log_creation(void **unused) {
    char logname[] = "dummy.log";

    // ensure the log file doesn't exist at the beginning
    remove(logname);
    assert_int_not_equal(access(logname, F_OK), 0);

    log_set_lock(NULL);
    log_set_level(SF_LOG_WARN);
    log_set_quiet(1);
    log_set_path(logname);

    // info log won't trigger the log file creation since log level is set to warning
    log_info("dummy info log");
    assert_int_not_equal(access(logname, F_OK), 0);

    // warning log will trigger the log file creation
    log_warn("dummy warning log");
    assert_int_equal(access(logname, F_OK), 0);

    remove(logname);
}

/**
 * Tests masking secret information in log
 */
void test_mask_secret_log(void **unused) {
    FILE* fp = fopen("dummy.log", "w+");
    assert_non_null(fp);
    log_set_lock(NULL);
    log_set_level(SF_LOG_TRACE);
    log_set_quiet(1);
    log_set_fp(fp);

    const char * logtext[][2] = {
        {//0
            "Secure log record!",
            "Secure log record!"
        },
        {//1
            "Token =ETMsDgAAAXI0IS9NABRBRVMvQ0JDL1BLQ1M1UGFkZGluZwCAABAAEEb/xAQlmT+mwIx9G32E+ikAAACA/CPlEkq//+jWZnQkOj5VhjayruDsCVRGS/B6GzHUugXLc94EfEwuto94gS/oKSVrUg/JRPekypLAx4Afa1KW8n1RqXRF9Hzy1VVLmVEBMtei3yFJPNSHtfbeFHSr9eVB/OL8dOGbxQluGCh6XmaqTjyrh3fqUTWz7+n74+gu2ugAFFZ18iT+DStK0TTdmy4vBC6xUcHQ",
            "Token =****"
        },
        {//2
            "idToken : ETMsDgAAAXI0IS9NABRBRVMvQ0JDL1BLQ1M1UGFkZGluZwCAABAAEEb/xAQlmT+mwIx9G32E+ikAAACA/CPlEkq//+jWZnQkOj5VhjayruDsCVRGS/B6GzHUugXLc94EfEwuto94gS/oKSVrUg/JRPekypLAx4Afa1KW8n1RqXRF9Hzy1VVLmVEBMtei3yFJPNSHtfbeFHSr9eVB/OL8dOGbxQluGCh6XmaqTjyrh3fqUTWz7+n74+gu2ugAFFZ18iT+DStK0TTdmy4vBC6xUcHQ",
            "idToken : ****"
        },
        {//3
            "sessionToken:ETMsDgAAAXI0IS9NABRBRVMvQ0JDL1BLQ1M1UGFkZGluZwCAABAAEEb/xAQlmT+mwIx9G32E+ikAAACA/CPlEkq//+jWZnQkOj5VhjayruDsCVRGS/B6GzHUugXLc94EfEwuto94gS/oKSVrUg/JRPekypLAx4Afa1KW8n1RqXRF9Hzy1VVLmVEBMtei3yFJPNSHtfbeFHSr9eVB/OL8dOGbxQluGCh6XmaqTjyrh3fqUTWz7+n74+gu2ugAFFZ18iT+DStK0TTdmy4vBC6xUcHQ",
            "sessionToken:****"
        },
        {//4
            "masterToken : 'ETMsDgAAAXI0IS9NABRBRVMvQ0JDL1BLQ1M1UGFkZGluZwCAABAAEEb/xAQlmT+mwIx9G32E+ikAAACA/CPlEkq//+jWZnQkOj5VhjayruDsCVRGS/B6GzHUugXLc94EfEwuto94gS/oKSVrUg/JRPekypLAx4Afa1KW8n1RqXRF9Hzy1VVLmVEBMtei3yFJPNSHtfbeFHSr9eVB/OL8dOGbxQluGCh6XmaqTjyrh3fqUTWz7+n74+gu2ugAFFZ18iT+DStK0TTdmy4vBC6xUcHQ'",
            "masterToken : '****'"
        },
        {//5
            "assertion content:\"ETMsDgAAAXI0IS9NABRBRVMvQ0JDL1BLQ1M1UGFkZGluZwCAABAAEEb/xAQlmT+mwIx9G32E+ikAAACA/CPlEkq//+jWZnQkOj5VhjayruDsCVRGS/B6GzHUugXLc94EfEwuto94gS/oKSVrUg/JRPekypLAx4Afa1KW8n1RqXRF9Hzy1VVLmVEBMtei3yFJPNSHtfbeFHSr9eVB/OL8dOGbxQluGCh6XmaqTjyrh3fqUTWz7+n74+gu2ugAFFZ18iT+DStK0TTdmy4vBC6xUcHQ\"",
            "assertion content:\"****\""
        },
        {//6
            "password: random!TEST/-pwd=123++#",
            "password: ****"
        },
        {//7
            "pwd =\"random!TEST/-pwd=123++#",
            "pwd =\"****"
        },
        {//8
            "AWSAccessKeyId=ABCD%efg+1234/567",
            "AWSAccessKeyId=****"
        },
        {//9
            "https://sfc-fake.s3.fakeamazon.com/012345xx-012x-012x-0123-1a2b3c4d/fake/data_fake?x-amz-server-side-encryption-customer-algorithm=fakealgo&response-content-encoding=fakezip&AWSAccessKeyId=ABCD%efg+1234/567&Expires=123456789&Signature=ABCD%efg+1234/567ABCD%efg+1234/567",
            "https://sfc-fake.s3.fakeamazon.com/012345xx-012x-012x-0123-1a2b3c4d/fake/data_fake?x-amz-server-side-encryption-customer-algorithm=fakealgo&response-content-encoding=fakezip&AWSAccessKeyId=****&Expires=123456789&Signature=****"
        },
        {//10
            "aws_key_id='afhl124lomsafho0582'",
            "aws_key_id='****'"
        },
        {//11
            "aws_secret_key = 'dfhuwaojm753omsdfh30oi+fj'",
            "aws_secret_key = '****'"
        },
        {//12
            "\"privateKeyData\": \"abcdefghijk\"",
            "\"privateKeyData\": \"XXXX\""
        },
    };

    char * line = NULL;
    size_t len = 0;
    for (int i = 0; i < 13; i++)
    {
        fseek(fp, 0, SEEK_SET);
        log_trace("%s", logtext[i][0]);
        fseek(fp, 0, SEEK_SET);
        len = getline(&line, &len, fp);
        if (i != 0)
        {
            assert_null(strstr(line, logtext[i][0]));
        }
        assert_non_null(strstr(line, logtext[i][1]));
    }

    free(line);
    fclose(fp);
}
#endif

int main(void) {
    const struct CMUnitTest tests[] = {
        cmocka_unit_test(test_log_str_to_level),
#ifndef _WIN32
        cmocka_unit_test(test_log_creation),
        cmocka_unit_test(test_mask_secret_log),
#endif
    };
    return cmocka_run_group_tests(tests, NULL, NULL);
}
>>>>>>> 65ef675a
<|MERGE_RESOLUTION|>--- conflicted
+++ resolved
@@ -1,583 +1,431 @@
-<<<<<<< HEAD
-/*
- * Copyright (c) 2018-2019 Snowflake Computing, Inc. All rights reserved.
- */
-
-
-#include "utils/test_setup.h"
-#include <snowflake/client_config_parser.h>
-#include "memory.h"
-
-#ifndef _WIN32
-#include <unistd.h>
-#else
-#define F_OK 0
-inline int access(const char* pathname, int mode) {
-  return _access(pathname, mode);
-}
-#endif
-
-/**
- * Tests converting a string representation of log level to the log level enum
- */
-void test_log_str_to_level() {
-    assert_int_equal(log_from_str_to_level("TRACE"), SF_LOG_TRACE);
-    assert_int_equal(log_from_str_to_level("DEBUG"), SF_LOG_DEBUG);
-    assert_int_equal(log_from_str_to_level("INFO"), SF_LOG_INFO);
-    assert_int_equal(log_from_str_to_level("wArN"), SF_LOG_WARN);
-    assert_int_equal(log_from_str_to_level("erroR"), SF_LOG_ERROR);
-    assert_int_equal(log_from_str_to_level("fatal"), SF_LOG_FATAL);
-
-    /* negative */
-    assert_int_equal(log_from_str_to_level("hahahaha"), SF_LOG_FATAL);
-    assert_int_equal(log_from_str_to_level(NULL), SF_LOG_FATAL);
-}
-
-/**
- * Tests log settings with invalid client config filepath
- */
-void test_invalid_client_config_path() {
-  char configFilePath[] = "fakePath.json";
-
-  // Parse client config for log details
-  client_config clientConfig = { 0 };
-  sf_bool result = load_client_config(configFilePath, &clientConfig);
-#if (!defined(_WIN32) && !defined(_DEBUG)) || defined(_WIN64)
-  assert_false(result);
-#else
-  assert_true(result);
-#endif
-}
-
-/**
- * Tests log settings from client config file with invalid json
- */
-void test_client_config_log_invalid_json() {
-  char clientConfigJSON[] = "{{{\"invalid json\"}";
-  char configFilePath[] = "sf_client_config.json";
-  FILE* file;
-  file = fopen(configFilePath, "w");
-  fprintf(file, "%s", clientConfigJSON);
-  fclose(file);
-
-  // Parse client config for log details
-  client_config clientConfig = { 0 };
-  sf_bool result = load_client_config(configFilePath, &clientConfig);
-#if (!defined(_WIN32) && !defined(_DEBUG)) || defined(_WIN64)
-  assert_false(result);
-#else
-  assert_true(result);
-#endif
-
-  // Cleanup
-  remove(configFilePath);
-}
-
-/**
- * Tests log settings from client config file with malformed json
- */
-void test_client_config_log_malformed_json() {
-  char clientConfigJSON[] = "[]";
-  char configFilePath[] = "sf_client_config.json";
-  FILE* file;
-  file = fopen(configFilePath, "w");
-  fprintf(file, "%s", clientConfigJSON);
-  fclose(file);
-
-  // Parse client config for log details
-  client_config clientConfig = { 0 };
-  sf_bool result = load_client_config(configFilePath, &clientConfig);
-#if (!defined(_WIN32) && !defined(_DEBUG)) || defined(_WIN64)
-  assert_false(result);
-#else
-  assert_true(result);
-#endif
-
-  // Cleanup
-  remove(configFilePath);
-}
-
-/**
- * Tests log settings from client config file
- */
-void test_client_config_log() {
-    char clientConfigJSON[] = "{\"common\":{\"log_level\":\"warn\",\"log_path\":\"./test/\"}}";
-    char configFilePath[] = "sf_client_config.json";
-    FILE *file;
-    file = fopen(configFilePath,"w");
-    fprintf(file, "%s", clientConfigJSON);
-    fclose(file);
-
-    // Parse client config for log details
-    client_config clientConfig = { 0 };
-    load_client_config(configFilePath, &clientConfig);
-
-    // Set log name and level
-    char logname[] = "%s/dummy.log";
-    size_t log_path_size = 1 + strlen(logname);
-    assert_non_null(clientConfig.logPath);
-    log_path_size += strlen(clientConfig.logPath);
-    char* LOG_PATH = (char*)SF_CALLOC(1, log_path_size);
-    sf_sprintf(LOG_PATH, log_path_size, logname, clientConfig.logPath);
-    log_set_level(log_from_str_to_level(clientConfig.logLevel));
-    log_set_path(LOG_PATH);
-
-    // Ensure the log file doesn't exist at the beginning
-    remove(LOG_PATH);
-
-    // Info log won't trigger the log file creation since log level is set to warn in config
-    log_info("dummy info log");
-    assert_int_not_equal(access(LOG_PATH, F_OK), 0);
-
-    // Warning log will trigger the log file creation
-    log_warn("dummy warning log");
-    assert_int_equal(access(LOG_PATH, F_OK), 0);
-    log_close();
-
-    // Cleanup
-    remove(configFilePath);
-    remove(LOG_PATH);
-    SF_FREE(LOG_PATH);
-}
-
-/**
- * Tests log settings from client config file via global init
- */
-void test_client_config_log_init() {
-  char LOG_PATH[MAX_PATH] = { 0 };
-  char clientConfigJSON[] = "{\"common\":{\"log_level\":\"warn\",\"log_path\":\"./test/\"}}";
-  char configFilePath[] = "sf_client_config.json";
-  FILE* file;
-  file = fopen(configFilePath, "w");
-  fprintf(file, "%s", clientConfigJSON);
-  fclose(file);
-
-  snowflake_global_set_attribute(SF_GLOBAL_CLIENT_CONFIG_FILE, configFilePath);
-  snowflake_global_init("./logs", SF_LOG_DEFAULT, NULL);
-
-  // Get the log path determined by libsnowflakeclient
-  snowflake_global_get_attribute(SF_GLOBAL_LOG_PATH, LOG_PATH, MAX_PATH);
-  // Ensure the log file doesn't exist at the beginning
-  remove(LOG_PATH);
-
-  // Info log won't trigger the log file creation since log level is set to warn in config
-  log_info("dummy info log");
-  assert_int_not_equal(access(LOG_PATH, F_OK), 0);
-
-  // Warning log will trigger the log file creation
-  log_warn("dummy warning log");
-  assert_int_equal(access(LOG_PATH, F_OK), 0);
-  log_close();
-
-  // Cleanup
-  remove(configFilePath);
-  remove(LOG_PATH);
-}
-
-/**
- * Tests log settings from client config file via global init in home dir
- */
-void test_client_config_log_init_home_config() {
-  char LOG_PATH[MAX_PATH] = { 0 };
-
-  char clientConfigJSON[] = "{\"common\":{\"log_level\":\"warn\",\"log_path\":\"./test/\"}}";
-
-  char envbuf[MAX_PATH + 1];
-#ifdef _WIN32
-  char* homeDir = sf_getenv_s("USERPROFILE", envbuf, sizeof(envbuf));
-#else
-  char* homeDir = sf_getenv_s("HOME", envbuf, sizeof(envbuf));
-#endif
-  char configFile[] = "/sf_client_config.json";
-  size_t log_path_size = strlen(homeDir) + strlen(configFile) + 1;
-  char *configFilePath = (char*)SF_CALLOC(1, log_path_size);
-  sf_strcat(configFilePath, log_path_size, homeDir);
-  sf_strcat(configFilePath, log_path_size, configFile);
-  FILE* file;
-  file = fopen(configFilePath, "w");
-  fprintf(file, "%s", clientConfigJSON);
-  fclose(file);
-
-  snowflake_global_set_attribute(SF_GLOBAL_CLIENT_CONFIG_FILE, "");
-  snowflake_global_init("./logs", SF_LOG_DEFAULT, NULL);
-
-  // Get the log path determined by libsnowflakeclient
-  snowflake_global_get_attribute(SF_GLOBAL_LOG_PATH, LOG_PATH, MAX_PATH);
-  // Ensure the log file doesn't exist at the beginning
-  remove(LOG_PATH);
-
-  // Info log won't trigger the log file creation since log level is set to warn in config
-  log_info("dummy info log");
-  assert_int_not_equal(access(LOG_PATH, F_OK), 0);
-
-  // Warning log will trigger the log file creation
-  log_warn("dummy warning log");
-  assert_int_equal(access(LOG_PATH, F_OK), 0);
-  log_close();
-
-  // Cleanup
-  remove(configFilePath);
-  remove(LOG_PATH);
-  SF_FREE(configFilePath);
-}
-
-/**
- * Tests log settings from client config file without log_path
- */
-void test_client_config_log_no_level() {
-  char LOG_PATH[MAX_PATH] = { 0 };
-  char clientConfigJSON[] = "{\"common\":{\"log_path\":\"./test/\"}}";
-  char configFilePath[] = "sf_client_config.json";
-  FILE* file;
-  file = fopen(configFilePath, "w");
-  fprintf(file, "%s", clientConfigJSON);
-  fclose(file);
-
-  snowflake_global_set_attribute(SF_GLOBAL_CLIENT_CONFIG_FILE, configFilePath);
-  snowflake_global_init("./logs", SF_LOG_DEFAULT, NULL);
-
-  // Get the log path determined by libsnowflakeclient
-  snowflake_global_get_attribute(SF_GLOBAL_LOG_PATH, LOG_PATH, MAX_PATH);
-  // Ensure the log file doesn't exist at the beginning
-  remove(LOG_PATH);
-
-  // Info log won't trigger the log file creation since log level default is fatal
-  log_info("dummy info log");
-  assert_int_not_equal(access(LOG_PATH, F_OK), 0);
-
-  // Warning log won't trigger the log file creation since log level default is fatal
-  log_warn("dummy warning log");
-  assert_int_not_equal(access(LOG_PATH, F_OK), 0);
-
-  // Fatal log will trigger the log file creation
-  log_fatal("dummy fatal log");
-  assert_int_equal(access(LOG_PATH, F_OK), 0);
-  log_close();
-
-  // Cleanup
-  remove(configFilePath);
-  remove(LOG_PATH);
-}
-
-/**
- * Tests log settings from client config file without log_level
- */
-void test_client_config_log_no_path() {
-  char LOG_PATH[MAX_PATH] = { 0 };
-  char LOG_SUBPATH[MAX_PATH] = { 0 };
-  char clientConfigJSON[] = "{\"common\":{\"log_level\":\"warn\"}}";
-  char configFilePath[] = "sf_client_config.json";
-  FILE* file;
-  file = fopen(configFilePath, "w");
-  fprintf(file, "%s", clientConfigJSON);
-  fclose(file);
-
-  snowflake_global_set_attribute(SF_GLOBAL_CLIENT_CONFIG_FILE, configFilePath);
-  snowflake_global_init("./logs", SF_LOG_DEFAULT, NULL);
-
-  // Get the log path determined by libsnowflakeclient
-  snowflake_global_get_attribute(SF_GLOBAL_LOG_PATH, LOG_PATH, MAX_PATH);
-  memcpy(LOG_SUBPATH, &LOG_PATH[0], 6);
-  assert_string_equal(LOG_SUBPATH, "./logs");
-  // Ensure the log file doesn't exist at the beginning
-  remove(LOG_PATH);
-
-  // Info log won't trigger the log file creation since log level is set to warn in config
-  log_info("dummy info log");
-  assert_int_not_equal(access(LOG_PATH, F_OK), 0);
-
-  // Warning log will trigger the log file creation
-  log_warn("dummy warning log");
-  assert_int_equal(access(LOG_PATH, F_OK), 0);
-  log_close();
-
-  // Cleanup
-  remove(configFilePath);
-  remove(LOG_PATH);
-}
-
-/**
- * Tests timing of log file creation
- */
-void test_log_creation() {
-    char logname[] = "dummy.log";
-
-    // ensure the log file doesn't exist at the beginning
-    remove(logname);
-    assert_int_not_equal(access(logname, F_OK), 0);
-
-    log_set_lock(NULL);
-    log_set_level(SF_LOG_WARN);
-    log_set_quiet(1);
-    log_set_path(logname);
-
-    // info log won't trigger the log file creation since log level is set to warning
-    log_info("dummy info log");
-    assert_int_not_equal(access(logname, F_OK), 0);
-
-    // warning log will trigger the log file creation
-    log_warn("dummy warning log");
-    assert_int_equal(access(logname, F_OK), 0);
-    log_close();
-
-    remove(logname);
-}
-
-#ifndef _WIN32
-/**
- * Tests masking secret information in log
- */
-void test_mask_secret_log() {
-    FILE* fp = fopen("dummy.log", "w+");
-    assert_non_null(fp);
-    log_set_lock(NULL);
-    log_set_level(SF_LOG_TRACE);
-    log_set_quiet(1);
-    log_set_fp(fp);
-
-    const char * logtext[][2] = {
-        {//0
-            "Secure log record!",
-            "Secure log record!"
-        },
-        {//1
-            "Token =ETMsDgAAAXI0IS9NABRBRVMvQ0JDL1BLQ1M1UGFkZGluZwCAABAAEEb/xAQlmT+mwIx9G32E+ikAAACA/CPlEkq//+jWZnQkOj5VhjayruDsCVRGS/B6GzHUugXLc94EfEwuto94gS/oKSVrUg/JRPekypLAx4Afa1KW8n1RqXRF9Hzy1VVLmVEBMtei3yFJPNSHtfbeFHSr9eVB/OL8dOGbxQluGCh6XmaqTjyrh3fqUTWz7+n74+gu2ugAFFZ18iT+DStK0TTdmy4vBC6xUcHQ",
-            "Token =****"
-        },
-        {//2
-            "idToken : ETMsDgAAAXI0IS9NABRBRVMvQ0JDL1BLQ1M1UGFkZGluZwCAABAAEEb/xAQlmT+mwIx9G32E+ikAAACA/CPlEkq//+jWZnQkOj5VhjayruDsCVRGS/B6GzHUugXLc94EfEwuto94gS/oKSVrUg/JRPekypLAx4Afa1KW8n1RqXRF9Hzy1VVLmVEBMtei3yFJPNSHtfbeFHSr9eVB/OL8dOGbxQluGCh6XmaqTjyrh3fqUTWz7+n74+gu2ugAFFZ18iT+DStK0TTdmy4vBC6xUcHQ",
-            "idToken : ****"
-        },
-        {//3
-            "sessionToken:ETMsDgAAAXI0IS9NABRBRVMvQ0JDL1BLQ1M1UGFkZGluZwCAABAAEEb/xAQlmT+mwIx9G32E+ikAAACA/CPlEkq//+jWZnQkOj5VhjayruDsCVRGS/B6GzHUugXLc94EfEwuto94gS/oKSVrUg/JRPekypLAx4Afa1KW8n1RqXRF9Hzy1VVLmVEBMtei3yFJPNSHtfbeFHSr9eVB/OL8dOGbxQluGCh6XmaqTjyrh3fqUTWz7+n74+gu2ugAFFZ18iT+DStK0TTdmy4vBC6xUcHQ",
-            "sessionToken:****"
-        },
-        {//4
-            "masterToken : 'ETMsDgAAAXI0IS9NABRBRVMvQ0JDL1BLQ1M1UGFkZGluZwCAABAAEEb/xAQlmT+mwIx9G32E+ikAAACA/CPlEkq//+jWZnQkOj5VhjayruDsCVRGS/B6GzHUugXLc94EfEwuto94gS/oKSVrUg/JRPekypLAx4Afa1KW8n1RqXRF9Hzy1VVLmVEBMtei3yFJPNSHtfbeFHSr9eVB/OL8dOGbxQluGCh6XmaqTjyrh3fqUTWz7+n74+gu2ugAFFZ18iT+DStK0TTdmy4vBC6xUcHQ'",
-            "masterToken : '****'"
-        },
-        {//5
-            "assertion content:\"ETMsDgAAAXI0IS9NABRBRVMvQ0JDL1BLQ1M1UGFkZGluZwCAABAAEEb/xAQlmT+mwIx9G32E+ikAAACA/CPlEkq//+jWZnQkOj5VhjayruDsCVRGS/B6GzHUugXLc94EfEwuto94gS/oKSVrUg/JRPekypLAx4Afa1KW8n1RqXRF9Hzy1VVLmVEBMtei3yFJPNSHtfbeFHSr9eVB/OL8dOGbxQluGCh6XmaqTjyrh3fqUTWz7+n74+gu2ugAFFZ18iT+DStK0TTdmy4vBC6xUcHQ\"",
-            "assertion content:\"****\""
-        },
-        {//6
-            "password: random!TEST/-pwd=123++#",
-            "password: ****"
-        },
-        {//7
-            "pwd =\"random!TEST/-pwd=123++#",
-            "pwd =\"****"
-        },
-        {//8
-            "AWSAccessKeyId=ABCD%efg+1234/567",
-            "AWSAccessKeyId=****"
-        },
-        {//9
-            "https://sfc-fake.s3.fakeamazon.com/012345xx-012x-012x-0123-1a2b3c4d/fake/data_fake?x-amz-server-side-encryption-customer-algorithm=fakealgo&response-content-encoding=fakezip&AWSAccessKeyId=ABCD%efg+1234/567&Expires=123456789&Signature=ABCD%efg+1234/567ABCD%efg+1234/567",
-            "https://sfc-fake.s3.fakeamazon.com/012345xx-012x-012x-0123-1a2b3c4d/fake/data_fake?x-amz-server-side-encryption-customer-algorithm=fakealgo&response-content-encoding=fakezip&AWSAccessKeyId=****&Expires=123456789&Signature=****"
-        },
-        {//10
-            "aws_key_id='afhl124lomsafho0582'",
-            "aws_key_id='****'"
-        },
-        {//11
-            "aws_secret_key = 'dfhuwaojm753omsdfh30oi+fj'",
-            "aws_secret_key = '****'"
-        },
-        {//12
-            "\"privateKeyData\": \"abcdefghijk\"",
-            "\"privateKeyData\": \"XXXX\""
-        },
-    };
-
-    char * line = NULL;
-    size_t len = 0;
-    for (int i = 0; i < 13; i++)
-    {
-        fseek(fp, 0, SEEK_SET);
-        log_trace("%s", logtext[i][0]);
-        fseek(fp, 0, SEEK_SET);
-        getline(&line, &len, fp);
-        if (i != 0)
-        {
-            assert_null(strstr(line, logtext[i][0]));
-        }
-        assert_non_null(strstr(line, logtext[i][1]));
-    }
-
-    free(line);
-    fclose(fp);
-}
-#endif
-
-int main(void) {
-    const struct CMUnitTest tests[] = {
-        cmocka_unit_test(test_log_str_to_level),
-        cmocka_unit_test(test_invalid_client_config_path),
-        cmocka_unit_test(test_client_config_log_invalid_json),
-        cmocka_unit_test(test_client_config_log_malformed_json),
-#if (!defined(_WIN32) && !defined(_DEBUG)) || defined(_WIN64)
-        cmocka_unit_test(test_client_config_log),
-        cmocka_unit_test(test_client_config_log_init),
-        cmocka_unit_test(test_client_config_log_init_home_config),
-        cmocka_unit_test(test_client_config_log_no_level),
-        cmocka_unit_test(test_client_config_log_no_path),
-#endif
-        cmocka_unit_test(test_log_creation),
-#ifndef _WIN32
-        cmocka_unit_test(test_mask_secret_log),
-#endif
-    };
-    return cmocka_run_group_tests(tests, NULL, NULL);
-}
-=======
-/*
- * Copyright (c) 2018-2019 Snowflake Computing, Inc. All rights reserved.
- */
-
-
-#include "utils/test_setup.h"
-#ifndef _WIN32
-#include <unistd.h>
-#endif
-
-/**
- * Tests converting a string representation of log level to the log level enum
- */
-void test_log_str_to_level(void **unused) {
-    assert_int_equal(log_from_str_to_level("TRACE"), SF_LOG_TRACE);
-    assert_int_equal(log_from_str_to_level("DEBUG"), SF_LOG_DEBUG);
-    assert_int_equal(log_from_str_to_level("INFO"), SF_LOG_INFO);
-    assert_int_equal(log_from_str_to_level("wArN"), SF_LOG_WARN);
-    assert_int_equal(log_from_str_to_level("erroR"), SF_LOG_ERROR);
-    assert_int_equal(log_from_str_to_level("fatal"), SF_LOG_FATAL);
-
-    /* negative */
-    assert_int_equal(log_from_str_to_level("hahahaha"), SF_LOG_FATAL);
-    assert_int_equal(log_from_str_to_level(NULL), SF_LOG_FATAL);
-}
-
-#ifndef _WIN32
-/**
- * Tests timing of log file creation
- */
-void test_log_creation(void **unused) {
-    char logname[] = "dummy.log";
-
-    // ensure the log file doesn't exist at the beginning
-    remove(logname);
-    assert_int_not_equal(access(logname, F_OK), 0);
-
-    log_set_lock(NULL);
-    log_set_level(SF_LOG_WARN);
-    log_set_quiet(1);
-    log_set_path(logname);
-
-    // info log won't trigger the log file creation since log level is set to warning
-    log_info("dummy info log");
-    assert_int_not_equal(access(logname, F_OK), 0);
-
-    // warning log will trigger the log file creation
-    log_warn("dummy warning log");
-    assert_int_equal(access(logname, F_OK), 0);
-
-    remove(logname);
-}
-
-/**
- * Tests masking secret information in log
- */
-void test_mask_secret_log(void **unused) {
-    FILE* fp = fopen("dummy.log", "w+");
-    assert_non_null(fp);
-    log_set_lock(NULL);
-    log_set_level(SF_LOG_TRACE);
-    log_set_quiet(1);
-    log_set_fp(fp);
-
-    const char * logtext[][2] = {
-        {//0
-            "Secure log record!",
-            "Secure log record!"
-        },
-        {//1
-            "Token =ETMsDgAAAXI0IS9NABRBRVMvQ0JDL1BLQ1M1UGFkZGluZwCAABAAEEb/xAQlmT+mwIx9G32E+ikAAACA/CPlEkq//+jWZnQkOj5VhjayruDsCVRGS/B6GzHUugXLc94EfEwuto94gS/oKSVrUg/JRPekypLAx4Afa1KW8n1RqXRF9Hzy1VVLmVEBMtei3yFJPNSHtfbeFHSr9eVB/OL8dOGbxQluGCh6XmaqTjyrh3fqUTWz7+n74+gu2ugAFFZ18iT+DStK0TTdmy4vBC6xUcHQ",
-            "Token =****"
-        },
-        {//2
-            "idToken : ETMsDgAAAXI0IS9NABRBRVMvQ0JDL1BLQ1M1UGFkZGluZwCAABAAEEb/xAQlmT+mwIx9G32E+ikAAACA/CPlEkq//+jWZnQkOj5VhjayruDsCVRGS/B6GzHUugXLc94EfEwuto94gS/oKSVrUg/JRPekypLAx4Afa1KW8n1RqXRF9Hzy1VVLmVEBMtei3yFJPNSHtfbeFHSr9eVB/OL8dOGbxQluGCh6XmaqTjyrh3fqUTWz7+n74+gu2ugAFFZ18iT+DStK0TTdmy4vBC6xUcHQ",
-            "idToken : ****"
-        },
-        {//3
-            "sessionToken:ETMsDgAAAXI0IS9NABRBRVMvQ0JDL1BLQ1M1UGFkZGluZwCAABAAEEb/xAQlmT+mwIx9G32E+ikAAACA/CPlEkq//+jWZnQkOj5VhjayruDsCVRGS/B6GzHUugXLc94EfEwuto94gS/oKSVrUg/JRPekypLAx4Afa1KW8n1RqXRF9Hzy1VVLmVEBMtei3yFJPNSHtfbeFHSr9eVB/OL8dOGbxQluGCh6XmaqTjyrh3fqUTWz7+n74+gu2ugAFFZ18iT+DStK0TTdmy4vBC6xUcHQ",
-            "sessionToken:****"
-        },
-        {//4
-            "masterToken : 'ETMsDgAAAXI0IS9NABRBRVMvQ0JDL1BLQ1M1UGFkZGluZwCAABAAEEb/xAQlmT+mwIx9G32E+ikAAACA/CPlEkq//+jWZnQkOj5VhjayruDsCVRGS/B6GzHUugXLc94EfEwuto94gS/oKSVrUg/JRPekypLAx4Afa1KW8n1RqXRF9Hzy1VVLmVEBMtei3yFJPNSHtfbeFHSr9eVB/OL8dOGbxQluGCh6XmaqTjyrh3fqUTWz7+n74+gu2ugAFFZ18iT+DStK0TTdmy4vBC6xUcHQ'",
-            "masterToken : '****'"
-        },
-        {//5
-            "assertion content:\"ETMsDgAAAXI0IS9NABRBRVMvQ0JDL1BLQ1M1UGFkZGluZwCAABAAEEb/xAQlmT+mwIx9G32E+ikAAACA/CPlEkq//+jWZnQkOj5VhjayruDsCVRGS/B6GzHUugXLc94EfEwuto94gS/oKSVrUg/JRPekypLAx4Afa1KW8n1RqXRF9Hzy1VVLmVEBMtei3yFJPNSHtfbeFHSr9eVB/OL8dOGbxQluGCh6XmaqTjyrh3fqUTWz7+n74+gu2ugAFFZ18iT+DStK0TTdmy4vBC6xUcHQ\"",
-            "assertion content:\"****\""
-        },
-        {//6
-            "password: random!TEST/-pwd=123++#",
-            "password: ****"
-        },
-        {//7
-            "pwd =\"random!TEST/-pwd=123++#",
-            "pwd =\"****"
-        },
-        {//8
-            "AWSAccessKeyId=ABCD%efg+1234/567",
-            "AWSAccessKeyId=****"
-        },
-        {//9
-            "https://sfc-fake.s3.fakeamazon.com/012345xx-012x-012x-0123-1a2b3c4d/fake/data_fake?x-amz-server-side-encryption-customer-algorithm=fakealgo&response-content-encoding=fakezip&AWSAccessKeyId=ABCD%efg+1234/567&Expires=123456789&Signature=ABCD%efg+1234/567ABCD%efg+1234/567",
-            "https://sfc-fake.s3.fakeamazon.com/012345xx-012x-012x-0123-1a2b3c4d/fake/data_fake?x-amz-server-side-encryption-customer-algorithm=fakealgo&response-content-encoding=fakezip&AWSAccessKeyId=****&Expires=123456789&Signature=****"
-        },
-        {//10
-            "aws_key_id='afhl124lomsafho0582'",
-            "aws_key_id='****'"
-        },
-        {//11
-            "aws_secret_key = 'dfhuwaojm753omsdfh30oi+fj'",
-            "aws_secret_key = '****'"
-        },
-        {//12
-            "\"privateKeyData\": \"abcdefghijk\"",
-            "\"privateKeyData\": \"XXXX\""
-        },
-    };
-
-    char * line = NULL;
-    size_t len = 0;
-    for (int i = 0; i < 13; i++)
-    {
-        fseek(fp, 0, SEEK_SET);
-        log_trace("%s", logtext[i][0]);
-        fseek(fp, 0, SEEK_SET);
-        len = getline(&line, &len, fp);
-        if (i != 0)
-        {
-            assert_null(strstr(line, logtext[i][0]));
-        }
-        assert_non_null(strstr(line, logtext[i][1]));
-    }
-
-    free(line);
-    fclose(fp);
-}
-#endif
-
-int main(void) {
-    const struct CMUnitTest tests[] = {
-        cmocka_unit_test(test_log_str_to_level),
-#ifndef _WIN32
-        cmocka_unit_test(test_log_creation),
-        cmocka_unit_test(test_mask_secret_log),
-#endif
-    };
-    return cmocka_run_group_tests(tests, NULL, NULL);
-}
->>>>>>> 65ef675a
+/*
+ * Copyright (c) 2018-2019 Snowflake Computing, Inc. All rights reserved.
+ */
+
+
+#include "utils/test_setup.h"
+#include <snowflake/client_config_parser.h>
+#include "memory.h"
+
+#ifndef _WIN32
+#include <unistd.h>
+#else
+#define F_OK 0
+inline int access(const char* pathname, int mode) {
+  return _access(pathname, mode);
+}
+#endif
+
+/**
+ * Tests converting a string representation of log level to the log level enum
+ */
+void test_log_str_to_level() {
+    assert_int_equal(log_from_str_to_level("TRACE"), SF_LOG_TRACE);
+    assert_int_equal(log_from_str_to_level("DEBUG"), SF_LOG_DEBUG);
+    assert_int_equal(log_from_str_to_level("INFO"), SF_LOG_INFO);
+    assert_int_equal(log_from_str_to_level("wArN"), SF_LOG_WARN);
+    assert_int_equal(log_from_str_to_level("erroR"), SF_LOG_ERROR);
+    assert_int_equal(log_from_str_to_level("fatal"), SF_LOG_FATAL);
+
+    /* negative */
+    assert_int_equal(log_from_str_to_level("hahahaha"), SF_LOG_FATAL);
+    assert_int_equal(log_from_str_to_level(NULL), SF_LOG_FATAL);
+}
+
+/**
+ * Tests log settings with invalid client config filepath
+ */
+void test_invalid_client_config_path() {
+  char configFilePath[] = "fakePath.json";
+
+  // Parse client config for log details
+  client_config clientConfig = { 0 };
+  sf_bool result = load_client_config(configFilePath, &clientConfig);
+#if (!defined(_WIN32) && !defined(_DEBUG)) || defined(_WIN64)
+  assert_false(result);
+#else
+  assert_true(result);
+#endif
+}
+
+/**
+ * Tests log settings from client config file with invalid json
+ */
+void test_client_config_log_invalid_json() {
+  char clientConfigJSON[] = "{{{\"invalid json\"}";
+  char configFilePath[] = "sf_client_config.json";
+  FILE* file;
+  file = fopen(configFilePath, "w");
+  fprintf(file, "%s", clientConfigJSON);
+  fclose(file);
+
+  // Parse client config for log details
+  client_config clientConfig = { 0 };
+  sf_bool result = load_client_config(configFilePath, &clientConfig);
+#if (!defined(_WIN32) && !defined(_DEBUG)) || defined(_WIN64)
+  assert_false(result);
+#else
+  assert_true(result);
+#endif
+
+  // Cleanup
+  remove(configFilePath);
+}
+
+/**
+ * Tests log settings from client config file with malformed json
+ */
+void test_client_config_log_malformed_json() {
+  char clientConfigJSON[] = "[]";
+  char configFilePath[] = "sf_client_config.json";
+  FILE* file;
+  file = fopen(configFilePath, "w");
+  fprintf(file, "%s", clientConfigJSON);
+  fclose(file);
+
+  // Parse client config for log details
+  client_config clientConfig = { 0 };
+  sf_bool result = load_client_config(configFilePath, &clientConfig);
+#if (!defined(_WIN32) && !defined(_DEBUG)) || defined(_WIN64)
+  assert_false(result);
+#else
+  assert_true(result);
+#endif
+
+  // Cleanup
+  remove(configFilePath);
+}
+
+/**
+ * Tests log settings from client config file
+ */
+void test_client_config_log() {
+    char clientConfigJSON[] = "{\"common\":{\"log_level\":\"warn\",\"log_path\":\"./test/\"}}";
+    char configFilePath[] = "sf_client_config.json";
+    FILE *file;
+    file = fopen(configFilePath,"w");
+    fprintf(file, "%s", clientConfigJSON);
+    fclose(file);
+
+    // Parse client config for log details
+    client_config clientConfig = { 0 };
+    load_client_config(configFilePath, &clientConfig);
+
+    // Set log name and level
+    char logname[] = "%s/dummy.log";
+    size_t log_path_size = 1 + strlen(logname);
+    assert_non_null(clientConfig.logPath);
+    log_path_size += strlen(clientConfig.logPath);
+    char* LOG_PATH = (char*)SF_CALLOC(1, log_path_size);
+    sf_sprintf(LOG_PATH, log_path_size, logname, clientConfig.logPath);
+    log_set_level(log_from_str_to_level(clientConfig.logLevel));
+    log_set_path(LOG_PATH);
+
+    // Ensure the log file doesn't exist at the beginning
+    remove(LOG_PATH);
+
+    // Info log won't trigger the log file creation since log level is set to warn in config
+    log_info("dummy info log");
+    assert_int_not_equal(access(LOG_PATH, F_OK), 0);
+
+    // Warning log will trigger the log file creation
+    log_warn("dummy warning log");
+    assert_int_equal(access(LOG_PATH, F_OK), 0);
+    log_close();
+
+    // Cleanup
+    remove(configFilePath);
+    remove(LOG_PATH);
+    SF_FREE(LOG_PATH);
+}
+
+/**
+ * Tests log settings from client config file via global init
+ */
+void test_client_config_log_init() {
+  char LOG_PATH[MAX_PATH] = { 0 };
+  char clientConfigJSON[] = "{\"common\":{\"log_level\":\"warn\",\"log_path\":\"./test/\"}}";
+  char configFilePath[] = "sf_client_config.json";
+  FILE* file;
+  file = fopen(configFilePath, "w");
+  fprintf(file, "%s", clientConfigJSON);
+  fclose(file);
+
+  snowflake_global_set_attribute(SF_GLOBAL_CLIENT_CONFIG_FILE, configFilePath);
+  snowflake_global_init("./logs", SF_LOG_DEFAULT, NULL);
+
+  // Get the log path determined by libsnowflakeclient
+  snowflake_global_get_attribute(SF_GLOBAL_LOG_PATH, LOG_PATH, MAX_PATH);
+  // Ensure the log file doesn't exist at the beginning
+  remove(LOG_PATH);
+
+  // Info log won't trigger the log file creation since log level is set to warn in config
+  log_info("dummy info log");
+  assert_int_not_equal(access(LOG_PATH, F_OK), 0);
+
+  // Warning log will trigger the log file creation
+  log_warn("dummy warning log");
+  assert_int_equal(access(LOG_PATH, F_OK), 0);
+  log_close();
+
+  // Cleanup
+  remove(configFilePath);
+  remove(LOG_PATH);
+}
+
+/**
+ * Tests log settings from client config file via global init in home dir
+ */
+void test_client_config_log_init_home_config() {
+  char LOG_PATH[MAX_PATH] = { 0 };
+
+  char clientConfigJSON[] = "{\"common\":{\"log_level\":\"warn\",\"log_path\":\"./test/\"}}";
+
+  char envbuf[MAX_PATH + 1];
+#ifdef _WIN32
+  char* homeDir = sf_getenv_s("USERPROFILE", envbuf, sizeof(envbuf));
+#else
+  char* homeDir = sf_getenv_s("HOME", envbuf, sizeof(envbuf));
+#endif
+  char configFile[] = "/sf_client_config.json";
+  size_t log_path_size = strlen(homeDir) + strlen(configFile) + 1;
+  char *configFilePath = (char*)SF_CALLOC(1, log_path_size);
+  sf_strcat(configFilePath, log_path_size, homeDir);
+  sf_strcat(configFilePath, log_path_size, configFile);
+  FILE* file;
+  file = fopen(configFilePath, "w");
+  fprintf(file, "%s", clientConfigJSON);
+  fclose(file);
+
+  snowflake_global_set_attribute(SF_GLOBAL_CLIENT_CONFIG_FILE, "");
+  snowflake_global_init("./logs", SF_LOG_DEFAULT, NULL);
+
+  // Get the log path determined by libsnowflakeclient
+  snowflake_global_get_attribute(SF_GLOBAL_LOG_PATH, LOG_PATH, MAX_PATH);
+  // Ensure the log file doesn't exist at the beginning
+  remove(LOG_PATH);
+
+  // Info log won't trigger the log file creation since log level is set to warn in config
+  log_info("dummy info log");
+  assert_int_not_equal(access(LOG_PATH, F_OK), 0);
+
+  // Warning log will trigger the log file creation
+  log_warn("dummy warning log");
+  assert_int_equal(access(LOG_PATH, F_OK), 0);
+  log_close();
+
+  // Cleanup
+  remove(configFilePath);
+  remove(LOG_PATH);
+  SF_FREE(configFilePath);
+}
+
+/**
+ * Tests log settings from client config file without log_path
+ */
+void test_client_config_log_no_level() {
+  char LOG_PATH[MAX_PATH] = { 0 };
+  char clientConfigJSON[] = "{\"common\":{\"log_path\":\"./test/\"}}";
+  char configFilePath[] = "sf_client_config.json";
+  FILE* file;
+  file = fopen(configFilePath, "w");
+  fprintf(file, "%s", clientConfigJSON);
+  fclose(file);
+
+  snowflake_global_set_attribute(SF_GLOBAL_CLIENT_CONFIG_FILE, configFilePath);
+  snowflake_global_init("./logs", SF_LOG_DEFAULT, NULL);
+
+  // Get the log path determined by libsnowflakeclient
+  snowflake_global_get_attribute(SF_GLOBAL_LOG_PATH, LOG_PATH, MAX_PATH);
+  // Ensure the log file doesn't exist at the beginning
+  remove(LOG_PATH);
+
+  // Info log won't trigger the log file creation since log level default is fatal
+  log_info("dummy info log");
+  assert_int_not_equal(access(LOG_PATH, F_OK), 0);
+
+  // Warning log won't trigger the log file creation since log level default is fatal
+  log_warn("dummy warning log");
+  assert_int_not_equal(access(LOG_PATH, F_OK), 0);
+
+  // Fatal log will trigger the log file creation
+  log_fatal("dummy fatal log");
+  assert_int_equal(access(LOG_PATH, F_OK), 0);
+  log_close();
+
+  // Cleanup
+  remove(configFilePath);
+  remove(LOG_PATH);
+}
+
+/**
+ * Tests log settings from client config file without log_level
+ */
+void test_client_config_log_no_path() {
+  char LOG_PATH[MAX_PATH] = { 0 };
+  char LOG_SUBPATH[MAX_PATH] = { 0 };
+  char clientConfigJSON[] = "{\"common\":{\"log_level\":\"warn\"}}";
+  char configFilePath[] = "sf_client_config.json";
+  FILE* file;
+  file = fopen(configFilePath, "w");
+  fprintf(file, "%s", clientConfigJSON);
+  fclose(file);
+
+  snowflake_global_set_attribute(SF_GLOBAL_CLIENT_CONFIG_FILE, configFilePath);
+  snowflake_global_init("./logs", SF_LOG_DEFAULT, NULL);
+
+  // Get the log path determined by libsnowflakeclient
+  snowflake_global_get_attribute(SF_GLOBAL_LOG_PATH, LOG_PATH, MAX_PATH);
+  memcpy(LOG_SUBPATH, &LOG_PATH[0], 6);
+  assert_string_equal(LOG_SUBPATH, "./logs");
+  // Ensure the log file doesn't exist at the beginning
+  remove(LOG_PATH);
+
+  // Info log won't trigger the log file creation since log level is set to warn in config
+  log_info("dummy info log");
+  assert_int_not_equal(access(LOG_PATH, F_OK), 0);
+
+  // Warning log will trigger the log file creation
+  log_warn("dummy warning log");
+  assert_int_equal(access(LOG_PATH, F_OK), 0);
+  log_close();
+
+  // Cleanup
+  remove(configFilePath);
+  remove(LOG_PATH);
+}
+
+/**
+ * Tests timing of log file creation
+ */
+void test_log_creation() {
+    char logname[] = "dummy.log";
+
+    // ensure the log file doesn't exist at the beginning
+    remove(logname);
+    assert_int_not_equal(access(logname, F_OK), 0);
+
+    log_set_lock(NULL);
+    log_set_level(SF_LOG_WARN);
+    log_set_quiet(1);
+    log_set_path(logname);
+
+    // info log won't trigger the log file creation since log level is set to warning
+    log_info("dummy info log");
+    assert_int_not_equal(access(logname, F_OK), 0);
+
+    // warning log will trigger the log file creation
+    log_warn("dummy warning log");
+    assert_int_equal(access(logname, F_OK), 0);
+    log_close();
+
+    remove(logname);
+}
+
+#ifndef _WIN32
+/**
+ * Tests masking secret information in log
+ */
+void test_mask_secret_log() {
+    FILE* fp = fopen("dummy.log", "w+");
+    assert_non_null(fp);
+    log_set_lock(NULL);
+    log_set_level(SF_LOG_TRACE);
+    log_set_quiet(1);
+    log_set_fp(fp);
+
+    const char * logtext[][2] = {
+        {//0
+            "Secure log record!",
+            "Secure log record!"
+        },
+        {//1
+            "Token =ETMsDgAAAXI0IS9NABRBRVMvQ0JDL1BLQ1M1UGFkZGluZwCAABAAEEb/xAQlmT+mwIx9G32E+ikAAACA/CPlEkq//+jWZnQkOj5VhjayruDsCVRGS/B6GzHUugXLc94EfEwuto94gS/oKSVrUg/JRPekypLAx4Afa1KW8n1RqXRF9Hzy1VVLmVEBMtei3yFJPNSHtfbeFHSr9eVB/OL8dOGbxQluGCh6XmaqTjyrh3fqUTWz7+n74+gu2ugAFFZ18iT+DStK0TTdmy4vBC6xUcHQ",
+            "Token =****"
+        },
+        {//2
+            "idToken : ETMsDgAAAXI0IS9NABRBRVMvQ0JDL1BLQ1M1UGFkZGluZwCAABAAEEb/xAQlmT+mwIx9G32E+ikAAACA/CPlEkq//+jWZnQkOj5VhjayruDsCVRGS/B6GzHUugXLc94EfEwuto94gS/oKSVrUg/JRPekypLAx4Afa1KW8n1RqXRF9Hzy1VVLmVEBMtei3yFJPNSHtfbeFHSr9eVB/OL8dOGbxQluGCh6XmaqTjyrh3fqUTWz7+n74+gu2ugAFFZ18iT+DStK0TTdmy4vBC6xUcHQ",
+            "idToken : ****"
+        },
+        {//3
+            "sessionToken:ETMsDgAAAXI0IS9NABRBRVMvQ0JDL1BLQ1M1UGFkZGluZwCAABAAEEb/xAQlmT+mwIx9G32E+ikAAACA/CPlEkq//+jWZnQkOj5VhjayruDsCVRGS/B6GzHUugXLc94EfEwuto94gS/oKSVrUg/JRPekypLAx4Afa1KW8n1RqXRF9Hzy1VVLmVEBMtei3yFJPNSHtfbeFHSr9eVB/OL8dOGbxQluGCh6XmaqTjyrh3fqUTWz7+n74+gu2ugAFFZ18iT+DStK0TTdmy4vBC6xUcHQ",
+            "sessionToken:****"
+        },
+        {//4
+            "masterToken : 'ETMsDgAAAXI0IS9NABRBRVMvQ0JDL1BLQ1M1UGFkZGluZwCAABAAEEb/xAQlmT+mwIx9G32E+ikAAACA/CPlEkq//+jWZnQkOj5VhjayruDsCVRGS/B6GzHUugXLc94EfEwuto94gS/oKSVrUg/JRPekypLAx4Afa1KW8n1RqXRF9Hzy1VVLmVEBMtei3yFJPNSHtfbeFHSr9eVB/OL8dOGbxQluGCh6XmaqTjyrh3fqUTWz7+n74+gu2ugAFFZ18iT+DStK0TTdmy4vBC6xUcHQ'",
+            "masterToken : '****'"
+        },
+        {//5
+            "assertion content:\"ETMsDgAAAXI0IS9NABRBRVMvQ0JDL1BLQ1M1UGFkZGluZwCAABAAEEb/xAQlmT+mwIx9G32E+ikAAACA/CPlEkq//+jWZnQkOj5VhjayruDsCVRGS/B6GzHUugXLc94EfEwuto94gS/oKSVrUg/JRPekypLAx4Afa1KW8n1RqXRF9Hzy1VVLmVEBMtei3yFJPNSHtfbeFHSr9eVB/OL8dOGbxQluGCh6XmaqTjyrh3fqUTWz7+n74+gu2ugAFFZ18iT+DStK0TTdmy4vBC6xUcHQ\"",
+            "assertion content:\"****\""
+        },
+        {//6
+            "password: random!TEST/-pwd=123++#",
+            "password: ****"
+        },
+        {//7
+            "pwd =\"random!TEST/-pwd=123++#",
+            "pwd =\"****"
+        },
+        {//8
+            "AWSAccessKeyId=ABCD%efg+1234/567",
+            "AWSAccessKeyId=****"
+        },
+        {//9
+            "https://sfc-fake.s3.fakeamazon.com/012345xx-012x-012x-0123-1a2b3c4d/fake/data_fake?x-amz-server-side-encryption-customer-algorithm=fakealgo&response-content-encoding=fakezip&AWSAccessKeyId=ABCD%efg+1234/567&Expires=123456789&Signature=ABCD%efg+1234/567ABCD%efg+1234/567",
+            "https://sfc-fake.s3.fakeamazon.com/012345xx-012x-012x-0123-1a2b3c4d/fake/data_fake?x-amz-server-side-encryption-customer-algorithm=fakealgo&response-content-encoding=fakezip&AWSAccessKeyId=****&Expires=123456789&Signature=****"
+        },
+        {//10
+            "aws_key_id='afhl124lomsafho0582'",
+            "aws_key_id='****'"
+        },
+        {//11
+            "aws_secret_key = 'dfhuwaojm753omsdfh30oi+fj'",
+            "aws_secret_key = '****'"
+        },
+        {//12
+            "\"privateKeyData\": \"abcdefghijk\"",
+            "\"privateKeyData\": \"XXXX\""
+        },
+    };
+
+    char * line = NULL;
+    size_t len = 0;
+    for (int i = 0; i < 13; i++)
+    {
+        fseek(fp, 0, SEEK_SET);
+        log_trace("%s", logtext[i][0]);
+        fseek(fp, 0, SEEK_SET);
+        len = getline(&line, &len, fp);
+        if (i != 0)
+        {
+            assert_null(strstr(line, logtext[i][0]));
+        }
+        assert_non_null(strstr(line, logtext[i][1]));
+    }
+
+    free(line);
+    fclose(fp);
+}
+#endif
+
+int main(void) {
+    const struct CMUnitTest tests[] = {
+        cmocka_unit_test(test_log_str_to_level),
+        cmocka_unit_test(test_invalid_client_config_path),
+        cmocka_unit_test(test_client_config_log_invalid_json),
+        cmocka_unit_test(test_client_config_log_malformed_json),
+#if (!defined(_WIN32) && !defined(_DEBUG)) || defined(_WIN64)
+        cmocka_unit_test(test_client_config_log),
+        cmocka_unit_test(test_client_config_log_init),
+        cmocka_unit_test(test_client_config_log_init_home_config),
+        cmocka_unit_test(test_client_config_log_no_level),
+        cmocka_unit_test(test_client_config_log_no_path),
+#endif
+        cmocka_unit_test(test_log_creation),
+#ifndef _WIN32
+        cmocka_unit_test(test_mask_secret_log),
+#endif
+    };
+    return cmocka_run_group_tests(tests, NULL, NULL);
+}