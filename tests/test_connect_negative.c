/*
 * Copyright (c) 2018-2019 Snowflake Computing, Inc. All rights reserved.
 */

#include "utils/test_setup.h"

void test_connect_account_missing(void **unused) {

    // account parameter is missing
    SF_CONNECT *sf = snowflake_init();
    snowflake_set_attribute(sf, SF_CON_USER, "abc");
    snowflake_set_attribute(sf, SF_CON_PASSWORD, "abc");

    SF_STATUS ret = snowflake_connect(sf);
    assert_int_not_equal(ret, SF_STATUS_SUCCESS); // must fail
    SF_ERROR_STRUCT *sferr = snowflake_error(sf);
    if (sferr->error_code != SF_STATUS_ERROR_BAD_CONNECTION_PARAMS) {
        dump_error(sferr);
    }
    assert_int_equal(sferr->error_code, SF_STATUS_ERROR_BAD_CONNECTION_PARAMS);
    snowflake_term(sf);
}

void test_connect_user_missing(void **unused) {
    SF_CONNECT *sf = snowflake_init();
    snowflake_set_attribute(sf, SF_CON_ACCOUNT, "abc");
    snowflake_set_attribute(sf, SF_CON_PASSWORD, "abc");

    SF_STATUS ret = snowflake_connect(sf);
    assert_int_not_equal(ret, SF_STATUS_SUCCESS); // must fail
    SF_ERROR_STRUCT *sferr = snowflake_error(sf);

    if (sferr->error_code != SF_STATUS_ERROR_BAD_CONNECTION_PARAMS) {
        dump_error(sferr);
    }
    assert_int_equal(sferr->error_code, SF_STATUS_ERROR_BAD_CONNECTION_PARAMS);
    snowflake_term(sf);

}

void test_connect_password_missing(void **unused) {
    SF_CONNECT *sf = snowflake_init();
    snowflake_set_attribute(sf, SF_CON_ACCOUNT, "abc");
    snowflake_set_attribute(sf, SF_CON_USER, "abc");

    SF_STATUS ret = snowflake_connect(sf);
    assert_int_not_equal(ret, SF_STATUS_SUCCESS); // must fail
    SF_ERROR_STRUCT *sferr = snowflake_error(sf);

    if (sferr->error_code != SF_STATUS_ERROR_BAD_CONNECTION_PARAMS) {
        dump_error(sferr);
    }
    assert_int_equal(sferr->error_code, SF_STATUS_ERROR_BAD_CONNECTION_PARAMS);
    snowflake_term(sf);

}

void test_connect_invalid_database(void **unused) {
    SF_CONNECT *sf = setup_snowflake_connection();
    snowflake_set_attribute(sf, SF_CON_DATABASE, "NEVER_EXISTS");

    SF_STATUS ret = snowflake_connect(sf);
    assert_int_not_equal(ret, SF_STATUS_SUCCESS); // must fail
    SF_ERROR_STRUCT *sferr = snowflake_error(sf);
    if (sferr->error_code != SF_STATUS_ERROR_APPLICATION_ERROR) {
        dump_error(sferr);
    }
    assert_int_equal(sferr->error_code, SF_STATUS_ERROR_APPLICATION_ERROR);
    snowflake_term(sf);

}

void test_connect_invalid_schema(void **unused) {
    SF_CONNECT *sf = setup_snowflake_connection();
    snowflake_set_attribute(sf, SF_CON_SCHEMA, "NEVER_EXISTS");

    SF_STATUS ret = snowflake_connect(sf);
    assert_int_not_equal(ret, SF_STATUS_SUCCESS); // must fail
    SF_ERROR_STRUCT *sferr = snowflake_error(sf);
    if (sferr->error_code != SF_STATUS_ERROR_APPLICATION_ERROR) {
        dump_error(sferr);
    }
    assert_int_equal(sferr->error_code, SF_STATUS_ERROR_APPLICATION_ERROR);
    snowflake_term(sf);

}

void test_connect_invalid_warehouse(void **unused) {
    SF_CONNECT *sf = setup_snowflake_connection();
    snowflake_set_attribute(sf, SF_CON_WAREHOUSE, "NEVER_EXISTS");

    SF_STATUS ret = snowflake_connect(sf);
    assert_int_not_equal(ret, SF_STATUS_SUCCESS); // must fail
    SF_ERROR_STRUCT *sferr = snowflake_error(sf);
    if (sferr->error_code != SF_STATUS_ERROR_APPLICATION_ERROR) {
        dump_error(sferr);
    }
    assert_int_equal(sferr->error_code, SF_STATUS_ERROR_APPLICATION_ERROR);
    snowflake_term(sf);

}

void test_connect_invalid_role(void **unused) {
    SF_CONNECT *sf = setup_snowflake_connection();
    snowflake_set_attribute(sf, SF_CON_ROLE, "NEVER_EXISTS");

    SF_STATUS ret = snowflake_connect(sf);
    assert_int_not_equal(ret, SF_STATUS_SUCCESS); // must fail
    SF_ERROR_STRUCT *sferr = snowflake_error(sf);
    if (sferr->error_code != (SF_STATUS)390189) {
        dump_error(sferr);
    }
    assert_int_equal(sferr->error_code, (SF_STATUS)390189);
    snowflake_term(sf);

}

int main(void) {
    initialize_test(SF_BOOLEAN_FALSE);
    const struct CMUnitTest tests[] = {
      cmocka_unit_test(test_connect_account_missing),
      cmocka_unit_test(test_connect_user_missing),
      cmocka_unit_test(test_connect_password_missing),
<<<<<<< HEAD
      /* These test cases are failing because of server side changes. Talk to Tyler
      cmocka_unit_test(test_connect_invalid_database),
      cmocka_unit_test(test_connect_invalid_schema),
      cmocka_unit_test(test_connect_invalid_warehouse),
       */
=======
      //cmocka_unit_test(test_connect_invalid_database),
      //cmocka_unit_test(test_connect_invalid_schema),
      //cmocka_unit_test(test_connect_invalid_warehouse),
>>>>>>> fa7909b0
      cmocka_unit_test(test_connect_invalid_role),
    };
    int ret = cmocka_run_group_tests(tests, NULL, NULL);
    snowflake_global_term();
    return ret;
}<|MERGE_RESOLUTION|>--- conflicted
+++ resolved
@@ -121,17 +121,9 @@
       cmocka_unit_test(test_connect_account_missing),
       cmocka_unit_test(test_connect_user_missing),
       cmocka_unit_test(test_connect_password_missing),
-<<<<<<< HEAD
-      /* These test cases are failing because of server side changes. Talk to Tyler
-      cmocka_unit_test(test_connect_invalid_database),
-      cmocka_unit_test(test_connect_invalid_schema),
-      cmocka_unit_test(test_connect_invalid_warehouse),
-       */
-=======
       //cmocka_unit_test(test_connect_invalid_database),
       //cmocka_unit_test(test_connect_invalid_schema),
       //cmocka_unit_test(test_connect_invalid_warehouse),
->>>>>>> fa7909b0
       cmocka_unit_test(test_connect_invalid_role),
     };
     int ret = cmocka_run_group_tests(tests, NULL, NULL);
