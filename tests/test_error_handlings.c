/*
 * Copyright (c) 2018-2019 Snowflake Computing, Inc. All rights reserved.
 */
#include "utils/test_setup.h"

void test_syntax_error(void **unused) {
    SF_CONNECT *sf = setup_snowflake_connection();
    SF_STATUS status = snowflake_connect(sf);
    if (status != SF_STATUS_SUCCESS) {
        dump_error(&(sf->error));
    }
    assert_int_equal(status, SF_STATUS_SUCCESS);

    SF_STMT *sfstmt = snowflake_stmt(sf);
    status = snowflake_query(sfstmt, "select 1 frooom dual", 0);
    assert_int_not_equal(status, SF_STATUS_SUCCESS); // must fail
    SF_ERROR_STRUCT *error = snowflake_stmt_error(sfstmt);
    if (error->error_code != 1003) {
        dump_error(&(sfstmt->error));
    }
    assert_int_equal(error->error_code, 1003);

    snowflake_stmt_term(sfstmt);
    snowflake_term(sf);
}

void test_incorrect_password(void **unused) {
    SF_CONNECT *sf = setup_snowflake_connection();
    snowflake_set_attribute(sf, SF_CON_USER, "HIHIHI");
    snowflake_set_attribute(sf, SF_CON_PASSWORD, "HAHAHA");
    SF_STATUS status = snowflake_connect(sf);
    assert_int_not_equal(status, SF_STATUS_SUCCESS); // must fail

<<<<<<< HEAD

/* temporarily disable error code check as currently it's returning
 * error of IP address not allowed due to server change on test account
=======
/* SNOW-1639914: Currently getting error of IP address not allowed
 * instead of incorrect user/password, likely due to change on test
 * account. Temporarily disable the checking until the issue solved
 * on server side.
>>>>>>> cdf83bcd
    SF_ERROR_STRUCT *error = snowflake_error(sf);
    if (error->error_code != (SF_STATUS)390100) {
        dump_error(&(sf->error));
    }
    assert_int_equal(error->error_code, (SF_STATUS)390100);
*/
    snowflake_term(sf); // purge snowflake context
}

int main(void) {
    initialize_test(SF_BOOLEAN_FALSE);
    const struct CMUnitTest tests[] = {
      cmocka_unit_test(test_syntax_error),
      cmocka_unit_test(test_incorrect_password),
    };
    int ret = cmocka_run_group_tests(tests, NULL, NULL);
    snowflake_global_term();
    return ret;
}<|MERGE_RESOLUTION|>--- conflicted
+++ resolved
@@ -31,16 +31,10 @@
     SF_STATUS status = snowflake_connect(sf);
     assert_int_not_equal(status, SF_STATUS_SUCCESS); // must fail
 
-<<<<<<< HEAD
-
-/* temporarily disable error code check as currently it's returning
- * error of IP address not allowed due to server change on test account
-=======
 /* SNOW-1639914: Currently getting error of IP address not allowed
  * instead of incorrect user/password, likely due to change on test
  * account. Temporarily disable the checking until the issue solved
  * on server side.
->>>>>>> cdf83bcd
     SF_ERROR_STRUCT *error = snowflake_error(sf);
     if (error->error_code != (SF_STATUS)390100) {
         dump_error(&(sf->error));
