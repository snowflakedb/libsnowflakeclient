/*
 * Copyright (c) 2018-2019 Snowflake Computing, Inc. All rights reserved.
 */
#include "utils/test_setup.h"

void test_syntax_error(void **unused) {
    SF_CONNECT *sf = setup_snowflake_connection();
    SF_STATUS status = snowflake_connect(sf);
    if (status != SF_STATUS_SUCCESS) {
        dump_error(&(sf->error));
    }
    assert_int_equal(status, SF_STATUS_SUCCESS);

    SF_STMT *sfstmt = snowflake_stmt(sf);
    status = snowflake_query(sfstmt, "select 1 frooom dual", 0);
    assert_int_not_equal(status, SF_STATUS_SUCCESS); // must fail
    SF_ERROR_STRUCT *error = snowflake_stmt_error(sfstmt);
    if (error->error_code != 1003) {
        dump_error(&(sfstmt->error));
    }
    assert_int_equal(error->error_code, 1003);

    snowflake_stmt_term(sfstmt);
    snowflake_term(sf);
}

void test_incorrect_password(void **unused) {
    SF_CONNECT *sf = setup_snowflake_connection();
    snowflake_set_attribute(sf, SF_CON_USER, "HIHIHI");
    snowflake_set_attribute(sf, SF_CON_PASSWORD, "HAHAHA");
    SF_STATUS status = snowflake_connect(sf);
    assert_int_not_equal(status, SF_STATUS_SUCCESS); // must fail
<<<<<<< HEAD
/*
=======

/* SNOW-1639914: Currently getting error of IP address not allowed
 * instead of incorrect user/password, likely due to change on test
 * account. Temporarily disable the checking until the issue solved
 * on server side.
>>>>>>> cdf83bcd
    SF_ERROR_STRUCT *error = snowflake_error(sf);
    if (error->error_code != (SF_STATUS)390100) {
        dump_error(&(sf->error));
    }
    assert_int_equal(error->error_code, (SF_STATUS)390100);
*/
    snowflake_term(sf); // purge snowflake context
}

int main(void) {
    initialize_test(SF_BOOLEAN_FALSE);
    const struct CMUnitTest tests[] = {
      cmocka_unit_test(test_syntax_error),
      cmocka_unit_test(test_incorrect_password),
    };
    int ret = cmocka_run_group_tests(tests, NULL, NULL);
    snowflake_global_term();
    return ret;
}<|MERGE_RESOLUTION|>--- conflicted
+++ resolved
@@ -30,15 +30,11 @@
     snowflake_set_attribute(sf, SF_CON_PASSWORD, "HAHAHA");
     SF_STATUS status = snowflake_connect(sf);
     assert_int_not_equal(status, SF_STATUS_SUCCESS); // must fail
-<<<<<<< HEAD
-/*
-=======
 
 /* SNOW-1639914: Currently getting error of IP address not allowed
  * instead of incorrect user/password, likely due to change on test
  * account. Temporarily disable the checking until the issue solved
  * on server side.
->>>>>>> cdf83bcd
     SF_ERROR_STRUCT *error = snowflake_error(sf);
     if (error->error_code != (SF_STATUS)390100) {
         dump_error(&(sf->error));
