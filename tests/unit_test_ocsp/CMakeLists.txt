--- conflicted
+++ resolved
@@ -4,11 +4,7 @@
         test_ocsp
         test_ocsp.c)
 
-<<<<<<< HEAD
 target_link_libraries(test_ocsp ${TESTLIB_OPTS_C_UNIT})
-=======
-target_link_libraries(test_ocsp ${TESTLIB_OPTS_C})
 target_compile_definitions(test_ocsp PRIVATE SIMBA _REENTRANT CLUNIX)
->>>>>>> d3cef59c
 
 add_test(test_ocsp test_ocsp)