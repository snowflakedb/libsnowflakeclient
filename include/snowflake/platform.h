/*
* Copyright (c) 2018-2019 Snowflake Computing, Inc. All rights reserved.
*/

#ifndef SNOWFLAKE_PLATFORM_H
#define SNOWFLAKE_PLATFORM_H

#ifdef __cplusplus
extern "C" {
#endif


#ifdef _WIN32
// Windows
#define STDCALL __stdcall
#include <windows.h>
#include <direct.h>
#include <time.h>

typedef HANDLE SF_THREAD_HANDLE;
typedef CONDITION_VARIABLE SF_CONDITION_HANDLE;
typedef CRITICAL_SECTION SF_CRITICAL_SECTION_HANDLE;
typedef SRWLOCK SF_RWLOCK_HANDLE;
typedef HANDLE SF_MUTEX_HANDLE;

#define PATH_SEP '\\'
//On windows MAX_PATH is defined as 255

#else
#define STDCALL
// Get uname output for Linux and MacOSX
#include <stdlib.h>
#include <sys/utsname.h>
#include <sys/stat.h>
#include <pthread.h>

typedef pthread_t SF_THREAD_HANDLE;
typedef pthread_cond_t SF_CONDITION_HANDLE;
typedef pthread_mutex_t SF_CRITICAL_SECTION_HANDLE;
typedef pthread_rwlock_t SF_RWLOCK_HANDLE;
typedef pthread_mutex_t SF_MUTEX_HANDLE;

#define PATH_SEP '/'
<<<<<<< HEAD
=======
//MAX PATH in linux is 4096
>>>>>>> fa7909b0
#define MAX_PATH 4096

#endif

struct tm *STDCALL sf_gmtime(const time_t *timep, struct tm *result);

struct tm *STDCALL sf_localtime(const time_t *timep, struct tm *result);

void STDCALL sf_tzset(void);

int STDCALL sf_setenv(const char *name, const char *value);

char *STDCALL sf_getenv(const char *name);

int STDCALL sf_unsetenv(const char *name);

int STDCALL sf_mkdir(const char *path);


int STDCALL
_thread_init(SF_THREAD_HANDLE *thread, void *(*proc)(void *), void *arg);

int STDCALL _thread_join(SF_THREAD_HANDLE thread);

void STDCALL _thread_exit();

int STDCALL _cond_init(SF_CONDITION_HANDLE *cond);

int STDCALL _cond_broadcast(SF_CONDITION_HANDLE *cond);

int STDCALL _cond_signal(SF_CONDITION_HANDLE *cond);

int STDCALL
_cond_wait(SF_CONDITION_HANDLE *cond, SF_CRITICAL_SECTION_HANDLE *lock);

int STDCALL _cond_term(SF_CONDITION_HANDLE *cond);

int STDCALL _critical_section_init(SF_CRITICAL_SECTION_HANDLE *lock);

int STDCALL _critical_section_lock(SF_CRITICAL_SECTION_HANDLE *lock);

int STDCALL _critical_section_unlock(SF_CRITICAL_SECTION_HANDLE *lock);

int STDCALL _critical_section_term(SF_CRITICAL_SECTION_HANDLE *lock);

int STDCALL _rwlock_init(SF_RWLOCK_HANDLE *lock);

int STDCALL _rwlock_rdlock(SF_RWLOCK_HANDLE *lock);

int STDCALL _rwlock_rdunlock(SF_RWLOCK_HANDLE *lock);

int STDCALL _rwlock_wrlock(SF_RWLOCK_HANDLE *lock);

int STDCALL _rwlock_wrunlock(SF_RWLOCK_HANDLE *lock);

int STDCALL _rwlock_term(SF_RWLOCK_HANDLE *lock);

int STDCALL _mutex_init(SF_MUTEX_HANDLE *lock);

int STDCALL _mutex_lock(SF_MUTEX_HANDLE *lock);

int STDCALL _mutex_unlock(SF_MUTEX_HANDLE *lock);

int STDCALL _mutex_term(SF_MUTEX_HANDLE *lock);

const char *STDCALL sf_os_name();

void STDCALL sf_os_version(char *ret);

int STDCALL sf_strncasecmp(const char *s1, const char *s2, size_t n);

char *STDCALL sf_filename_from_path(const char *path);

void STDCALL sf_log_timestamp(char* tsbuf, size_t tsbufsize);

int STDCALL sf_create_directory_if_not_exists(const char * directoryName);

int STDCALL sf_delete_directory_if_exists(const char * directoryName);

void STDCALL sf_get_tmp_dir(char * tmpDir);

void STDCALL sf_get_uniq_tmp_dir(char * tmpDir);

void STDCALL sf_delete_uniq_dir_if_exists(const char *tmpfile);

#ifdef __cplusplus
}
#endif

#endif<|MERGE_RESOLUTION|>--- conflicted
+++ resolved
@@ -41,10 +41,6 @@
 typedef pthread_mutex_t SF_MUTEX_HANDLE;
 
 #define PATH_SEP '/'
-<<<<<<< HEAD
-=======
-//MAX PATH in linux is 4096
->>>>>>> fa7909b0
 #define MAX_PATH 4096
 
 #endif
