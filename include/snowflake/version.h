/*
 * Copyright (c) 2018-2023 Snowflake Computing, Inc. All rights reserved.
 */

#ifndef SNOWFLAKE_CLIENT_VERSION_H
#define SNOWFLAKE_CLIENT_VERSION_H

<<<<<<< HEAD
/* TODO: Temporarily change to ODBC version for now to pass the test before
 *       features (PUT for GCP, multiple statements etc.) unblocked
 *       on server side.
 *       Need to revert to libsfclient version when merging to master.
 */
#define SF_API_VERSION "3.0.1"
=======
#define SF_API_VERSION "1.1.2"
>>>>>>> 9d050a63

#endif /* SNOWFLAKE_CLIENT_VERSION_H */<|MERGE_RESOLUTION|>--- conflicted
+++ resolved
@@ -5,15 +5,12 @@
 #ifndef SNOWFLAKE_CLIENT_VERSION_H
 #define SNOWFLAKE_CLIENT_VERSION_H
 
-<<<<<<< HEAD
 /* TODO: Temporarily change to ODBC version for now to pass the test before
  *       features (PUT for GCP, multiple statements etc.) unblocked
  *       on server side.
  *       Need to revert to libsfclient version when merging to master.
  */
 #define SF_API_VERSION "3.0.1"
-=======
-#define SF_API_VERSION "1.1.2"
->>>>>>> 9d050a63
+
 
 #endif /* SNOWFLAKE_CLIENT_VERSION_H */