/*
 * Copyright (c) 2018-2025 Snowflake Computing, Inc. All rights reserved.
 */

#ifndef SNOWFLAKE_CLIENT_H
#define SNOWFLAKE_CLIENT_H

#ifdef  __cplusplus
extern "C" {
#endif

#include <time.h>
#include "basic_types.h"
#include "platform.h"
#include "version.h"
#include "logger.h"
#include "secure_storage.h"

#define SF_API_NAME "C API"

/**
 * SQLState code length
 */
#define SF_SQLSTATE_LEN 6

/**
 * Authenticator, Default
 */
#define SF_AUTHENTICATOR_DEFAULT "snowflake"

/**
 * Authenticator, key pair (jwt)
 */
#define SF_AUTHENTICATOR_JWT "snowflake_jwt"

 /**
 * Authenticator, external browser
 * TODO
 */
#define SF_AUTHENTICATOR_EXTERNAL_BROWSER "externalbrowser"

 /**
 * Authenticator, oauth
 */
#define SF_AUTHENTICATOR_OAUTH "oauth"

 /**
 * Authenticator, programmatic access token
 */
#define SF_AUTHENTICATOR_PAT "programmatic_access_token"

/**
 * UUID4 length
 */
#define SF_UUID4_LEN 37

/**
 * Source compression value length returned by server
 */
#define SF_SOURCE_COMPRESSION_TYPE_LEN 15

/**
 * Download/upload length
 */
#define SF_COMMAND_LEN 10

/**
 * Browser response timeout in seconds
 */
#define SF_BROWSER_RESPONSE_TIMEOUT 120

/**
 * Login timeout in seconds
 */
// make the login timetout defaults to 300 to be inline with retry timeout
// while customer can reduce it as needed
#define SF_LOGIN_TIMEOUT 300

 /**
 * retry timeout in seconds
 */
#define SF_RETRY_TIMEOUT 300

 /**
 * max retry number
 */
#define SF_MAX_RETRY 7

/**
 * Default JWT timeout in seconds
 */
#define SF_JWT_TIMEOUT 60

/**
 * Default JWT renew timeout in seconds
 */
#define SF_JWT_CNXN_WAIT_TIME 10

/**
 * Privatelink host suffix.
 */
#define PRIVATELINK_HOSTNAME_SUFFIX ".privatelink.snowflakecomputing."

/**
 * Snowflake Data types
 *
 * Use snowflake_type_to_string to get the string representation.
 */
typedef enum SF_DB_TYPE {
    SF_DB_TYPE_FIXED,
    SF_DB_TYPE_REAL,
    SF_DB_TYPE_TEXT,
    SF_DB_TYPE_DATE,
    SF_DB_TYPE_TIMESTAMP_LTZ,
    SF_DB_TYPE_TIMESTAMP_NTZ,
    SF_DB_TYPE_TIMESTAMP_TZ,
    SF_DB_TYPE_VARIANT,
    SF_DB_TYPE_OBJECT,
    SF_DB_TYPE_ARRAY,
    SF_DB_TYPE_BINARY,
    SF_DB_TYPE_TIME,
    SF_DB_TYPE_BOOLEAN,
    SF_DB_TYPE_ANY
} SF_DB_TYPE;

/**
 * C data types
 *
 * Use snowflake_c_type_to_string to get the string representation.
 */
typedef enum SF_C_TYPE {
    SF_C_TYPE_INT8,
    SF_C_TYPE_UINT8,
    SF_C_TYPE_INT64,
    SF_C_TYPE_UINT64,
    SF_C_TYPE_FLOAT64,
    SF_C_TYPE_STRING,
    SF_C_TYPE_TIMESTAMP,
    SF_C_TYPE_BOOLEAN,
    SF_C_TYPE_BINARY,
    SF_C_TYPE_NULL
} SF_C_TYPE;

/**
 * Snowflake API status
 */
typedef enum SF_STATUS {
    SF_STATUS_EOF = -1,                   // Special status are negative
    SF_STATUS_SUCCESS = 0,                // Success is zero
    SF_STATUS_ERROR_GENERAL = 240000,     // Errors are positive
    SF_STATUS_ERROR_OUT_OF_MEMORY = 240001,
    SF_STATUS_ERROR_REQUEST_TIMEOUT = 240002,
    SF_STATUS_ERROR_DATA_CONVERSION = 240003,
    SF_STATUS_ERROR_BAD_DATA_OUTPUT_TYPE = 240004,
    SF_STATUS_ERROR_BAD_CONNECTION_PARAMS = 240005,
    SF_STATUS_ERROR_STRING_FORMATTING = 240006,
    SF_STATUS_ERROR_STRING_COPY = 240007,
    SF_STATUS_ERROR_BAD_REQUEST = 240008,
    SF_STATUS_ERROR_BAD_RESPONSE = 240009,
    SF_STATUS_ERROR_BAD_JSON = 240010,
    SF_STATUS_ERROR_RETRY = 240011,
    SF_STATUS_ERROR_CURL = 240012,
    SF_STATUS_ERROR_BAD_ATTRIBUTE_TYPE = 240013,
    SF_STATUS_ERROR_APPLICATION_ERROR = 240014,
    SF_STATUS_ERROR_PTHREAD = 240015,
    SF_STATUS_ERROR_CONNECTION_NOT_EXIST = 240016,
    SF_STATUS_ERROR_STATEMENT_NOT_EXIST = 240017,
    SF_STATUS_ERROR_CONVERSION_FAILURE = 240018,
    SF_STATUS_ERROR_OUT_OF_BOUNDS = 240019,
    SF_STATUS_ERROR_MISSING_COLUMN_IN_ROW = 240020,
    SF_STATUS_ERROR_OUT_OF_RANGE = 240021,
    SF_STATUS_ERROR_NULL_POINTER = 240022,
    SF_STATUS_ERROR_BUFFER_TOO_SMALL = 240023,
    SF_STATUS_ERROR_UNSUPPORTED_QUERY_RESULT_FORMAT = 240024,
    SF_STATUS_ERROR_OTHER = 240025,
    SF_STATUS_ERROR_FILE_TRANSFER = 240026
} SF_STATUS;

/**
 * SQLState for client errors
 */
#define SF_SQLSTATE_NO_ERROR "00000"
#define SF_SQLSTATE_UNABLE_TO_CONNECT "08001"
#define SF_SQLSTATE_CONNECTION_ALREADY_EXIST "08002"
#define SF_SQLSTATE_CONNECTION_NOT_EXIST "08003"
#define SF_SQLSTATE_APP_REJECT_CONNECTION "08004"

// For general purpose
#define SF_SQLSTATE_NO_DATA "02000"

// For CLI specific
#define SF_SQLSTATE_GENERAL_ERROR "HY000"
#define SF_SQLSTATE_MEMORY_ALLOCATION_ERROR "HY001"
#define SF_SQLSTATE_INVALID_DATA_TYPE_IN_APPLICATION_DESCRIPTOR "HY003"
#define SF_SQLSTATE_INVALID_DATA_TYPE "HY004"
#define SF_SQLSTATE_ASSOCIATED_STATEMENT_IS_NOT_PREPARED "HY007"
#define SF_SQLSTATE_OPERATION_CANCELED "HY008"
#define SF_SQLSTATE_INVALID_USE_OF_NULL_POINTER "HY009"
#define SF_SQLSTATE_FUNCTION_SEQUENCE_ERROR "HY010"
#define SF_SQLSTATE_ATTRIBUTE_CANNOT_BE_SET_NOW "HY011"
#define SF_SQLSTATE_INVALID_TRANSACTION_OPERATION_CODE "HY012"
#define SF_SQLSTATE_MEMORY_MANAGEMENT_ERROR "HY013"
#define SF_SQLSTATE_LIMIT_ON_THE_NUMBER_OF_HANDLES_EXCEEDED "HY014"
#define SF_SQLSTATE_INVALID_USE_OF_AN_AUTOMATICALLY_ALLOCATED_DESCRIPTOR_HANDLE "HY017"
#define SF_SQLSTATE_SERVER_DECLINED_THE_CANCELLATION_REQUEST "HY018"
#define SF_SQLSTATE_NON_STRING_DATA_CANNOT_BE_SENT_IN_PIECES "HY019"
#define SF_SQLSTATE_ATTEMPT_TO_CONCATENATE_A_NULL_VALUE "HY020"
#define SF_SQLSTATE_INCONSISTENT_DESCRIPTOR_INFORMATION "HY021"
#define SF_SQLSTATE_INVALID_ATTRIBUTE_VALUE "HY024"
#define SF_SQLSTATE_NON_STRING_DATA_CANNOT_BE_USED_WITH_STRING_ROUTINE "HY055"
#define SF_SQLSTATE_INVALID_STRING_LENGTH_OR_BUFFER_LENGTH "HY090"
#define SF_SQLSTATE_INVALID_DESCRIPTOR_FIELD_IDENTIFIER "HY091"
#define SF_SQLSTATE_INVALID_ATTRIBUTE_IDENTIFIER "HY092"
#define SF_SQLSTATE_INVALID_FUNCTIONID_SPECIFIED "HY095"
#define SF_SQLSTATE_INVALID_INFORMATION_TYPE "HY096"
#define SF_SQLSTATE_COLUMN_TYPE_OUT_OF_RANGE "HY097"
#define SF_SQLSTATE_SCOPE_OUT_OF_RANGE "HY098"
#define SF_SQLSTATE_NULLABLE_TYPE_OUT_OF_RANGE "HY099"
#define SF_SQLSTATE_INVALID_RETRIEVAL_CODE "HY103"
#define SF_SQLSTATE_INVALID_LENGTHPRECISION_VALUE "HY104"
#define SF_SQLSTATE_INVALID_PARAMETER_TYPE "HY105"
#define SF_SQLSTATE_INVALID_FETCH_ORIENTATION "HY106"
#define SF_SQLSTATE_ROW_VALUE_OUT_OF_RANGE "HY107"
#define SF_SQLSTATE_INVALID_CURSOR_POSITION "HY108"
#define SF_SQLSTATE_OPTIONAL_FEATURE_NOT_IMPLEMENTED "HYC00"

// For Query Context Cache
#define SF_QCC_CAPACITY_DEF        5
#define SF_QCC_RSP_KEY             "queryContext"
#define SF_QCC_REQ_KEY             "queryContextDTO"
#define SF_QCC_ENTRIES_KEY         "entries"
#define SF_QCC_ID_KEY              "id"
#define SF_QCC_PRIORITY_KEY        "priority"
#define SF_QCC_TIMESTAMP_KEY       "timestamp"
#define SF_QCC_CONTEXT_KEY         "context"
#define SF_QCC_CONTEXT_VALUE_KEY   "base64Data"

/**
 * Attributes for Snowflake database session context.
 */
typedef enum SF_ATTRIBUTE {
    SF_CON_ACCOUNT,
    SF_CON_REGION,
    SF_CON_USER,
    SF_CON_PASSWORD,
    SF_CON_DATABASE,
    SF_CON_SCHEMA,
    SF_CON_WAREHOUSE,
    SF_CON_ROLE,
    SF_CON_HOST,
    SF_CON_PORT,
    SF_CON_PROTOCOL,
    SF_CON_PASSCODE,
    SF_CON_PASSCODE_IN_PASSWORD,
    SF_CON_APPLICATION_NAME,
    SF_CON_APPLICATION_VERSION,
    SF_CON_AUTHENTICATOR,
    SF_CON_INSECURE_MODE,
    SF_CON_LOGIN_TIMEOUT,
    SF_CON_NETWORK_TIMEOUT,
    SF_CON_TIMEZONE,
    SF_CON_SERVICE_NAME,
    SF_CON_AUTOCOMMIT,
    SF_CON_APPLICATION,
    SF_CON_PRIV_KEY_FILE,
    SF_CON_PRIV_KEY_FILE_PWD,
    SF_CON_JWT_TIMEOUT,
    SF_CON_JWT_CNXN_WAIT_TIME,
    SF_CON_MAX_CON_RETRY,
    SF_CON_PROXY,
    SF_CON_NO_PROXY,
    SF_CON_DISABLE_QUERY_CONTEXT_CACHE,
    SF_CON_INCLUDE_RETRY_REASON,
    SF_CON_RETRY_TIMEOUT,
    SF_CON_CLIENT_REQUEST_MFA_TOKEN,
    SF_CON_MAX_RETRY,
    SF_CON_MAX_VARCHAR_SIZE,
    SF_CON_MAX_BINARY_SIZE,
    SF_CON_MAX_VARIANT_SIZE,
    SF_CON_DISABLE_SAML_URL_CHECK,
    SF_CON_OCSP_FAIL_OPEN,
    SF_CON_PUT_TEMPDIR,
    SF_CON_PUT_COMPRESSLV,
    SF_CON_PUT_USE_URANDOM_DEV,
    SF_CON_PUT_FASTFAIL,
    SF_CON_PUT_MAXRETRIES,
    SF_CON_GET_FASTFAIL,
    SF_CON_GET_MAXRETRIES,
    SF_CON_GET_THRESHOLD,
    SF_CON_STAGE_BIND_THRESHOLD,
    SF_CON_DISABLE_STAGE_BIND,
    SF_DIR_QUERY_URL,
    SF_DIR_QUERY_URL_PARAM,
    SF_DIR_QUERY_TOKEN,
    SF_RETRY_ON_CURLE_COULDNT_CONNECT_COUNT,
    SF_QUERY_RESULT_TYPE,
    SF_CON_OAUTH_TOKEN,
    SF_CON_DISABLE_CONSOLE_LOGIN,
    SF_CON_BROWSER_RESPONSE_TIMEOUT,
    SF_CON_PAT
} SF_ATTRIBUTE;

/**
 * Attributes for Snowflake global context.
 */
typedef enum SF_GLOBAL_ATTRIBUTE {
    SF_GLOBAL_DISABLE_VERIFY_PEER,
    SF_GLOBAL_CA_BUNDLE_FILE,
    SF_GLOBAL_SSL_VERSION,
    SF_GLOBAL_DEBUG,
    SF_GLOBAL_OCSP_CHECK,
    SF_GLOBAL_CLIENT_CONFIG_FILE,
    SF_GLOBAL_LOG_LEVEL,
    SF_GLOBAL_LOG_PATH
} SF_GLOBAL_ATTRIBUTE;

/**
 * Attributes for Snowflake statement context.
 */
typedef enum SF_STMT_ATTRIBUTE {
    SF_STMT_USER_REALLOC_FUNC,
    SF_STMT_MULTI_STMT_COUNT,
    SF_STMT_PARAMSET_SIZE
} SF_STMT_ATTRIBUTE;
#define SF_MULTI_STMT_COUNT_UNSET (-1)
#define SF_MULTI_STMT_COUNT_UNLIMITED 0

/**
 * The query status
 */
typedef enum SF_QUERY_STATUS {
    SF_QUERY_STATUS_ABORTED,
    SF_QUERY_STATUS_ABORTING,
    SF_QUERY_STATUS_BLOCKED,
    SF_QUERY_STATUS_DISCONNECTED,
    SF_QUERY_STATUS_FAILED_WITH_ERROR,
    SF_QUERY_STATUS_FAILED_WITH_INCIDENT,
    SF_QUERY_STATUS_NO_DATA,
    SF_QUERY_STATUS_RUNNING,
    SF_QUERY_STATUS_QUEUED,
    SF_QUERY_STATUS_QUEUED_REPAIRING_WAREHOUSE,
    SF_QUERY_STATUS_RESTARTED,
    SF_QUERY_STATUS_RESUMING_WAREHOUSE,
    SF_QUERY_STATUS_SUCCESS,
    SF_QUERY_STATUS_UNKNOWN
} SF_QUERY_STATUS;

/**
 * Snowflake Error
 */
typedef struct SF_ERROR_STRUCT {
    SF_STATUS error_code;
    char sqlstate[SF_SQLSTATE_LEN];
    char *msg;
    sf_bool is_shared_msg;
    char sfqid[SF_UUID4_LEN];
    char *file;
    int line;
} SF_ERROR_STRUCT;
/**
 * Snowflake database session context.
 */
typedef struct SF_CONNECT {
    char *account;
    char *region;
    char *user;
    char *password;
    char *database;
    char *schema;
    char *warehouse;
    char *role;
    char *host;
    char *port;
    char *protocol;

    char *passcode;
    sf_bool passcode_in_password;
    sf_bool insecure_mode;
    sf_bool ocsp_fail_open;
    sf_bool autocommit;
    sf_bool client_request_mfa_token;
    char *timezone;
    char *service_name;
    char *query_result_format;

    /* used when updating parameters */
    SF_MUTEX_HANDLE mutex_parameters;

    char *authenticator;

    // the instance of authenticator, if needed
    void * auth_object;

    // key pair authentication
    char *priv_key_file;
    char *priv_key_file_pwd;
    int64 jwt_timeout;
    int64 jwt_cnxn_wait_time;

    // Overrider application name and version
    char *application_name;
    char *application_version;

    // Partner application name
    char * application;

    // Proxy
    char * proxy;
    char * no_proxy;

    // Query Context Cache
    // the flag of whether to disable qcc, false by default
    sf_bool qcc_disable;
    // the cache capacity
    uint64 qcc_capacity;
    // the pointer of qcc instance
    void * qcc;

    // MFA Token Cache
    secure_storage_ptr token_cache;

    // whether to include retry reason in retry for query request
    sf_bool include_retry_reason;

    // Session info
    char *token;
    char *master_token;

    int64 login_timeout;
    int64 network_timeout;
    int64 browser_response_timeout;
    // retry timeout for new retry strategy
    int64 retry_timeout;

    // Session specific fields
    int64 sequence_counter;
    SF_MUTEX_HANDLE mutex_sequence_counter;
    char request_id[SF_UUID4_LEN];

    char *directURL;

    char *directURL_param;

    char *direct_query_token;

    int8 retry_on_curle_couldnt_connect_count;

    int8 retry_on_connect_count;

    // max retry number for new retry strategy
    int8 retry_count;

    // Error
    SF_ERROR_STRUCT error;

    // max lob size
    uint64 max_varchar_size;
    uint64 max_binary_size;
    uint64 max_variant_size;

    sf_bool disable_saml_url_check;
    //token for OAuth authentication
    char *oauth_token;

    //programmatic access token
    char *programmatic_access_token;

    // put get configurations
    sf_bool use_s3_regional_url;
    sf_bool put_use_urand_dev;
    int8 put_compress_level;
    char* put_temp_dir;
    sf_bool put_fastfail;
    int8 put_maxretries;
    sf_bool get_fastfail;
    int8 get_maxretries;
    int64 get_threshold;

    // stage binding
    /* used when updating stage binding options */
    SF_MUTEX_HANDLE mutex_stage_bind;
    sf_bool binding_stage_created;
    uint64 stage_binding_threshold;
    // the flag indecates the threshold from session parameter is overridden
    // by the setting from connection attribute
    sf_bool binding_threshold_overridden;
    sf_bool stage_binding_disabled;
<<<<<<< HEAD

    uint8 prefetch_threads;
=======
    sf_bool disable_console_login;
>>>>>>> 58fc9066
} SF_CONNECT;

/**
 * Column description context. idx is indexed from 1.
 */
typedef struct SF_COLUMN_DESC {
    size_t idx;
    char *name;
    SF_DB_TYPE type;
    SF_C_TYPE c_type;
    int64 byte_size;
    int64 internal_size;
    int64 precision;
    int64 scale;
    sf_bool null_ok;
} SF_COLUMN_DESC;

typedef struct SF_STATS {
    int64 num_rows_inserted;
    int64 num_rows_updated;
    int64 num_rows_deleted;
    int64 num_duplicate_rows_updated;
} SF_STATS;

/**
 * For certain applications, we may wish to capture
 * the raw response after issuing a query to Snowflake.
 * This is a structure used for capturing the results.
 * Note that these should always be constructed
 * with snowflake_query_result_capture_init(), and be
 * destructed with snowflake_query_result_capture_term().
 */
typedef struct SF_QUERY_RESULT_CAPTURE {
    // The buffer for storing the results
    char* capture_buffer;
    // Actual response size
    size_t actual_response_size;
} SF_QUERY_RESULT_CAPTURE;

/**
 * Chunk downloader context
 */
typedef struct SF_CHUNK_DOWNLOADER SF_CHUNK_DOWNLOADER;

/**
 * Put get response struct
 */
typedef struct SF_PUT_GET_RESPONSE SF_PUT_GET_RESPONSE;

typedef void* result_set_ptr;

/**
 * An enumeration over all supported query result formats.
 */
typedef enum QueryResultFormat_e
{
  SF_ARROW_FORMAT, SF_JSON_FORMAT, SF_PUTGET_FORMAT, SF_FORMAT_UNKNOWN
} QueryResultFormat;

/**
 * Statement context
 */
typedef struct SF_STMT {
    char sfqid[SF_UUID4_LEN];
    int64 sequence_counter;
    char request_id[SF_UUID4_LEN];
    SF_ERROR_STRUCT error;
    SF_CONNECT *connection;
    QueryResultFormat qrf;
    char *sql_text;
    result_set_ptr result_set;
    int64 chunk_rowcount;
    int64 total_rowcount;
    int64 total_fieldcount;
    int64 total_row_index;
    void *params;
    void *name_list;
    unsigned int params_len;
    SF_COLUMN_DESC *desc;
    SF_STATS *stats;
    void *stmt_attrs;
    sf_bool is_dml;
    sf_bool is_multi_stmt;
    void* multi_stmt_result_ids;
    int64 multi_stmt_count;
    int64 paramset_size;
    sf_bool array_bind_supported;
    int64 affected_rows;
    sf_bool is_async; // whether the query is async
    sf_bool is_async_results_fetched;

    /**
     * User realloc function used in snowflake_fetch
     */
    void *(*user_realloc_func)(void*, size_t);

    SF_CHUNK_DOWNLOADER *chunk_downloader;
    SF_PUT_GET_RESPONSE *put_get_response;
} SF_STMT;

/**
 * Bind input parameter context
 * Array binding (usually for insert/update multiple rows with one query) supported.
 * To do that, value should be set to the array having multiple values,
 * statement attribute SF_STMT_PARAMSET_SIZE set to the number of elements of the array
 * in each binding.
 * for SF_C_TYPE_STRING len should be set to the buffer length of each string value,
 * NOT the entire length of the array. It would be used to find the start of each value.
 * len_ind should be set to an array of length,indicating the actual length of each value.
 * each length could be set to
 * SF_BIND_LEN_NULL to indicate NULL data
 * SF_BIND_LEN_NTS to indicate NULL terminated string (for SF_C_TYPE_STRING only).
 * >= 0 for actual data length (for SF_C_TYPE_STRING only).
 * len_ind could be omitted (set to NULL) as well if no NULL data,
 * and for for SF_C_TYPE_STRING, all string values are null terminated.
 */

#define SF_BIND_LEN_NULL -1
#define SF_BIND_LEN_NTS -3

typedef struct {
    size_t idx; /* One based index of the columns, 0 if Named */
    char * name; /* Named Parameter name, NULL if positional */
    SF_C_TYPE c_type; /* input data type in C */
    void *value; /* input value, could be array of multiple values */
    size_t len; /* The length of each input value. valid only for SF_C_TYPE_STRING */
    SF_DB_TYPE type; /* (optional) target Snowflake data type */
    int* len_ind; /* (optional) The array of length indicator to support array binding*/
} SF_BIND_INPUT;

/**
 *
 */
typedef struct SF_USER_MEM_HOOKS {
    void *(*alloc_fn)(size_t size);
    void (*dealloc_fn)(void *ptr);
    void *(*realloc_fn)(void *ptr, size_t size);
    void *(*calloc_fn)(size_t nitems, size_t size);
} SF_USER_MEM_HOOKS;

/**
 * Timestamp type that can represent any Snowflake DB Datetime/Timestamp type
 */
typedef struct SF_TIMESTAMP {
    struct tm tm_obj;
    int32 nsec;
    int32 tzoffset;
    int32 scale;
    SF_DB_TYPE ts_type;
} SF_TIMESTAMP;

/**
 * Query metadata
 */
typedef struct SF_QUERY_METADATA {
  SF_QUERY_STATUS status;
  char *qid;
} SF_QUERY_METADATA;

/**
 * Initializes an SF_QUERY_RESPONSE_CAPTURE struct.
 * Note that these need to be released by calling snowflake_query_result_capture_term().
 *
 * @param input pointer to an uninitialized SF_QUERY_RESULT_CAPTURE struct pointer.
 */
void STDCALL snowflake_query_result_capture_init(SF_QUERY_RESULT_CAPTURE **input);

/**
 * Global Snowflake initialization.
 *
 * @return 0 if successful, errno otherwise
 */
SF_STATUS STDCALL
snowflake_global_init(const char *log_path, SF_LOG_LEVEL log_level, SF_USER_MEM_HOOKS *hooks);

/**
 * Global Snowflake cleanup.
 *
 * @return 0 if successful, errno otherwise
 */
SF_STATUS STDCALL snowflake_global_term();

/**
 * Set a global attribute
 * @param type a value of SF_GLOBAL_ATTRIBUTE
 * @param value a pointer to value
 * @return 0 if successful, errno otherise.
 */
SF_STATUS STDCALL snowflake_global_set_attribute(
    SF_GLOBAL_ATTRIBUTE type, const void *value);

/**
 * Get a global attribute
 * @param type a value of SF_GLOBAL_ATTRIBUTE
 * @param value a pointer to value buffer
 * @param buffer size
 * @return 0 if successful, errno otherise.
 */
SF_STATUS STDCALL snowflake_global_get_attribute(
    SF_GLOBAL_ATTRIBUTE type, void *value, size_t size);

/**
 * Initializes a SNOWFLAKE connection context
 *
 * @return SNOWFLAKE context if success
 */
SF_CONNECT *STDCALL snowflake_init();

/**
 * Purge a SNOWFLAKE connection context
 *
 * @param sf SNOWFLAKE context. The data will be freed from memory.
 * @return 0 if success, otherwise an errno is returned.
 */
SF_STATUS STDCALL snowflake_term(SF_CONNECT *sf);

/**
 * Creates a new session and connects to Snowflake database.
 *
 * @param sf SNOWFLAKE context.
 * @return 0 if success, otherwise an errno is returned.
 */
SF_STATUS STDCALL snowflake_connect(SF_CONNECT *sf);

/**
 * Sets the attribute to the session.
 *
 * @param sf SNOWFLAKE context.
 * @param type the attribute name type
 * @param value pointer to the attribute value
 * @return 0 if success, otherwise an errno is returned.
 */
SF_STATUS STDCALL snowflake_set_attribute(
    SF_CONNECT *sf, SF_ATTRIBUTE type, const void *value);

/**
 * Gets the attribute value from the session.
 *
 * @param sf SNOWFLAKE context.
 * @param type the attribute name type
 * @param value pointer to the attribute value buffer
 * @return 0 if success, otherwise an errno is returned.
 */
SF_STATUS STDCALL snowflake_get_attribute(
    SF_CONNECT *sf, SF_ATTRIBUTE type, void **value);

/**
 * Creates sf SNOWFLAKE_STMT context.
 *
 * @param sfstmt SNOWFLAKE_STMT context.
 */
SF_STMT *STDCALL snowflake_stmt(SF_CONNECT *sf);

/**
 * Creates sf SNOWFLAKE_STMT context for async queries.
 *
 * @param sf The SF_CONNECT context.
 * @param query_id the query id of the async query.
 *
 * @return sfstmt SNOWFLAKE_STMT context for async queries.
 */
SF_STMT* STDCALL snowflake_init_async_query_result(SF_CONNECT *sf, const char *query_id);

/**
 * Get the status of a query
 * 
 * @param sfstmt The SF_STMT context.
 * 
 * @return The query status.
 */
SF_QUERY_STATUS STDCALL snowflake_get_query_status(SF_STMT *sfstmt);

/**
 * Frees the memory used by a SF_QUERY_RESULT_CAPTURE struct.
 * Note that this only frees the struct itself, and *not* the underlying
 * capture buffer! The caller is responsible for managing that.
 *
 * @param capture SF_QUERY_RESULT_CAPTURE pointer whose memory to clear.
 *
 */
 void STDCALL snowflake_query_result_capture_term(SF_QUERY_RESULT_CAPTURE *capture);

/**
 * Closes and terminates a statement context
 * @param sfstmt SNOWFLAKE_STMT context.
 * @return 0 if success, otherwise an errno is returned.
 */
void STDCALL snowflake_stmt_term(SF_STMT *sfstmt);

/**
 * Begins a new transaction.
 *
 * @param sf SNOWFLAKE context.
 * @return 0 if success, otherwise an errno is returned.
 */
SF_STATUS STDCALL snowflake_trans_begin(SF_CONNECT *sf);

/**
 * Commits a current transaction.
 *
 * @param sf SNOWFLAKE context.
 * @return 0 if success, otherwise an errno is returned.
 */
SF_STATUS STDCALL snowflake_trans_commit(SF_CONNECT *sf);

/**
 * Rollbacks a current transaction.
 *
 * @param sf SNOWFLAKE context.
 * @return 0 if success, otherwise an errno is returned.
 */
SF_STATUS STDCALL snowflake_trans_rollback(SF_CONNECT *sf);

/**
 * Returns an error context for the SNOWFLAKE_STMT context.
 *
 * @param sfstmt SNOWFLAKE_STMT context.
 * @return error context
 */
SF_ERROR_STRUCT *STDCALL snowflake_stmt_error(SF_STMT *sfstmt);

/**
 * Returns an error context for the SNOWFLAKE context.
 *
 * @param sf SNOWFLAKE context.
 * @return error context
 */
SF_ERROR_STRUCT *STDCALL snowflake_error(SF_CONNECT *sf);

/**
 * Propagate SF_STMT error to SF_CONNECT so that the latest statement
 * error is visible in the connection context.
 *
 * @param sf SNOWFLAKE context
 * @param sfstmt SNOWFLAKE_STMT context.
 * @return 0 if success, otherwise an errno is returned.
 */
SF_STATUS STDCALL snowflake_propagate_error(SF_CONNECT *sf, SF_STMT *sfstmt);

/**
 * Executes a query and returns result set. This function works only for
 * queries and commands that return result set. If no result set is returned,
 * NULL is returned.
 *
 * @param sf SNOWFLAKE_STMT context.
 * @param command a query or command that returns results.
 * @return 0 if success, otherwise an errno is returned.
 */
SF_STATUS STDCALL
snowflake_query(SF_STMT *sfstmt, const char *command, size_t command_size);

/**
 * Returns the number of affected rows in the last execution.  This function
 * works only for DML, i.e., INSERT, UPDATE, DELETE, MULTI TABLE INSERT, MERGE
 * and COPY.
 *
 * @param sf SNOWFLAKE_STMT context.
 * @return the number of affected rows
 */
int64 STDCALL snowflake_affected_rows(SF_STMT *sfstmt);

/**
 * Returns the number of rows can be fetched from the result set.
 *
 * @param sfstmt SNOWFLAKE_RESULTSET context.
 * @return the number of rows.
 */
int64 STDCALL snowflake_num_rows(SF_STMT *sfstmt);

/**
 * Returns the number of fields in the result set.
 *
 * @param sfstmt SNOWFLAKE_RESULTSET context.
 * @return the number of fields.
 */
int64 STDCALL snowflake_num_fields(SF_STMT *sfstmt);

/**
 * Returns a SQLState for the result set.
 *
 * @param sfstmt SNOWFLAKE_STMT context.
 * @return SQL State
 */
const char *STDCALL snowflake_sqlstate(SF_STMT *sfstmt);

/**
 * Gets an array of column metadata. The value returned by snowflake_num_fields is the size of the column metadata array
 *
 * @param sf SNOWFLAKE_STMT context.
 * @return SF_COLUMN_DESC if success or NULL
 */
SF_COLUMN_DESC *STDCALL snowflake_desc(SF_STMT *sfstmt);

/**
 * Prepares a statement.
 *
 * @param sfstmt SNOWFLAKE_STMT context.
 * @param command a query or command that returns results.
 * @return 0 if success, otherwise an errno is returned.
 */
SF_STATUS STDCALL
snowflake_prepare(SF_STMT *sfstmt, const char *command, size_t command_size);

/**
 * Sets a statement attribute.
 *
 * @param sf SNOWFLAKE_STMT context.
 * @param type the attribute name type
 * @param value pointer to the attribute value
 * @return 0 if success, otherwise an errno is returned.
 */
SF_STATUS STDCALL
snowflake_stmt_set_attr(SF_STMT *sfstmt, SF_STMT_ATTRIBUTE type,
                        const void *value);

/**
 * Gets a statement attribute value.
 *
 * @param sf SNOWFLAKE_STMT context.
 * @param type the attribute name type
 * @param value pointer to the attribute value buffer
 * @return 0 if success, otherwise an errno is returned.
 */
SF_STATUS STDCALL
snowflake_stmt_get_attr(SF_STMT *sfstmt, SF_STMT_ATTRIBUTE type, void **value);

/**
 * Executes a statement.
 * @param sfstmt SNOWFLAKE_STMT context.
 *
 * @return 0 if success, otherwise an errno is returned.
 */
SF_STATUS STDCALL snowflake_execute(SF_STMT *sfstmt);

/**
 * Executes a statement asynchronously.
 * @param sfstmt SNOWFLAKE_STMT context.
 *
 * @return 0 if success, otherwise an errno is returned.
 */
SF_STATUS STDCALL snowflake_async_execute(SF_STMT *sfstmt);

/**
 * Executes a statement with capture.
 * @param sfstmt SNOWFLAKE_STMT context.
 * @param result_capture pointer to a SF_QUERY_RESULT_CAPTURE
 * @return 0 if success, otherwise an errno is returned.
 */
SF_STATUS STDCALL snowflake_execute_with_capture(SF_STMT *sfstmt,
        SF_QUERY_RESULT_CAPTURE* result_capture);

/**
 * Executes a statement with capture in describe only mode.
 * @param sfstmt SNOWFLAKE_STMT context.
 * @param result_capture pointer to a SF_QUERY_RESULT_CAPTURE
 * @return 0 if success, otherwise an errno is returned.
 */
SF_STATUS STDCALL snowflake_describe_with_capture(SF_STMT *sfstmt,
                                                  SF_QUERY_RESULT_CAPTURE *result_capture);

/**
 * Determines whether more results are available and, if so,
 * initializes processing for the next one.
 * @param sfstmt SNOWFLAKE_STMT context.
 *
 * @return 0 if success, otherwise an errno is returned.
 */
SF_STATUS STDCALL snowflake_next_result(SF_STMT* sfstmt);

/**
 * Fetches the next row for the statement and stores on the bound buffer
 * if any. Noop if no buffer is bound.
 *
 * @param sfstmt SNOWFLAKE_RESULTSET context.
 * @return 0 if success, otherwise an errno is returned.
 */
SF_STATUS STDCALL snowflake_fetch(SF_STMT *sfstmt);

/**
 * Returns the number of binding parameters in the statement.
 *
 * @param sfstmt SNOWFLAKE_STMT context.
 * @return the number of binding parameters in the statement.
 */
uint64 STDCALL snowflake_num_params(SF_STMT *sfstmt);


/**
 * Initializes a bind input.
 *
 * SF_BIND_INPUT needs to be properly initialized to
 * avoid undefined behavior. Each SF_BIND_INPUT instance
 * can either represent a named bind input or a positional
 * bind input. The name or the idx member of the instance
 * respectively would need to be initialized accordingly.
 *
 * For Named parameters:
 * SF_BIND_INPUT idx = 0
 *
 * For Positional parameters:
 * SF_BIND_INPUT name = NULL;
 *
 * @param input preallocated SF_BIND_INPUT instance
 * @return void
 */
void STDCALL snowflake_bind_input_init(SF_BIND_INPUT * input);

/**
 * Binds parameters with the statement for execution.
 *
 * @param sfstmt SNOWFLAKE_STMT context.
 * @param sfbind SNOWFLAKE_BIND_INPUT context array.
 * @return 0 if success, otherwise an errno is returned.
 */
SF_STATUS STDCALL snowflake_bind_param(
    SF_STMT *sfstmt, SF_BIND_INPUT *sfbind);

/**
 * Binds an array of parameters with the statement for execution.
 *
 * @param sfstmt SF_STMT context.
 * @param sfbind_array SF_BIND_INPUT array of bind input values.
 * @param size size_t size of the parameter array (sfbind_array).
 * @return 0 if success, otherwise an errno is returned.
 */
SF_STATUS snowflake_bind_param_array(
    SF_STMT *sfstmt, SF_BIND_INPUT *sfbind_array, size_t size);

/**
 * Returns a query id associated with the statement after execution. If not
 * executed, NULL is returned.
 *
 * @param sfstmt SNOWFLAKE_STMT context.
 * @return query id associated with the statement.
 */
const char *STDCALL snowflake_sfqid(SF_STMT *sfstmt);

/**
 * Converts Snowflake Type enum value to a string representation
 * @param type SF_TYPE enum
 * @return a string representation of Snowflake Type
 */
const char *STDCALL snowflake_type_to_string(SF_DB_TYPE type);

/**
 * Converts Snowflake C Type enum value to a string representation
 * @param type SF_C_TYPE
 * @return a string representation of Snowflake C Type
 */
const char *STDCALL snowflake_c_type_to_string(SF_C_TYPE type);


/**
 * Internal: check connection parameters
*
 * @param sf SF_CONNECT context
 * @return 0 if success, otherwise an errno is returned.
 */
SF_STATUS STDCALL _snowflake_check_connection_parameters(SF_CONNECT *sf);

/**
 * Internal: Advances the iterators of the result set object stored in sfstmt->result_set.
 *
 * If the query result format is ARROW, then advance to next column.
 * If the query result format is JSON, then advance to next row.
 *
 * @param sfstmt SF_STMT context
 * @return 0 if success, otherwise an errno is returned.
 */
SF_STATUS STDCALL _snowflake_next(SF_STMT *sfstmt);

/**
 * Converts a column in the current row into a boolean value (if a valid conversion exists).
 * A NULL column will evaluate to false.
 *
 * @param sfstmt SF_STMT context
 * @param idx Column index
 * @param value_ptr Coverted column data is stored in this pointer (if conversion was successful)
 * @return 0 if success, otherwise an errno is returned
 */
SF_STATUS STDCALL snowflake_column_as_boolean(SF_STMT *sfstmt, int idx, sf_bool *value_ptr);

/**
 * Stores the first character of the column in a uint8 variable. A NULL column will evaluate to 0
 *
 * @param sfstmt SF_STMT context
 * @param idx Column index
 * @param value_ptr Coverted column data is stored in this pointer (if conversion was successful)
 * @return 0 if success, otherwise an errno is returned
 */
SF_STATUS STDCALL snowflake_column_as_uint8(SF_STMT *sfstmt, int idx, uint8 *value_ptr);

/**
 * Converts a column in the current row into a uint32 value (if a valid conversion exists).
 * A NULL column will evaluate to 0.
 *
 * @param sfstmt SF_STMT context
 * @param idx Column index
 * @param value_ptr Coverted column data is stored in this pointer (if conversion was successful)
 * @return 0 if success, otherwise an errno is returned
 */
SF_STATUS STDCALL snowflake_column_as_uint32(SF_STMT *sfstmt, int idx, uint32 *value_ptr);

/**
 * Converts a column in the current row into a uint64 value (if a valid conversion exists).
 * A NULL column will evaluate to 0.
 *
 * @param sfstmt SF_STMT context
 * @param idx Column index
 * @param value_ptr Coverted column data is stored in this pointer (if conversion was successful)
 * @return 0 if success, otherwise an errno is returned
 */
SF_STATUS STDCALL snowflake_column_as_uint64(SF_STMT *sfstmt, int idx, uint64 *value_ptr);

/**
 * Stores the first character of the column in a int8 variable. A NULL column will evaluate to 0
 *
 * @param sfstmt SF_STMT context
 * @param idx Column index
 * @param value_ptr Coverted column data is stored in this pointer (if conversion was successful)
 * @return 0 if success, otherwise an errno is returned
 */
SF_STATUS STDCALL snowflake_column_as_int8(SF_STMT *sfstmt, int idx, int8 *value_ptr);

/**
 * Converts a column in the current row into a int32 value (if a valid conversion exists).
 * A NULL column will evaluate to 0.
 *
 * @param sfstmt SF_STMT context
 * @param idx Column index
 * @param value_ptr Coverted column data is stored in this pointer (if conversion was successful)
 * @return 0 if success, otherwise an errno is returned
 */
SF_STATUS STDCALL snowflake_column_as_int32(SF_STMT *sfstmt, int idx, int32 *value_ptr);

/**
 * Converts a column in the current row into a int64 value (if a valid conversion exists).
 * A NULL column will evaluate to 0.
 *
 * @param sfstmt SF_STMT context
 * @param idx Column index
 * @param value_ptr Coverted column data is stored in this pointer (if conversion was successful)
 * @return 0 if success, otherwise an errno is returned
 */
SF_STATUS STDCALL snowflake_column_as_int64(SF_STMT *sfstmt, int idx, int64 *value_ptr);

/**
 * Converts a column in the current row into a float32 value (if a valid conversion exists).
 * A NULL column will evaluate to 0.0.
 *
 * @param sfstmt SF_STMT context
 * @param idx Column index
 * @param value_ptr Coverted column data is stored in this pointer (if conversion was successful)
 * @return 0 if success, otherwise an errno is returned
 */
SF_STATUS STDCALL snowflake_column_as_float32(SF_STMT *sfstmt, int idx, float32 *value_ptr);

/**
 * Converts a column in the current row into a float64 value (if a valid conversion exists).
 * A NULL column will evaluate to 0.0.
 *
 * @param sfstmt SF_STMT context
 * @param idx Column index
 * @param value_ptr Coverted column data is stored in this pointer (if conversion was successful)
 * @return 0 if success, otherwise an errno is returned
 */
SF_STATUS STDCALL snowflake_column_as_float64(SF_STMT *sfstmt, int idx, float64 *value_ptr);

/**
 * Converts a column in the current row into a SF_TIMESTAMP value (if a valid conversion exists).
 * A NULL column will evaluate to the epoch.
 *
 * @param sfstmt SF_STMT context
 * @param idx Column index
 * @param value_ptr Coverted column data is stored in this pointer (if conversion was successful)
 * @return 0 if success, otherwise an errno is returned
 */
SF_STATUS STDCALL snowflake_column_as_timestamp(SF_STMT *sfstmt, int idx, SF_TIMESTAMP *value_ptr);

/**
 * Returns the raw column data in the form of a const char pointer that the user can then use
 * to read the string data or copy to another buffer. A NULL column will return a NULL pointer
 *
 * @param sfstmt SF_STMT context
 * @param idx Column index
 * @param value_ptr Raw column data is stored in this pointer
 * @return 0 if success, otherwise an errno is returned
 */
SF_STATUS STDCALL snowflake_column_as_const_str(SF_STMT *sfstmt, int idx, const char **value_ptr);

/**
 * Given the raw value as a string, returns the string representation
 *
 * @param sfstmt (can be null) SF_STMT context to be used for extracting sfqid and error
 * @param const_str_val the src raw value
 * @param type the target type
 *  (caller is responsible to make sure currect type is passed in for the raw value)
 * @param connection_timezone to be used for extracting timestamp string values
 * @param scale to be used for extracting timestamp string values
 * @param isNull
 * @param value_ptr Copied Column data is stored in this pointer (if conversion was successful)
 * @param value_len_ptr The length of the string value. This is what you would get if you were to call strlen(*value_ptr).
 * @param max_value_size_ptr The size of the value buffer. If value_ptr is reallocated because the data to copy is too
 *        large, then this ptr will hold the value of the new buffer size.
 * @return 0 if success, otherwise an errno is returned
 * @return
 */
SF_STATUS STDCALL snowflake_raw_value_to_str_rep(SF_STMT *sfstmt,
                                                 const char *const_str_val,
                                                 const SF_DB_TYPE type,
                                                 const char *connection_timezone,
                                                 int32 scale, sf_bool isNull,
                                                 char **value_ptr,
                                                 size_t *value_len_ptr,
                                                 size_t *max_value_size_ptr);

/**
 * Converts a column into a string, copies to the buffer provided and stores that buffer address in value_ptr. If
 * *value_ptr is not NULL and max_value_size_ptr is not NULL and greater than 0, then the library will copy the string
 * data into the provided buffer. If the provided buffer if not large enough, the library will reallocate this string
 * buffer and store the new buffer size in max_value_size_ptr.The user must pass this buffer to free() once they are
 * done using it, this memory is NOT freed by the library. Buffer pointed to by value_ptr will not be free'd by the library.
 *
 * @param sfstmt SF_STMT context
 * @param idx Column index
 * @param value_ptr Copied Column data is stored in this pointer (if conversion was successful)
 * @param value_len_ptr The length of the string value. This is what you would get if you were to call strlen(*value_ptr).
 * @param max_value_size_ptr The size of the value buffer. If value_ptr is reallocated because the data to copy is too
 *        large, then this ptr will hold the value of the new buffer size.
 * @return 0 if success, otherwise an errno is returned
 */
SF_STATUS STDCALL snowflake_column_as_str(SF_STMT *sfstmt, int idx, char **value_ptr, size_t *value_len_ptr, size_t *max_value_size_ptr);

/**
 * Returns the length of the raw column data
 *
 * @param sfstmt SF_STMT context
 * @param idx Column index
 * @param value_ptr Pointer to the length of the raw column data
 * @return 0 if success, otherwise an errno is returned
 */
SF_STATUS STDCALL snowflake_column_strlen(SF_STMT *sfstmt, int idx, size_t *value_ptr);

/**
 * Returns whether or not the column data is null
 *
 * @param sfstmt SF_STMT context
 * @param idx Column index
 * @param value_ptr Column's NULL status is stored in this pointer
 * @return 0 if success, otherwise an errno is returned
 */
SF_STATUS STDCALL snowflake_column_is_null(SF_STMT *sfstmt, int idx, sf_bool *value_ptr);

/**
 *
 * Start of timestamp functions
 *
 */

/**
 * Creates a SF_TIMESTAMP from parts. Does not do any validation to ensure that the
 * timestamp created is a valid date other than ensure that the passed in value is within
 * the range specified for each input field.
 *
 * @param ts Pointer to a timestamp object. All fields will be overwritten
 * @param nanoseconds Number of nanoseconds in timestamp (0-999999999)
 * @param seconds Number of seconds in timestamp (0-59)
 * @param minutes Number of minutes in timestamp (0-59)
 * @param hours Number of hours in timestamp (0-23)
 * @param mday Day of the month (1-31)
 * @param months Month number of the year (1-12)
 * @param year Year using the Anno Domini dating system.
 *             Negative values are assumed to be B.C. and
 *             positive values are assumed to be A.D. (-99999 to 99999)
 * @param tzoffset Timezone offset from UTC in minutes (0-1439)
 * @return
 */
SF_STATUS STDCALL snowflake_timestamp_from_parts(SF_TIMESTAMP *ts, int32 nanoseconds, int32 seconds,
                                                 int32 minutes, int32 hours, int32 mday, int32 months,
                                                 int32 year, int32 tzoffset, int32 scale, SF_DB_TYPE ts_type);

/**
 *
 * @param ts
 * @param str
 * @param timezone
 * @param scale
 * @param ts_type
 * @return
 */
SF_STATUS STDCALL snowflake_timestamp_from_epoch_seconds(SF_TIMESTAMP *ts, const char *str, const char *timezone,
                                                         int32 scale, SF_DB_TYPE ts_type);

/**
 *
 * @param ts
 * @param fmt
 * @param buffer_ptr
 * @param buf_size
 * @param bytes_written
 * @param reallocate
 * @return
 */
SF_STATUS STDCALL snowflake_timestamp_to_string(SF_TIMESTAMP *ts, const char *fmt, char **buffer_ptr,
                                                size_t buf_size, size_t *bytes_written,
                                                sf_bool reallocate);
/**
 * Gets seconds from the epoch from the given timestamp.
 *
 * @param ts Timestamp to get epoch seconds from
 * @param epoch_time Pointer to store the number of seconds since the epoch
 * @return 0 if success, otherwise an errno is returned
 */
SF_STATUS STDCALL snowflake_timestamp_get_epoch_seconds(SF_TIMESTAMP *ts, time_t *epoch_time);

/**
 * Extracts the part of the timestamp that contains the number of nanoseconds
 *
 * @param ts Timestamp to get nanoseconds from
 * @return Returns -1 if ts is NULL, otherwise number of nanoseconds
 */
int32 STDCALL snowflake_timestamp_get_nanoseconds(SF_TIMESTAMP *ts);

/**
 * Extracts the part of the timestamp that contains the number of seconds
 *
 * @param ts Timestamp to get seconds from
 * @return Returns -1 if ts is NULL, otherwise number of seconds
 */
int32 STDCALL snowflake_timestamp_get_seconds(SF_TIMESTAMP *ts);

/**
 * Extracts the part of the timestamp that contains the number of minutes
 *
 * @param ts Timestamp to get minutes from
 * @return Returns -1 if ts is NULL, otherwise number of minutes
 */
int32 STDCALL snowflake_timestamp_get_minutes(SF_TIMESTAMP *ts);

/**
 * Extracts the part of the timestamp that contains the number of hours
 *
 * @param ts Timestamp to get hours from
 * @return Returns -1 if ts is NULL, otherwise number of hours
 */
int32 STDCALL snowflake_timestamp_get_hours(SF_TIMESTAMP *ts);

/**
 * Extracts the part of the timestamp that contains the day of the week since Sunday
 *
 * @param ts Timestamp to get day of the week from
 * @return Returns -1 if ts is NULL, otherwise day of the week since Sunday (0-6)
 */
int32 STDCALL snowflake_timestamp_get_wday(SF_TIMESTAMP *ts);

/**
 * Extracts the part of the timestamp that contains the day of the month
 *
 * @param ts Timestamp to get day of the month from
 * @return Returns -1 if ts is NULL, otherwise day of the month (1-31)
 */
int32 STDCALL snowflake_timestamp_get_mday(SF_TIMESTAMP *ts);

/**
 * Extracts the part of the timestamp that contains the day of the year since January 1
 *
 * @param ts Timestamp to get day of the year from
 * @return Returns -1 if ts is NULL, otherwise the day of the year since January 1 (0-365)
 */
int32 STDCALL snowflake_timestamp_get_yday(SF_TIMESTAMP *ts);

/**
 * Extracts the part of the timestamp that contains the month of the year
 *
 * @param ts Timestamp to get month of the year from
 * @return Returns -1 if ts is NULL, otherwise month of the year (1-12)
 */
int32 STDCALL snowflake_timestamp_get_month(SF_TIMESTAMP *ts);

/**
 * Extracts the part of the timestamp that contains the year
 *
 * @param ts Timestamp to get the year from
 * @return Returns -100000 if ts is NULL, otherwise the year
 */
int32 STDCALL snowflake_timestamp_get_year(SF_TIMESTAMP *ts);

/**
 * Extracts the part of the timestamp that contains the timezone offset
 *
 * @param ts Timestamp to get timezone offset from
 * @return Returns -1 if ts is NULL, otherwise the timezone offset (0-1439)
 */
int32 STDCALL snowflake_timestamp_get_tzoffset(SF_TIMESTAMP *ts);

/**
 * Extracts the part of the timestamp that contains the scale
 *
 * @param ts Timestamp to get month of the year from
 * @return Returns -1 if ts is NULL, otherwise scale from timestamp (0-9)
 */
int32 STDCALL snowflake_timestamp_get_scale(SF_TIMESTAMP *ts);

#ifdef  __cplusplus
}
#endif

#endif //SNOWFLAKE_CLIENT_H<|MERGE_RESOLUTION|>--- conflicted
+++ resolved
@@ -484,13 +484,10 @@
     // the flag indecates the threshold from session parameter is overridden
     // by the setting from connection attribute
     sf_bool binding_threshold_overridden;
-    sf_bool stage_binding_disabled;
-<<<<<<< HEAD
-
+    sf_bool stage_binding_disable
+
+    sf_bool disable_console_login;
     uint8 prefetch_threads;
-=======
-    sf_bool disable_console_login;
->>>>>>> 58fc9066
 } SF_CONNECT;
 
 /**
