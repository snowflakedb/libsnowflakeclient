--- conflicted
+++ resolved
@@ -321,7 +321,6 @@
     SF_CON_DISABLE_CONSOLE_LOGIN,
     SF_CON_BROWSER_RESPONSE_TIMEOUT,
     SF_CON_PAT,
-<<<<<<< HEAD
     SF_CON_OAUTH_TOKEN_ENDPOINT,
     SF_CON_OAUTH_AUTHORIZATION_ENDPOINT,
     SF_CON_OAUTH_REDIRECT_URI,
@@ -329,14 +328,12 @@
     SF_CON_OAUTH_CLIENT_SECRET,
     SF_CON_OAUTH_SCOPE,
     SF_CON_SINGLE_USE_REFRESH_TOKEN,
-=======
     SF_CON_CRL_CHECK,
     SF_CON_CRL_ADVISORY,
     SF_CON_CRL_ALLOW_NO_CRL,
     SF_CON_CRL_DISK_CACHING,
     SF_CON_CRL_MEMORY_CACHING,
     SF_CON_CRL_DOWNLOAD_TIMEOUT
->>>>>>> bfb707fd
 } SF_ATTRIBUTE;
 
 /**
