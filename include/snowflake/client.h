/*
 * Copyright (c) 2018-2019 Snowflake Computing, Inc. All rights reserved.
 */

#ifndef SNOWFLAKE_CLIENT_H
#define SNOWFLAKE_CLIENT_H

#ifdef  __cplusplus
extern "C" {
#endif

#include <time.h>
#include "basic_types.h"
#include "platform.h"
#include "version.h"
#include "logger.h"

/**
 * API Name
 */
#define SF_API_NAME "C API"

/**
 * SQLState code length
 */
#define SF_SQLSTATE_LEN 6

/**
 * Authenticator, Default
 */
#define SF_AUTHENTICATOR_DEFAULT "snowflake"

/**
 * Authenticator, key pair (jwt)
 */
#define SF_AUTHENTICATOR_JWT "snowflake_jwt"

 /**
 * Authenticator, external browser
 * TODO
 */
#define SF_AUTHENTICATOR_EXTERNAL_BROWSER "externalbrowser"

/**
 * UUID4 length
 */
#define SF_UUID4_LEN 37

/**
 * Source compression value length returned by server
 */
#define SF_SOURCE_COMPRESSION_TYPE_LEN 15

/**
 * Download/upload length
 */
#define SF_COMMAND_LEN 10

/**
 * The maximum object size
 */
#define SF_MAX_OBJECT_SIZE SF_MACRO_DEPRECATED_WARNING("SF_MAX_OBJECT_SIZE is deprecated, please use snowflake_get_attribute() instead to retrieve the max LOB size.") 16777216 

/**
 * Login timeout in seconds
 */
// make the login timetout defaults to 300 to be inline with retry timeout
// while customer can reduce it as needed
#define SF_LOGIN_TIMEOUT 300

 /**
 * retry timeout in seconds
 */
#define SF_RETRY_TIMEOUT 300

 /**
 * max retry number
 */
#define SF_MAX_RETRY 7

/**
 * Default JWT timeout in seconds
 */
#define SF_JWT_TIMEOUT 60

/**
 * Default JWT renew timeout in seconds
 */
#define SF_JWT_CNXN_WAIT_TIME 10

/**
 * Snowflake Data types
 *
 * Use snowflake_type_to_string to get the string representation.
 */
typedef enum SF_DB_TYPE {
    SF_DB_TYPE_FIXED,
    SF_DB_TYPE_REAL,
    SF_DB_TYPE_TEXT,
    SF_DB_TYPE_DATE,
    SF_DB_TYPE_TIMESTAMP_LTZ,
    SF_DB_TYPE_TIMESTAMP_NTZ,
    SF_DB_TYPE_TIMESTAMP_TZ,
    SF_DB_TYPE_VARIANT,
    SF_DB_TYPE_OBJECT,
    SF_DB_TYPE_ARRAY,
    SF_DB_TYPE_BINARY,
    SF_DB_TYPE_TIME,
    SF_DB_TYPE_BOOLEAN,
    SF_DB_TYPE_ANY
} SF_DB_TYPE;

/**
 * C data types
 *
 * Use snowflake_c_type_to_string to get the string representation.
 */
typedef enum SF_C_TYPE {
    SF_C_TYPE_INT8,
    SF_C_TYPE_UINT8,
    SF_C_TYPE_INT64,
    SF_C_TYPE_UINT64,
    SF_C_TYPE_FLOAT64,
    SF_C_TYPE_STRING,
    SF_C_TYPE_TIMESTAMP,
    SF_C_TYPE_BOOLEAN,
    SF_C_TYPE_BINARY,
    SF_C_TYPE_NULL
} SF_C_TYPE;

/**
 * Snowflake API status
 */
typedef enum SF_STATUS {
    SF_STATUS_EOF = -1,                   // Special status are negative
    SF_STATUS_SUCCESS = 0,                // Success is zero
    SF_STATUS_ERROR_GENERAL = 240000,     // Errors are positive
    SF_STATUS_ERROR_OUT_OF_MEMORY = 240001,
    SF_STATUS_ERROR_REQUEST_TIMEOUT = 240002,
    SF_STATUS_ERROR_DATA_CONVERSION = 240003,
    SF_STATUS_ERROR_BAD_DATA_OUTPUT_TYPE = 240004,
    SF_STATUS_ERROR_BAD_CONNECTION_PARAMS = 240005,
    SF_STATUS_ERROR_STRING_FORMATTING = 240006,
    SF_STATUS_ERROR_STRING_COPY = 240007,
    SF_STATUS_ERROR_BAD_REQUEST = 240008,
    SF_STATUS_ERROR_BAD_RESPONSE = 240009,
    SF_STATUS_ERROR_BAD_JSON = 240010,
    SF_STATUS_ERROR_RETRY = 240011,
    SF_STATUS_ERROR_CURL = 240012,
    SF_STATUS_ERROR_BAD_ATTRIBUTE_TYPE = 240013,
    SF_STATUS_ERROR_APPLICATION_ERROR = 240014,
    SF_STATUS_ERROR_PTHREAD = 240015,
    SF_STATUS_ERROR_CONNECTION_NOT_EXIST = 240016,
    SF_STATUS_ERROR_STATEMENT_NOT_EXIST = 240017,
    SF_STATUS_ERROR_CONVERSION_FAILURE = 240018,
    SF_STATUS_ERROR_OUT_OF_BOUNDS = 240019,
    SF_STATUS_ERROR_MISSING_COLUMN_IN_ROW = 240020,
    SF_STATUS_ERROR_OUT_OF_RANGE = 240021,
    SF_STATUS_ERROR_NULL_POINTER = 240022,
    SF_STATUS_ERROR_BUFFER_TOO_SMALL = 240023,
    SF_STATUS_ERROR_UNSUPPORTED_QUERY_RESULT_FORMAT = 240024,
    SF_STATUS_ERROR_OTHER = 240025
} SF_STATUS;

/**
 * SQLState for client errors
 */
#define SF_SQLSTATE_NO_ERROR "00000"
#define SF_SQLSTATE_UNABLE_TO_CONNECT "08001"
#define SF_SQLSTATE_CONNECTION_ALREADY_EXIST "08002"
#define SF_SQLSTATE_CONNECTION_NOT_EXIST "08003"
#define SF_SQLSTATE_APP_REJECT_CONNECTION "08004"

// For general purpose
#define SF_SQLSTATE_NO_DATA "02000"

// For CLI specific
#define SF_SQLSTATE_GENERAL_ERROR "HY000"
#define SF_SQLSTATE_MEMORY_ALLOCATION_ERROR "HY001"
#define SF_SQLSTATE_INVALID_DATA_TYPE_IN_APPLICATION_DESCRIPTOR "HY003"
#define SF_SQLSTATE_INVALID_DATA_TYPE "HY004"
#define SF_SQLSTATE_ASSOCIATED_STATEMENT_IS_NOT_PREPARED "HY007"
#define SF_SQLSTATE_OPERATION_CANCELED "HY008"
#define SF_SQLSTATE_INVALID_USE_OF_NULL_POINTER "HY009"
#define SF_SQLSTATE_FUNCTION_SEQUENCE_ERROR "HY010"
#define SF_SQLSTATE_ATTRIBUTE_CANNOT_BE_SET_NOW "HY011"
#define SF_SQLSTATE_INVALID_TRANSACTION_OPERATION_CODE "HY012"
#define SF_SQLSTATE_MEMORY_MANAGEMENT_ERROR "HY013"
#define SF_SQLSTATE_LIMIT_ON_THE_NUMBER_OF_HANDLES_EXCEEDED "HY014"
#define SF_SQLSTATE_INVALID_USE_OF_AN_AUTOMATICALLY_ALLOCATED_DESCRIPTOR_HANDLE "HY017"
#define SF_SQLSTATE_SERVER_DECLINED_THE_CANCELLATION_REQUEST "HY018"
#define SF_SQLSTATE_NON_STRING_DATA_CANNOT_BE_SENT_IN_PIECES "HY019"
#define SF_SQLSTATE_ATTEMPT_TO_CONCATENATE_A_NULL_VALUE "HY020"
#define SF_SQLSTATE_INCONSISTENT_DESCRIPTOR_INFORMATION "HY021"
#define SF_SQLSTATE_INVALID_ATTRIBUTE_VALUE "HY024"
#define SF_SQLSTATE_NON_STRING_DATA_CANNOT_BE_USED_WITH_STRING_ROUTINE "HY055"
#define SF_SQLSTATE_INVALID_STRING_LENGTH_OR_BUFFER_LENGTH "HY090"
#define SF_SQLSTATE_INVALID_DESCRIPTOR_FIELD_IDENTIFIER "HY091"
#define SF_SQLSTATE_INVALID_ATTRIBUTE_IDENTIFIER "HY092"
#define SF_SQLSTATE_INVALID_FUNCTIONID_SPECIFIED "HY095"
#define SF_SQLSTATE_INVALID_INFORMATION_TYPE "HY096"
#define SF_SQLSTATE_COLUMN_TYPE_OUT_OF_RANGE "HY097"
#define SF_SQLSTATE_SCOPE_OUT_OF_RANGE "HY098"
#define SF_SQLSTATE_NULLABLE_TYPE_OUT_OF_RANGE "HY099"
#define SF_SQLSTATE_INVALID_RETRIEVAL_CODE "HY103"
#define SF_SQLSTATE_INVALID_LENGTHPRECISION_VALUE "HY104"
#define SF_SQLSTATE_INVALID_PARAMETER_TYPE "HY105"
#define SF_SQLSTATE_INVALID_FETCH_ORIENTATION "HY106"
#define SF_SQLSTATE_ROW_VALUE_OUT_OF_RANGE "HY107"
#define SF_SQLSTATE_INVALID_CURSOR_POSITION "HY108"
#define SF_SQLSTATE_OPTIONAL_FEATURE_NOT_IMPLEMENTED "HYC00"

// For Query Context Cache
#define SF_QCC_CAPACITY_DEF        5
#define SF_QCC_RSP_KEY             "queryContext"
#define SF_QCC_REQ_KEY             "queryContextDTO"
#define SF_QCC_ENTRIES_KEY         "entries"
#define SF_QCC_ID_KEY              "id"
#define SF_QCC_PRIORITY_KEY        "priority"
#define SF_QCC_TIMESTAMP_KEY       "timestamp"
#define SF_QCC_CONTEXT_KEY         "context"
#define SF_QCC_CONTEXT_VALUE_KEY   "base64Data"

/**
 * Attributes for Snowflake database session context.
 */
typedef enum SF_ATTRIBUTE {
    SF_CON_ACCOUNT,
    SF_CON_REGION,
    SF_CON_USER,
    SF_CON_PASSWORD,
    SF_CON_DATABASE,
    SF_CON_SCHEMA,
    SF_CON_WAREHOUSE,
    SF_CON_ROLE,
    SF_CON_HOST,
    SF_CON_PORT,
    SF_CON_PROTOCOL,
    SF_CON_PASSCODE,
    SF_CON_PASSCODE_IN_PASSWORD,
    SF_CON_APPLICATION_NAME,
    SF_CON_APPLICATION_VERSION,
    SF_CON_AUTHENTICATOR,
    SF_CON_INSECURE_MODE,
    SF_CON_LOGIN_TIMEOUT,
    SF_CON_NETWORK_TIMEOUT,
    SF_CON_TIMEZONE,
    SF_CON_SERVICE_NAME,
    SF_CON_AUTOCOMMIT,
    SF_CON_APPLICATION,
    SF_CON_PRIV_KEY_FILE,
    SF_CON_PRIV_KEY_FILE_PWD,
    SF_CON_JWT_TIMEOUT,
    SF_CON_JWT_CNXN_WAIT_TIME,
    SF_CON_MAX_CON_RETRY,
    SF_CON_PROXY,
    SF_CON_NO_PROXY,
    SF_CON_DISABLE_QUERY_CONTEXT_CACHE,
    SF_CON_INCLUDE_RETRY_REASON,
    SF_CON_RETRY_TIMEOUT,
    SF_CON_MAX_RETRY,
    SF_CON_MAX_VARCHAR_SIZE,
    SF_CON_MAX_BINARY_SIZE,
    SF_CON_MAX_VARIANT_SIZE,
<<<<<<< HEAD
    SF_CON_DISABLE_SAML_URL_CHECK,
=======
    SF_CON_OCSP_FAIL_OPEN,
>>>>>>> 899a7479
    SF_DIR_QUERY_URL,
    SF_DIR_QUERY_URL_PARAM,
    SF_DIR_QUERY_TOKEN,
    SF_RETRY_ON_CURLE_COULDNT_CONNECT_COUNT,
    SF_QUERY_RESULT_TYPE,
} SF_ATTRIBUTE;

/**
 * Attributes for Snowflake global context.
 */
typedef enum SF_GLOBAL_ATTRIBUTE {
    SF_GLOBAL_DISABLE_VERIFY_PEER,
    SF_GLOBAL_CA_BUNDLE_FILE,
    SF_GLOBAL_SSL_VERSION,
    SF_GLOBAL_DEBUG,
    SF_GLOBAL_OCSP_CHECK
} SF_GLOBAL_ATTRIBUTE;

/**
 * Attributes for Snowflake statement context.
 */
typedef enum SF_STMT_ATTRIBUTE {
    SF_STMT_USER_REALLOC_FUNC
} SF_STMT_ATTRIBUTE;

/**
 * Snowflake Error
 */
typedef struct SF_ERROR_STRUCT {
    SF_STATUS error_code;
    char sqlstate[SF_SQLSTATE_LEN];
    char *msg;
    sf_bool is_shared_msg;
    char sfqid[SF_UUID4_LEN];
    char *file;
    int line;
} SF_ERROR_STRUCT;
/**
 * Snowflake database session context.
 */
typedef struct SF_CONNECT {
    char *account;
    char *region;
    char *user;
    char *password;
    char *database;
    char *schema;
    char *warehouse;
    char *role;
    char *host;
    char *port;
    char *protocol;

    char *passcode;
    sf_bool passcode_in_password;
    sf_bool insecure_mode;
    sf_bool ocsp_fail_open;
    sf_bool autocommit;
    char *timezone;
    char *service_name;
    char *query_result_format;

    /* used when updating parameters */
    SF_MUTEX_HANDLE mutex_parameters;

    char *authenticator;

    // the instance of authenticator, if needed
    void * auth_object;

    // key pair authentication
    char *priv_key_file;
    char *priv_key_file_pwd;
    int64 jwt_timeout;
    int64 jwt_cnxn_wait_time;

    // Overrider application name and version
    char *application_name;
    char *application_version;

    // Partner application name
    char * application;

    // Proxy
    char * proxy;
    char * no_proxy;

    // Query Context Cache
    // the flag of whether to disable qcc, false by default
    sf_bool qcc_disable;
    // the cache capacity
    uint64 qcc_capacity;
    // the pointer of qcc instance
    void * qcc;

    // whether to include retry reason in retry for query request
    sf_bool include_retry_reason;

    // Session info
    char *token;
    char *master_token;

    int64 login_timeout;
    int64 network_timeout;
    // retry timeout for new retry strategy
    int64 retry_timeout;

    // Session specific fields
    int64 sequence_counter;
    SF_MUTEX_HANDLE mutex_sequence_counter;
    char request_id[SF_UUID4_LEN];

    char *directURL;

    char *directURL_param;

    char *direct_query_token;

    int8 retry_on_curle_couldnt_connect_count;

    int8 retry_on_connect_count;

    // max retry number for new retry strategy
    int8 retry_count;

    // Error
    SF_ERROR_STRUCT error;

    // max lob size
    uint64 max_varchar_size;
    uint64 max_binary_size;
    uint64 max_variant_size;

    sf_bool disable_saml_url_check;
} SF_CONNECT;

/**
 * Column description context. idx is indexed from 1.
 */
typedef struct SF_COLUMN_DESC {
    size_t idx;
    char *name;
    SF_DB_TYPE type;
    SF_C_TYPE c_type;
    int64 byte_size;
    int64 internal_size;
    int64 precision;
    int64 scale;
    sf_bool null_ok;
} SF_COLUMN_DESC;

typedef struct SF_STATS {
    int64 num_rows_inserted;
    int64 num_rows_updated;
    int64 num_rows_deleted;
    int64 num_duplicate_rows_updated;
} SF_STATS;

/**
 * For certain applications, we may wish to capture
 * the raw response after issuing a query to Snowflake.
 * This is a structure used for capturing the results.
 * Note that these should always be constructed
 * with snowflake_query_result_capture_init(), and be
 * destructed with snowflake_query_result_capture_term().
 */
typedef struct SF_QUERY_RESULT_CAPTURE {
    // The buffer for storing the results
    char* capture_buffer;
    // Actual response size
    size_t actual_response_size;
} SF_QUERY_RESULT_CAPTURE;

/**
 * Chunk downloader context
 */
typedef struct SF_CHUNK_DOWNLOADER SF_CHUNK_DOWNLOADER;

/**
 * Put get response struct
 */
typedef struct SF_PUT_GET_RESPONSE SF_PUT_GET_RESPONSE;

/**
 * Statement context
 */
typedef struct SF_STMT {
    char sfqid[SF_UUID4_LEN];
    int64 sequence_counter;
    char request_id[SF_UUID4_LEN];
    SF_ERROR_STRUCT error;
    SF_CONNECT *connection;
    void *qrf;
    char *sql_text;
    void *result_set;
    int64 chunk_rowcount;
    int64 total_rowcount;
    int64 total_fieldcount;
    int64 total_row_index;
    void *params;
    void *name_list;
    unsigned int params_len;
    SF_COLUMN_DESC *desc;
    SF_STATS *stats;
    void *stmt_attrs;
    sf_bool is_dml;

    /**
     * User realloc function used in snowflake_fetch
     */
    void *(*user_realloc_func)(void*, size_t);

    SF_CHUNK_DOWNLOADER *chunk_downloader;
    SF_PUT_GET_RESPONSE *put_get_response;
} SF_STMT;

/**
 * Bind input parameter context
 */
typedef struct {
    size_t idx; /* One based index of the columns, 0 if Named */
    char * name; /* Named Parameter name, NULL if positional */
    SF_C_TYPE c_type; /* input data type in C */
    void *value; /* input value */
    size_t len; /* input value length. valid only for SF_C_TYPE_STRING */
    SF_DB_TYPE type; /* (optional) target Snowflake data type */
} SF_BIND_INPUT;

/**
 *
 */
typedef struct SF_USER_MEM_HOOKS {
    void *(*alloc_fn)(size_t size);
    void (*dealloc_fn)(void *ptr);
    void *(*realloc_fn)(void *ptr, size_t size);
    void *(*calloc_fn)(size_t nitems, size_t size);
} SF_USER_MEM_HOOKS;

/**
 * Timestamp type that can represent any Snowflake DB Datetime/Timestamp type
 */
typedef struct SF_TIMESTAMP {
    struct tm tm_obj;
    int32 nsec;
    int32 tzoffset;
    int32 scale;
    SF_DB_TYPE ts_type;
} SF_TIMESTAMP;

/**
 * Initializes an SF_QUERY_RESPONSE_CAPTURE struct.
 * Note that these need to be released by calling snowflake_query_result_capture_term().
 *
 * @param input pointer to an uninitialized SF_QUERY_RESULT_CAPTURE struct pointer.
 */
void STDCALL snowflake_query_result_capture_init(SF_QUERY_RESULT_CAPTURE **input);

/**
 * Global Snowflake initialization.
 *
 * @return 0 if successful, errno otherwise
 */
SF_STATUS STDCALL
snowflake_global_init(const char *log_path, SF_LOG_LEVEL log_level, SF_USER_MEM_HOOKS *hooks);

/**
 * Global Snowflake cleanup.
 *
 * @return 0 if successful, errno otherwise
 */
SF_STATUS STDCALL snowflake_global_term();

/**
 * Set a global attribute
 * @param type a value of SF_GLOBAL_ATTRIBUTE
 * @param value a pointer to value
 * @return 0 if successful, errno otherise.
 */
SF_STATUS STDCALL snowflake_global_set_attribute(
    SF_GLOBAL_ATTRIBUTE type, const void *value);

/**
 * Get a global attribute
 * @param type a value of SF_GLOBAL_ATTRIBUTE
 * @param value a pointer to value buffer
 * @param buffer size
 * @return 0 if successful, errno otherise.
 */
SF_STATUS STDCALL snowflake_global_get_attribute(
    SF_GLOBAL_ATTRIBUTE type, void *value, size_t size);

/**
 * Initializes a SNOWFLAKE connection context
 *
 * @return SNOWFLAKE context if success
 */
SF_CONNECT *STDCALL snowflake_init();

/**
 * Purge a SNOWFLAKE connection context
 *
 * @param sf SNOWFLAKE context. The data will be freed from memory.
 * @return 0 if success, otherwise an errno is returned.
 */
SF_STATUS STDCALL snowflake_term(SF_CONNECT *sf);

/**
 * Creates a new session and connects to Snowflake database.
 *
 * @param sf SNOWFLAKE context.
 * @return 0 if success, otherwise an errno is returned.
 */
SF_STATUS STDCALL snowflake_connect(SF_CONNECT *sf);

/**
 * Sets the attribute to the session.
 *
 * @param sf SNOWFLAKE context.
 * @param type the attribute name type
 * @param value pointer to the attribute value
 * @return 0 if success, otherwise an errno is returned.
 */
SF_STATUS STDCALL snowflake_set_attribute(
    SF_CONNECT *sf, SF_ATTRIBUTE type, const void *value);

/**
 * Gets the attribute value from the session.
 *
 * @param sf SNOWFLAKE context.
 * @param type the attribute name type
 * @param value pointer to the attribute value buffer
 * @return 0 if success, otherwise an errno is returned.
 */
SF_STATUS STDCALL snowflake_get_attribute(
    SF_CONNECT *sf, SF_ATTRIBUTE type, void **value);

/**
 * Creates sf SNOWFLAKE_STMT context.
 *
 * @param sfstmt SNOWFLAKE_STMT context.
 */
SF_STMT *STDCALL snowflake_stmt(SF_CONNECT *sf);

/**
 * Frees the memory used by a SF_QUERY_RESULT_CAPTURE struct.
 * Note that this only frees the struct itself, and *not* the underlying
 * capture buffer! The caller is responsible for managing that.
 *
 * @param capture SF_QUERY_RESULT_CAPTURE pointer whose memory to clear.
 *
 */
 void STDCALL snowflake_query_result_capture_term(SF_QUERY_RESULT_CAPTURE *capture);

/**
 * Closes and terminates a statement context
 * @param sfstmt SNOWFLAKE_STMT context.
 * @return 0 if success, otherwise an errno is returned.
 */
void STDCALL snowflake_stmt_term(SF_STMT *sfstmt);

/**
 * Begins a new transaction.
 *
 * @param sf SNOWFLAKE context.
 * @return 0 if success, otherwise an errno is returned.
 */
SF_STATUS STDCALL snowflake_trans_begin(SF_CONNECT *sf);

/**
 * Commits a current transaction.
 *
 * @param sf SNOWFLAKE context.
 * @return 0 if success, otherwise an errno is returned.
 */
SF_STATUS STDCALL snowflake_trans_commit(SF_CONNECT *sf);

/**
 * Rollbacks a current transaction.
 *
 * @param sf SNOWFLAKE context.
 * @return 0 if success, otherwise an errno is returned.
 */
SF_STATUS STDCALL snowflake_trans_rollback(SF_CONNECT *sf);

/**
 * Returns an error context for the SNOWFLAKE_STMT context.
 *
 * @param sfstmt SNOWFLAKE_STMT context.
 * @return error context
 */
SF_ERROR_STRUCT *STDCALL snowflake_stmt_error(SF_STMT *sfstmt);

/**
 * Returns an error context for the SNOWFLAKE context.
 *
 * @param sf SNOWFLAKE context.
 * @return error context
 */
SF_ERROR_STRUCT *STDCALL snowflake_error(SF_CONNECT *sf);

/**
 * Propagate SF_STMT error to SF_CONNECT so that the latest statement
 * error is visible in the connection context.
 *
 * @param sf SNOWFLAKE context
 * @param sfstmt SNOWFLAKE_STMT context.
 * @return 0 if success, otherwise an errno is returned.
 */
SF_STATUS STDCALL snowflake_propagate_error(SF_CONNECT *sf, SF_STMT *sfstmt);

/**
 * Executes a query and returns result set. This function works only for
 * queries and commands that return result set. If no result set is returned,
 * NULL is returned.
 *
 * @param sf SNOWFLAKE_STMT context.
 * @param command a query or command that returns results.
 * @return 0 if success, otherwise an errno is returned.
 */
SF_STATUS STDCALL
snowflake_query(SF_STMT *sfstmt, const char *command, size_t command_size);

/**
 * Returns the number of affected rows in the last execution.  This function
 * works only for DML, i.e., INSERT, UPDATE, DELETE, MULTI TABLE INSERT, MERGE
 * and COPY.
 *
 * @param sf SNOWFLAKE_STMT context.
 * @return the number of affected rows
 */
int64 STDCALL snowflake_affected_rows(SF_STMT *sfstmt);

/**
 * Returns the number of rows can be fetched from the result set.
 *
 * @param sfstmt SNOWFLAKE_RESULTSET context.
 * @return the number of rows.
 */
int64 STDCALL snowflake_num_rows(SF_STMT *sfstmt);

/**
 * Returns the number of fields in the result set.
 *
 * @param sfstmt SNOWFLAKE_RESULTSET context.
 * @return the number of fields.
 */
int64 STDCALL snowflake_num_fields(SF_STMT *sfstmt);

/**
 * Returns a SQLState for the result set.
 *
 * @param sfstmt SNOWFLAKE_STMT context.
 * @return SQL State
 */
const char *STDCALL snowflake_sqlstate(SF_STMT *sfstmt);

/**
 * Gets an array of column metadata. The value returned by snowflake_num_fields is the size of the column metadata array
 *
 * @param sf SNOWFLAKE_STMT context.
 * @return SF_COLUMN_DESC if success or NULL
 */
SF_COLUMN_DESC *STDCALL snowflake_desc(SF_STMT *sfstmt);

/**
 * Prepares a statement.
 *
 * @param sfstmt SNOWFLAKE_STMT context.
 * @param command a query or command that returns results.
 * @return 0 if success, otherwise an errno is returned.
 */
SF_STATUS STDCALL
snowflake_prepare(SF_STMT *sfstmt, const char *command, size_t command_size);

/**
 * Sets a statement attribute.
 *
 * @param sf SNOWFLAKE_STMT context.
 * @param type the attribute name type
 * @param value pointer to the attribute value
 * @return 0 if success, otherwise an errno is returned.
 */
SF_STATUS STDCALL
snowflake_stmt_set_attr(SF_STMT *sfstmt, SF_STMT_ATTRIBUTE type,
                        const void *value);

/**
 * Gets a statement attribute value.
 *
 * @param sf SNOWFLAKE_STMT context.
 * @param type the attribute name type
 * @param value pointer to the attribute value buffer
 * @return 0 if success, otherwise an errno is returned.
 */
SF_STATUS STDCALL
snowflake_stmt_get_attr(SF_STMT *sfstmt, SF_STMT_ATTRIBUTE type, void **value);

/**
 * Executes a statement.
 * @param sfstmt SNOWFLAKE_STMT context.
 *
 * @return 0 if success, otherwise an errno is returned.
 */
SF_STATUS STDCALL snowflake_execute(SF_STMT *sfstmt);

/**
 * Executes a statement with capture.
 * @param sfstmt SNOWFLAKE_STMT context.
 * @param result_capture pointer to a SF_QUERY_RESULT_CAPTURE
 * @return 0 if success, otherwise an errno is returned.
 */
SF_STATUS STDCALL snowflake_execute_with_capture(SF_STMT *sfstmt,
        SF_QUERY_RESULT_CAPTURE* result_capture);

/**
 * Executes a statement with capture in describe only mode.
 * @param sfstmt SNOWFLAKE_STMT context.
 * @param result_capture pointer to a SF_QUERY_RESULT_CAPTURE
 * @return 0 if success, otherwise an errno is returned.
 */
SF_STATUS STDCALL snowflake_describe_with_capture(SF_STMT *sfstmt,
                                                  SF_QUERY_RESULT_CAPTURE *result_capture);

/**
 * Fetches the next row for the statement and stores on the bound buffer
 * if any. Noop if no buffer is bound.
 *
 * @param sfstmt SNOWFLAKE_RESULTSET context.
 * @return 0 if success, otherwise an errno is returned.
 */
SF_STATUS STDCALL snowflake_fetch(SF_STMT *sfstmt);

/**
 * Returns the number of binding parameters in the statement.
 *
 * @param sfstmt SNOWFLAKE_STMT context.
 * @return the number of binding parameters in the statement.
 */
uint64 STDCALL snowflake_num_params(SF_STMT *sfstmt);


/**
 * Initializes a bind input.
 *
 * SF_BIND_INPUT needs to be properly initialized to
 * avoid undefined behavior. Each SF_BIND_INPUT instance
 * can either represent a named bind input or a positional
 * bind input. The name or the idx member of the instance
 * respectively would need to be initialized accordingly.
 *
 * For Named parameters:
 * SF_BIND_INPUT idx = 0
 *
 * For Positional parameters:
 * SF_BIND_INPUT name = NULL;
 *
 * @param input preallocated SF_BIND_INPUT instance
 * @return void
 */
void STDCALL snowflake_bind_input_init(SF_BIND_INPUT * input);

/**
 * Binds parameters with the statement for execution.
 *
 * @param sfstmt SNOWFLAKE_STMT context.
 * @param sfbind SNOWFLAKE_BIND_INPUT context array.
 * @return 0 if success, otherwise an errno is returned.
 */
SF_STATUS STDCALL snowflake_bind_param(
    SF_STMT *sfstmt, SF_BIND_INPUT *sfbind);

/**
 * Binds an array of parameters with the statement for execution.
 *
 * @param sfstmt SF_STMT context.
 * @param sfbind_array SF_BIND_INPUT array of bind input values.
 * @param size size_t size of the parameter array (sfbind_array).
 * @return 0 if success, otherwise an errno is returned.
 */
SF_STATUS snowflake_bind_param_array(
    SF_STMT *sfstmt, SF_BIND_INPUT *sfbind_array, size_t size);

/**
 * Returns a query id associated with the statement after execution. If not
 * executed, NULL is returned.
 *
 * @param sfstmt SNOWFLAKE_STMT context.
 * @return query id associated with the statement.
 */
const char *STDCALL snowflake_sfqid(SF_STMT *sfstmt);

/**
 * Converts Snowflake Type enum value to a string representation
 * @param type SF_TYPE enum
 * @return a string representation of Snowflake Type
 */
const char *STDCALL snowflake_type_to_string(SF_DB_TYPE type);

/**
 * Converts Snowflake C Type enum value to a string representation
 * @param type SF_C_TYPE
 * @return a string representation of Snowflake C Type
 */
const char *STDCALL snowflake_c_type_to_string(SF_C_TYPE type);


/**
 * Internal: check connection parameters
*
 * @param sf SF_CONNECT context
 * @return 0 if success, otherwise an errno is returned.
 */
SF_STATUS STDCALL _snowflake_check_connection_parameters(SF_CONNECT *sf);

/**
 * Internal: Advances the iterators of the result set object stored in sfstmt->result_set.
 *
 * If the query result format is ARROW, then advance to next column.
 * If the query result format is JSON, then advance to next row.
 *
 * @param sfstmt SF_STMT context
 * @return 0 if success, otherwise an errno is returned.
 */
SF_STATUS STDCALL _snowflake_next(SF_STMT *sfstmt);

/**
 * Converts a column in the current row into a boolean value (if a valid conversion exists).
 * A NULL column will evaluate to false.
 *
 * @param sfstmt SF_STMT context
 * @param idx Column index
 * @param value_ptr Coverted column data is stored in this pointer (if conversion was successful)
 * @return 0 if success, otherwise an errno is returned
 */
SF_STATUS STDCALL snowflake_column_as_boolean(SF_STMT *sfstmt, int idx, sf_bool *value_ptr);

/**
 * Stores the first character of the column in a uint8 variable. A NULL column will evaluate to 0
 *
 * @param sfstmt SF_STMT context
 * @param idx Column index
 * @param value_ptr Coverted column data is stored in this pointer (if conversion was successful)
 * @return 0 if success, otherwise an errno is returned
 */
SF_STATUS STDCALL snowflake_column_as_uint8(SF_STMT *sfstmt, int idx, uint8 *value_ptr);

/**
 * Converts a column in the current row into a uint32 value (if a valid conversion exists).
 * A NULL column will evaluate to 0.
 *
 * @param sfstmt SF_STMT context
 * @param idx Column index
 * @param value_ptr Coverted column data is stored in this pointer (if conversion was successful)
 * @return 0 if success, otherwise an errno is returned
 */
SF_STATUS STDCALL snowflake_column_as_uint32(SF_STMT *sfstmt, int idx, uint32 *value_ptr);

/**
 * Converts a column in the current row into a uint64 value (if a valid conversion exists).
 * A NULL column will evaluate to 0.
 *
 * @param sfstmt SF_STMT context
 * @param idx Column index
 * @param value_ptr Coverted column data is stored in this pointer (if conversion was successful)
 * @return 0 if success, otherwise an errno is returned
 */
SF_STATUS STDCALL snowflake_column_as_uint64(SF_STMT *sfstmt, int idx, uint64 *value_ptr);

/**
 * Stores the first character of the column in a int8 variable. A NULL column will evaluate to 0
 *
 * @param sfstmt SF_STMT context
 * @param idx Column index
 * @param value_ptr Coverted column data is stored in this pointer (if conversion was successful)
 * @return 0 if success, otherwise an errno is returned
 */
SF_STATUS STDCALL snowflake_column_as_int8(SF_STMT *sfstmt, int idx, int8 *value_ptr);

/**
 * Converts a column in the current row into a int32 value (if a valid conversion exists).
 * A NULL column will evaluate to 0.
 *
 * @param sfstmt SF_STMT context
 * @param idx Column index
 * @param value_ptr Coverted column data is stored in this pointer (if conversion was successful)
 * @return 0 if success, otherwise an errno is returned
 */
SF_STATUS STDCALL snowflake_column_as_int32(SF_STMT *sfstmt, int idx, int32 *value_ptr);

/**
 * Converts a column in the current row into a int64 value (if a valid conversion exists).
 * A NULL column will evaluate to 0.
 *
 * @param sfstmt SF_STMT context
 * @param idx Column index
 * @param value_ptr Coverted column data is stored in this pointer (if conversion was successful)
 * @return 0 if success, otherwise an errno is returned
 */
SF_STATUS STDCALL snowflake_column_as_int64(SF_STMT *sfstmt, int idx, int64 *value_ptr);

/**
 * Converts a column in the current row into a float32 value (if a valid conversion exists).
 * A NULL column will evaluate to 0.0.
 *
 * @param sfstmt SF_STMT context
 * @param idx Column index
 * @param value_ptr Coverted column data is stored in this pointer (if conversion was successful)
 * @return 0 if success, otherwise an errno is returned
 */
SF_STATUS STDCALL snowflake_column_as_float32(SF_STMT *sfstmt, int idx, float32 *value_ptr);

/**
 * Converts a column in the current row into a float64 value (if a valid conversion exists).
 * A NULL column will evaluate to 0.0.
 *
 * @param sfstmt SF_STMT context
 * @param idx Column index
 * @param value_ptr Coverted column data is stored in this pointer (if conversion was successful)
 * @return 0 if success, otherwise an errno is returned
 */
SF_STATUS STDCALL snowflake_column_as_float64(SF_STMT *sfstmt, int idx, float64 *value_ptr);

/**
 * Converts a column in the current row into a SF_TIMESTAMP value (if a valid conversion exists).
 * A NULL column will evaluate to the epoch.
 *
 * @param sfstmt SF_STMT context
 * @param idx Column index
 * @param value_ptr Coverted column data is stored in this pointer (if conversion was successful)
 * @return 0 if success, otherwise an errno is returned
 */
SF_STATUS STDCALL snowflake_column_as_timestamp(SF_STMT *sfstmt, int idx, SF_TIMESTAMP *value_ptr);

/**
 * Returns the raw column data in the form of a const char pointer that the user can then use
 * to read the string data or copy to another buffer. A NULL column will return a NULL pointer
 *
 * @param sfstmt SF_STMT context
 * @param idx Column index
 * @param value_ptr Raw column data is stored in this pointer
 * @return 0 if success, otherwise an errno is returned
 */
SF_STATUS STDCALL snowflake_column_as_const_str(SF_STMT *sfstmt, int idx, const char **value_ptr);

/**
 * Given the raw value as a string, returns the string representation
 *
 * @param sfstmt (can be null) SF_STMT context to be used for extracting sfqid and error
 * @param const_str_val the src raw value
 * @param type the target type
 *  (caller is responsible to make sure currect type is passed in for the raw value)
 * @param connection_timezone to be used for extracting timestamp string values
 * @param scale to be used for extracting timestamp string values
 * @param isNull
 * @param value_ptr Copied Column data is stored in this pointer (if conversion was successful)
 * @param value_len_ptr The length of the string value. This is what you would get if you were to call strlen(*value_ptr).
 * @param max_value_size_ptr The size of the value buffer. If value_ptr is reallocated because the data to copy is too
 *        large, then this ptr will hold the value of the new buffer size.
 * @return 0 if success, otherwise an errno is returned
 * @return
 */
SF_STATUS STDCALL snowflake_raw_value_to_str_rep(SF_STMT *sfstmt,
                                                 const char *const_str_val,
                                                 const SF_DB_TYPE type,
                                                 const char *connection_timezone,
                                                 int32 scale, sf_bool isNull,
                                                 char **value_ptr,
                                                 size_t *value_len_ptr,
                                                 size_t *max_value_size_ptr);

/**
 * Converts a column into a string, copies to the buffer provided and stores that buffer address in value_ptr. If
 * *value_ptr is not NULL and max_value_size_ptr is not NULL and greater than 0, then the library will copy the string
 * data into the provided buffer. If the provided buffer if not large enough, the library will reallocate this string
 * buffer and store the new buffer size in max_value_size_ptr.The user must pass this buffer to free() once they are
 * done using it, this memory is NOT freed by the library. Buffer pointed to by value_ptr will not be free'd by the library.
 *
 * @param sfstmt SF_STMT context
 * @param idx Column index
 * @param value_ptr Copied Column data is stored in this pointer (if conversion was successful)
 * @param value_len_ptr The length of the string value. This is what you would get if you were to call strlen(*value_ptr).
 * @param max_value_size_ptr The size of the value buffer. If value_ptr is reallocated because the data to copy is too
 *        large, then this ptr will hold the value of the new buffer size.
 * @return 0 if success, otherwise an errno is returned
 */
SF_STATUS STDCALL snowflake_column_as_str(SF_STMT *sfstmt, int idx, char **value_ptr, size_t *value_len_ptr, size_t *max_value_size_ptr);

/**
 * Returns the length of the raw column data
 *
 * @param sfstmt SF_STMT context
 * @param idx Column index
 * @param value_ptr Pointer to the length of the raw column data
 * @return 0 if success, otherwise an errno is returned
 */
SF_STATUS STDCALL snowflake_column_strlen(SF_STMT *sfstmt, int idx, size_t *value_ptr);

/**
 * Returns whether or not the column data is null
 *
 * @param sfstmt SF_STMT context
 * @param idx Column index
 * @param value_ptr Column's NULL status is stored in this pointer
 * @return 0 if success, otherwise an errno is returned
 */
SF_STATUS STDCALL snowflake_column_is_null(SF_STMT *sfstmt, int idx, sf_bool *value_ptr);

/**
 *
 * Start of timestamp functions
 *
 */

/**
 * Creates a SF_TIMESTAMP from parts. Does not do any validation to ensure that the
 * timestamp created is a valid date other than ensure that the passed in value is within
 * the range specified for each input field.
 *
 * @param ts Pointer to a timestamp object. All fields will be overwritten
 * @param nanoseconds Number of nanoseconds in timestamp (0-999999999)
 * @param seconds Number of seconds in timestamp (0-59)
 * @param minutes Number of minutes in timestamp (0-59)
 * @param hours Number of hours in timestamp (0-23)
 * @param mday Day of the month (1-31)
 * @param months Month number of the year (1-12)
 * @param year Year using the Anno Domini dating system.
 *             Negative values are assumed to be B.C. and
 *             positive values are assumed to be A.D. (-99999 to 99999)
 * @param tzoffset Timezone offset from UTC in minutes (0-1439)
 * @return
 */
SF_STATUS STDCALL snowflake_timestamp_from_parts(SF_TIMESTAMP *ts, int32 nanoseconds, int32 seconds,
                                                 int32 minutes, int32 hours, int32 mday, int32 months,
                                                 int32 year, int32 tzoffset, int32 scale, SF_DB_TYPE ts_type);

/**
 *
 * @param ts
 * @param str
 * @param timezone
 * @param scale
 * @param ts_type
 * @return
 */
SF_STATUS STDCALL snowflake_timestamp_from_epoch_seconds(SF_TIMESTAMP *ts, const char *str, const char *timezone,
                                                         int32 scale, SF_DB_TYPE ts_type);

/**
 *
 * @param ts
 * @param fmt
 * @param buffer_ptr
 * @param buf_size
 * @param bytes_written
 * @param reallocate
 * @return
 */
SF_STATUS STDCALL snowflake_timestamp_to_string(SF_TIMESTAMP *ts, const char *fmt, char **buffer_ptr,
                                                size_t buf_size, size_t *bytes_written,
                                                sf_bool reallocate);
/**
 * Gets seconds from the epoch from the given timestamp.
 *
 * @param ts Timestamp to get epoch seconds from
 * @param epoch_time Pointer to store the number of seconds since the epoch
 * @return 0 if success, otherwise an errno is returned
 */
SF_STATUS STDCALL snowflake_timestamp_get_epoch_seconds(SF_TIMESTAMP *ts, time_t *epoch_time);

/**
 * Extracts the part of the timestamp that contains the number of nanoseconds
 *
 * @param ts Timestamp to get nanoseconds from
 * @return Returns -1 if ts is NULL, otherwise number of nanoseconds
 */
int32 STDCALL snowflake_timestamp_get_nanoseconds(SF_TIMESTAMP *ts);

/**
 * Extracts the part of the timestamp that contains the number of seconds
 *
 * @param ts Timestamp to get seconds from
 * @return Returns -1 if ts is NULL, otherwise number of seconds
 */
int32 STDCALL snowflake_timestamp_get_seconds(SF_TIMESTAMP *ts);

/**
 * Extracts the part of the timestamp that contains the number of minutes
 *
 * @param ts Timestamp to get minutes from
 * @return Returns -1 if ts is NULL, otherwise number of minutes
 */
int32 STDCALL snowflake_timestamp_get_minutes(SF_TIMESTAMP *ts);

/**
 * Extracts the part of the timestamp that contains the number of hours
 *
 * @param ts Timestamp to get hours from
 * @return Returns -1 if ts is NULL, otherwise number of hours
 */
int32 STDCALL snowflake_timestamp_get_hours(SF_TIMESTAMP *ts);

/**
 * Extracts the part of the timestamp that contains the day of the week since Sunday
 *
 * @param ts Timestamp to get day of the week from
 * @return Returns -1 if ts is NULL, otherwise day of the week since Sunday (0-6)
 */
int32 STDCALL snowflake_timestamp_get_wday(SF_TIMESTAMP *ts);

/**
 * Extracts the part of the timestamp that contains the day of the month
 *
 * @param ts Timestamp to get day of the month from
 * @return Returns -1 if ts is NULL, otherwise day of the month (1-31)
 */
int32 STDCALL snowflake_timestamp_get_mday(SF_TIMESTAMP *ts);

/**
 * Extracts the part of the timestamp that contains the day of the year since January 1
 *
 * @param ts Timestamp to get day of the year from
 * @return Returns -1 if ts is NULL, otherwise the day of the year since January 1 (0-365)
 */
int32 STDCALL snowflake_timestamp_get_yday(SF_TIMESTAMP *ts);

/**
 * Extracts the part of the timestamp that contains the month of the year
 *
 * @param ts Timestamp to get month of the year from
 * @return Returns -1 if ts is NULL, otherwise month of the year (1-12)
 */
int32 STDCALL snowflake_timestamp_get_month(SF_TIMESTAMP *ts);

/**
 * Extracts the part of the timestamp that contains the year
 *
 * @param ts Timestamp to get the year from
 * @return Returns -100000 if ts is NULL, otherwise the year
 */
int32 STDCALL snowflake_timestamp_get_year(SF_TIMESTAMP *ts);

/**
 * Extracts the part of the timestamp that contains the timezone offset
 *
 * @param ts Timestamp to get timezone offset from
 * @return Returns -1 if ts is NULL, otherwise the timezone offset (0-1439)
 */
int32 STDCALL snowflake_timestamp_get_tzoffset(SF_TIMESTAMP *ts);

/**
 * Extracts the part of the timestamp that contains the scale
 *
 * @param ts Timestamp to get month of the year from
 * @return Returns -1 if ts is NULL, otherwise scale from timestamp (0-9)
 */
int32 STDCALL snowflake_timestamp_get_scale(SF_TIMESTAMP *ts);

#ifdef  __cplusplus
}
#endif

#endif //SNOWFLAKE_CLIENT_H<|MERGE_RESOLUTION|>--- conflicted
+++ resolved
@@ -262,11 +262,8 @@
     SF_CON_MAX_VARCHAR_SIZE,
     SF_CON_MAX_BINARY_SIZE,
     SF_CON_MAX_VARIANT_SIZE,
-<<<<<<< HEAD
     SF_CON_DISABLE_SAML_URL_CHECK,
-=======
-    SF_CON_OCSP_FAIL_OPEN,
->>>>>>> 899a7479
+    SF_CON_OCSP_FAIL_OPE
     SF_DIR_QUERY_URL,
     SF_DIR_QUERY_URL_PARAM,
     SF_DIR_QUERY_TOKEN,
