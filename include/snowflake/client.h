/*
 * Copyright (c) 2018-2019 Snowflake Computing, Inc. All rights reserved.
 */

#ifndef SNOWFLAKE_CLIENT_H
#define SNOWFLAKE_CLIENT_H

#ifdef  __cplusplus
extern "C" {
#endif

#include <time.h>
#include "basic_types.h"
#include "platform.h"
#include "version.h"
#include "logger.h"

/**
 * API Name
 */
/* TODO: Temporarily change to ODBC for now to pass the test before
 *       features (PUT for GCP, multiple statements etc.) unblocked
 *       on server side.
 *       Need to revert to C_API when merging to master.
 */
#define SF_API_NAME "ODBC"

/**
 * SQLState code length
 */
#define SF_SQLSTATE_LEN 6

/**
 * Authenticator, Default
 */
#define SF_AUTHENTICATOR_DEFAULT "snowflake"

/**
 * Authenticator, key pair (jwt)
 */
#define SF_AUTHENTICATOR_JWT "snowflake_jwt"

 /**
 * Authenticator, external browser
 * TODO
 */
#define SF_AUTHENTICATOR_EXTERNAL_BROWSER "externalbrowser"

 /**
 * Authenticator, oauth
 */
#define SF_AUTHENTICATOR_OAUTH "oauth"

/**
 * UUID4 length
 */
#define SF_UUID4_LEN 37

/**
 * Source compression value length returned by server
 */
#define SF_SOURCE_COMPRESSION_TYPE_LEN 15

/**
 * Download/upload length
 */
#define SF_COMMAND_LEN 10

/**
 * The maximum object size
 */
#define SF_MAX_OBJECT_SIZE SF_MACRO_DEPRECATED_WARNING("SF_MAX_OBJECT_SIZE is deprecated, please use snowflake_get_attribute() instead to retrieve the max LOB size.") 16777216 

/**
 * Login timeout in seconds
 */
// make the login timetout defaults to 300 to be inline with retry timeout
// while customer can reduce it as needed
#define SF_LOGIN_TIMEOUT 300

 /**
 * retry timeout in seconds
 */
#define SF_RETRY_TIMEOUT 300

 /**
 * max retry number
 */
#define SF_MAX_RETRY 7

/**
 * Default JWT timeout in seconds
 */
#define SF_JWT_TIMEOUT 60

/**
 * Default JWT renew timeout in seconds
 */
#define SF_JWT_CNXN_WAIT_TIME 10

/**
 * Snowflake Data types
 *
 * Use snowflake_type_to_string to get the string representation.
 */
typedef enum SF_DB_TYPE {
    SF_DB_TYPE_FIXED,
    SF_DB_TYPE_REAL,
    SF_DB_TYPE_TEXT,
    SF_DB_TYPE_DATE,
    SF_DB_TYPE_TIMESTAMP_LTZ,
    SF_DB_TYPE_TIMESTAMP_NTZ,
    SF_DB_TYPE_TIMESTAMP_TZ,
    SF_DB_TYPE_VARIANT,
    SF_DB_TYPE_OBJECT,
    SF_DB_TYPE_ARRAY,
    SF_DB_TYPE_BINARY,
    SF_DB_TYPE_TIME,
    SF_DB_TYPE_BOOLEAN,
    SF_DB_TYPE_ANY
} SF_DB_TYPE;

/**
 * C data types
 *
 * Use snowflake_c_type_to_string to get the string representation.
 */
typedef enum SF_C_TYPE {
    SF_C_TYPE_INT8,
    SF_C_TYPE_UINT8,
    SF_C_TYPE_INT64,
    SF_C_TYPE_UINT64,
    SF_C_TYPE_FLOAT64,
    SF_C_TYPE_STRING,
    SF_C_TYPE_TIMESTAMP,
    SF_C_TYPE_BOOLEAN,
    SF_C_TYPE_BINARY,
    SF_C_TYPE_NULL
} SF_C_TYPE;

/**
 * Snowflake API status
 */
typedef enum SF_STATUS {
    SF_STATUS_EOF = -1,                   // Special status are negative
    SF_STATUS_SUCCESS = 0,                // Success is zero
    SF_STATUS_ERROR_GENERAL = 240000,     // Errors are positive
    SF_STATUS_ERROR_OUT_OF_MEMORY = 240001,
    SF_STATUS_ERROR_REQUEST_TIMEOUT = 240002,
    SF_STATUS_ERROR_DATA_CONVERSION = 240003,
    SF_STATUS_ERROR_BAD_DATA_OUTPUT_TYPE = 240004,
    SF_STATUS_ERROR_BAD_CONNECTION_PARAMS = 240005,
    SF_STATUS_ERROR_STRING_FORMATTING = 240006,
    SF_STATUS_ERROR_STRING_COPY = 240007,
    SF_STATUS_ERROR_BAD_REQUEST = 240008,
    SF_STATUS_ERROR_BAD_RESPONSE = 240009,
    SF_STATUS_ERROR_BAD_JSON = 240010,
    SF_STATUS_ERROR_RETRY = 240011,
    SF_STATUS_ERROR_CURL = 240012,
    SF_STATUS_ERROR_BAD_ATTRIBUTE_TYPE = 240013,
    SF_STATUS_ERROR_APPLICATION_ERROR = 240014,
    SF_STATUS_ERROR_PTHREAD = 240015,
    SF_STATUS_ERROR_CONNECTION_NOT_EXIST = 240016,
    SF_STATUS_ERROR_STATEMENT_NOT_EXIST = 240017,
    SF_STATUS_ERROR_CONVERSION_FAILURE = 240018,
    SF_STATUS_ERROR_OUT_OF_BOUNDS = 240019,
    SF_STATUS_ERROR_MISSING_COLUMN_IN_ROW = 240020,
    SF_STATUS_ERROR_OUT_OF_RANGE = 240021,
    SF_STATUS_ERROR_NULL_POINTER = 240022,
    SF_STATUS_ERROR_BUFFER_TOO_SMALL = 240023,
    SF_STATUS_ERROR_UNSUPPORTED_QUERY_RESULT_FORMAT = 240024,
    SF_STATUS_ERROR_OTHER = 240025,
    SF_STATUS_ERROR_FILE_TRANSFER = 240026
} SF_STATUS;

/**
 * SQLState for client errors
 */
#define SF_SQLSTATE_NO_ERROR "00000"
#define SF_SQLSTATE_UNABLE_TO_CONNECT "08001"
#define SF_SQLSTATE_CONNECTION_ALREADY_EXIST "08002"
#define SF_SQLSTATE_CONNECTION_NOT_EXIST "08003"
#define SF_SQLSTATE_APP_REJECT_CONNECTION "08004"

// For general purpose
#define SF_SQLSTATE_NO_DATA "02000"

// For CLI specific
#define SF_SQLSTATE_GENERAL_ERROR "HY000"
#define SF_SQLSTATE_MEMORY_ALLOCATION_ERROR "HY001"
#define SF_SQLSTATE_INVALID_DATA_TYPE_IN_APPLICATION_DESCRIPTOR "HY003"
#define SF_SQLSTATE_INVALID_DATA_TYPE "HY004"
#define SF_SQLSTATE_ASSOCIATED_STATEMENT_IS_NOT_PREPARED "HY007"
#define SF_SQLSTATE_OPERATION_CANCELED "HY008"
#define SF_SQLSTATE_INVALID_USE_OF_NULL_POINTER "HY009"
#define SF_SQLSTATE_FUNCTION_SEQUENCE_ERROR "HY010"
#define SF_SQLSTATE_ATTRIBUTE_CANNOT_BE_SET_NOW "HY011"
#define SF_SQLSTATE_INVALID_TRANSACTION_OPERATION_CODE "HY012"
#define SF_SQLSTATE_MEMORY_MANAGEMENT_ERROR "HY013"
#define SF_SQLSTATE_LIMIT_ON_THE_NUMBER_OF_HANDLES_EXCEEDED "HY014"
#define SF_SQLSTATE_INVALID_USE_OF_AN_AUTOMATICALLY_ALLOCATED_DESCRIPTOR_HANDLE "HY017"
#define SF_SQLSTATE_SERVER_DECLINED_THE_CANCELLATION_REQUEST "HY018"
#define SF_SQLSTATE_NON_STRING_DATA_CANNOT_BE_SENT_IN_PIECES "HY019"
#define SF_SQLSTATE_ATTEMPT_TO_CONCATENATE_A_NULL_VALUE "HY020"
#define SF_SQLSTATE_INCONSISTENT_DESCRIPTOR_INFORMATION "HY021"
#define SF_SQLSTATE_INVALID_ATTRIBUTE_VALUE "HY024"
#define SF_SQLSTATE_NON_STRING_DATA_CANNOT_BE_USED_WITH_STRING_ROUTINE "HY055"
#define SF_SQLSTATE_INVALID_STRING_LENGTH_OR_BUFFER_LENGTH "HY090"
#define SF_SQLSTATE_INVALID_DESCRIPTOR_FIELD_IDENTIFIER "HY091"
#define SF_SQLSTATE_INVALID_ATTRIBUTE_IDENTIFIER "HY092"
#define SF_SQLSTATE_INVALID_FUNCTIONID_SPECIFIED "HY095"
#define SF_SQLSTATE_INVALID_INFORMATION_TYPE "HY096"
#define SF_SQLSTATE_COLUMN_TYPE_OUT_OF_RANGE "HY097"
#define SF_SQLSTATE_SCOPE_OUT_OF_RANGE "HY098"
#define SF_SQLSTATE_NULLABLE_TYPE_OUT_OF_RANGE "HY099"
#define SF_SQLSTATE_INVALID_RETRIEVAL_CODE "HY103"
#define SF_SQLSTATE_INVALID_LENGTHPRECISION_VALUE "HY104"
#define SF_SQLSTATE_INVALID_PARAMETER_TYPE "HY105"
#define SF_SQLSTATE_INVALID_FETCH_ORIENTATION "HY106"
#define SF_SQLSTATE_ROW_VALUE_OUT_OF_RANGE "HY107"
#define SF_SQLSTATE_INVALID_CURSOR_POSITION "HY108"
#define SF_SQLSTATE_OPTIONAL_FEATURE_NOT_IMPLEMENTED "HYC00"

// For Query Context Cache
#define SF_QCC_CAPACITY_DEF        5
#define SF_QCC_RSP_KEY             "queryContext"
#define SF_QCC_REQ_KEY             "queryContextDTO"
#define SF_QCC_ENTRIES_KEY         "entries"
#define SF_QCC_ID_KEY              "id"
#define SF_QCC_PRIORITY_KEY        "priority"
#define SF_QCC_TIMESTAMP_KEY       "timestamp"
#define SF_QCC_CONTEXT_KEY         "context"
#define SF_QCC_CONTEXT_VALUE_KEY   "base64Data"

/**
 * Attributes for Snowflake database session context.
 */
typedef enum SF_ATTRIBUTE {
    SF_CON_ACCOUNT,
    SF_CON_REGION,
    SF_CON_USER,
    SF_CON_PASSWORD,
    SF_CON_DATABASE,
    SF_CON_SCHEMA,
    SF_CON_WAREHOUSE,
    SF_CON_ROLE,
    SF_CON_HOST,
    SF_CON_PORT,
    SF_CON_PROTOCOL,
    SF_CON_PASSCODE,
    SF_CON_PASSCODE_IN_PASSWORD,
    SF_CON_APPLICATION_NAME,
    SF_CON_APPLICATION_VERSION,
    SF_CON_AUTHENTICATOR,
    SF_CON_INSECURE_MODE,
    SF_CON_LOGIN_TIMEOUT,
    SF_CON_NETWORK_TIMEOUT,
    SF_CON_TIMEZONE,
    SF_CON_SERVICE_NAME,
    SF_CON_AUTOCOMMIT,
    SF_CON_APPLICATION,
    SF_CON_PRIV_KEY_FILE,
    SF_CON_PRIV_KEY_FILE_PWD,
    SF_CON_JWT_TIMEOUT,
    SF_CON_JWT_CNXN_WAIT_TIME,
    SF_CON_MAX_CON_RETRY,
    SF_CON_PROXY,
    SF_CON_NO_PROXY,
    SF_CON_DISABLE_QUERY_CONTEXT_CACHE,
    SF_CON_INCLUDE_RETRY_REASON,
    SF_CON_RETRY_TIMEOUT,
    SF_CON_MAX_RETRY,
    SF_CON_MAX_VARCHAR_SIZE,
    SF_CON_MAX_BINARY_SIZE,
    SF_CON_MAX_VARIANT_SIZE,
    SF_CON_OCSP_FAIL_OPEN,
    SF_CON_PUT_TEMPDIR,
    SF_CON_PUT_COMPRESSLV,
    SF_CON_PUT_USE_URANDOM_DEV,
    SF_CON_PUT_FASTFAIL,
    SF_CON_PUT_MAXRETRIES,
    SF_CON_GET_FASTFAIL,
    SF_CON_GET_MAXRETRIES,
    SF_CON_GET_THRESHOLD,
    SF_DIR_QUERY_URL,
    SF_DIR_QUERY_URL_PARAM,
    SF_DIR_QUERY_TOKEN,
    SF_RETRY_ON_CURLE_COULDNT_CONNECT_COUNT,
    SF_QUERY_RESULT_TYPE,
    SF_CON_OAUTH_TOKEN
} SF_ATTRIBUTE;

/**
 * Attributes for Snowflake global context.
 */
typedef enum SF_GLOBAL_ATTRIBUTE {
    SF_GLOBAL_DISABLE_VERIFY_PEER,
    SF_GLOBAL_CA_BUNDLE_FILE,
    SF_GLOBAL_SSL_VERSION,
    SF_GLOBAL_DEBUG,
    SF_GLOBAL_OCSP_CHECK
} SF_GLOBAL_ATTRIBUTE;

/**
 * Attributes for Snowflake statement context.
 */
typedef enum SF_STMT_ATTRIBUTE {
    SF_STMT_USER_REALLOC_FUNC,
    SF_STMT_MULTI_STMT_COUNT
} SF_STMT_ATTRIBUTE;
#define SF_MULTI_STMT_COUNT_UNSET (-1)
#define SF_MULTI_STMT_COUNT_UNLIMITED 0

/**
 * Snowflake Error
 */
typedef struct SF_ERROR_STRUCT {
    SF_STATUS error_code;
    char sqlstate[SF_SQLSTATE_LEN];
    char *msg;
    sf_bool is_shared_msg;
    char sfqid[SF_UUID4_LEN];
    char *file;
    int line;
} SF_ERROR_STRUCT;
/**
 * Snowflake database session context.
 */
typedef struct SF_CONNECT {
    char *account;
    char *region;
    char *user;
    char *password;
    char *database;
    char *schema;
    char *warehouse;
    char *role;
    char *host;
    char *port;
    char *protocol;

    char *passcode;
    sf_bool passcode_in_password;
    sf_bool insecure_mode;
    sf_bool ocsp_fail_open;
    sf_bool autocommit;
    char *timezone;
    char *service_name;
    char *query_result_format;

    /* used when updating parameters */
    SF_MUTEX_HANDLE mutex_parameters;

    char *authenticator;

    // the instance of authenticator, if needed
    void * auth_object;

    // key pair authentication
    char *priv_key_file;
    char *priv_key_file_pwd;
    int64 jwt_timeout;
    int64 jwt_cnxn_wait_time;

    // Overrider application name and version
    char *application_name;
    char *application_version;

    // Partner application name
    char * application;

    // Proxy
    char * proxy;
    char * no_proxy;

    // Query Context Cache
    // the flag of whether to disable qcc, false by default
    sf_bool qcc_disable;
    // the cache capacity
    uint64 qcc_capacity;
    // the pointer of qcc instance
    void * qcc;

    // whether to include retry reason in retry for query request
    sf_bool include_retry_reason;

    // Session info
    char *token;
    char *master_token;

    int64 login_timeout;
    int64 network_timeout;
    // retry timeout for new retry strategy
    int64 retry_timeout;

    // Session specific fields
    int64 sequence_counter;
    SF_MUTEX_HANDLE mutex_sequence_counter;
    char request_id[SF_UUID4_LEN];

    char *directURL;

    char *directURL_param;

    char *direct_query_token;

    int8 retry_on_curle_couldnt_connect_count;

    int8 retry_on_connect_count;

    // max retry number for new retry strategy
    int8 retry_count;

    // Error
    SF_ERROR_STRUCT error;

    // max lob size
    uint64 max_varchar_size;
    uint64 max_binary_size;
    uint64 max_variant_size;

<<<<<<< HEAD
    // put get configurations
    sf_bool use_s3_regional_url;
    sf_bool put_use_urand_dev;
    int8 put_compress_level;
    char* put_temp_dir;
    sf_bool put_fastfail;
    int8 put_maxretries;
    sf_bool get_fastfail;
    int8 get_maxretries;
    int64 get_threshold;
=======
    //token for OAuth authentication
    char *oauth_token;
>>>>>>> 617d6e02
} SF_CONNECT;

/**
 * Column description context. idx is indexed from 1.
 */
typedef struct SF_COLUMN_DESC {
    size_t idx;
    char *name;
    SF_DB_TYPE type;
    SF_C_TYPE c_type;
    int64 byte_size;
    int64 internal_size;
    int64 precision;
    int64 scale;
    sf_bool null_ok;
} SF_COLUMN_DESC;

typedef struct SF_STATS {
    int64 num_rows_inserted;
    int64 num_rows_updated;
    int64 num_rows_deleted;
    int64 num_duplicate_rows_updated;
} SF_STATS;

/**
 * For certain applications, we may wish to capture
 * the raw response after issuing a query to Snowflake.
 * This is a structure used for capturing the results.
 * Note that these should always be constructed
 * with snowflake_query_result_capture_init(), and be
 * destructed with snowflake_query_result_capture_term().
 */
typedef struct SF_QUERY_RESULT_CAPTURE {
    // The buffer for storing the results
    char* capture_buffer;
    // Actual response size
    size_t actual_response_size;
} SF_QUERY_RESULT_CAPTURE;

/**
 * Chunk downloader context
 */
typedef struct SF_CHUNK_DOWNLOADER SF_CHUNK_DOWNLOADER;

/**
 * Put get response struct
 */
typedef struct SF_PUT_GET_RESPONSE SF_PUT_GET_RESPONSE;

typedef void* result_set_ptr;

/**
 * An enumeration over all supported query result formats.
 */
typedef enum QueryResultFormat_e
{
  SF_ARROW_FORMAT, SF_JSON_FORMAT, SF_PUTGET_FORMAT, SF_FORMAT_UNKNOWN
} QueryResultFormat;

/**
 * Statement context
 */
typedef struct SF_STMT {
    char sfqid[SF_UUID4_LEN];
    int64 sequence_counter;
    char request_id[SF_UUID4_LEN];
    SF_ERROR_STRUCT error;
    SF_CONNECT *connection;
    QueryResultFormat qrf;
    char *sql_text;
    result_set_ptr result_set;
    int64 chunk_rowcount;
    int64 total_rowcount;
    int64 total_fieldcount;
    int64 total_row_index;
    void *params;
    void *name_list;
    unsigned int params_len;
    SF_COLUMN_DESC *desc;
    SF_STATS *stats;
    void *stmt_attrs;
    sf_bool is_dml;
    sf_bool is_multi_stmt;
    void* multi_stmt_result_ids;
    int64 multi_stmt_count;

    /**
     * User realloc function used in snowflake_fetch
     */
    void *(*user_realloc_func)(void*, size_t);

    SF_CHUNK_DOWNLOADER *chunk_downloader;
    SF_PUT_GET_RESPONSE *put_get_response;
} SF_STMT;

/**
 * Bind input parameter context
 */
typedef struct {
    size_t idx; /* One based index of the columns, 0 if Named */
    char * name; /* Named Parameter name, NULL if positional */
    SF_C_TYPE c_type; /* input data type in C */
    void *value; /* input value */
    size_t len; /* input value length. valid only for SF_C_TYPE_STRING */
    SF_DB_TYPE type; /* (optional) target Snowflake data type */
} SF_BIND_INPUT;

/**
 *
 */
typedef struct SF_USER_MEM_HOOKS {
    void *(*alloc_fn)(size_t size);
    void (*dealloc_fn)(void *ptr);
    void *(*realloc_fn)(void *ptr, size_t size);
    void *(*calloc_fn)(size_t nitems, size_t size);
} SF_USER_MEM_HOOKS;

/**
 * Timestamp type that can represent any Snowflake DB Datetime/Timestamp type
 */
typedef struct SF_TIMESTAMP {
    struct tm tm_obj;
    int32 nsec;
    int32 tzoffset;
    int32 scale;
    SF_DB_TYPE ts_type;
} SF_TIMESTAMP;

/**
 * Initializes an SF_QUERY_RESPONSE_CAPTURE struct.
 * Note that these need to be released by calling snowflake_query_result_capture_term().
 *
 * @param input pointer to an uninitialized SF_QUERY_RESULT_CAPTURE struct pointer.
 */
void STDCALL snowflake_query_result_capture_init(SF_QUERY_RESULT_CAPTURE **input);

/**
 * Global Snowflake initialization.
 *
 * @return 0 if successful, errno otherwise
 */
SF_STATUS STDCALL
snowflake_global_init(const char *log_path, SF_LOG_LEVEL log_level, SF_USER_MEM_HOOKS *hooks);

/**
 * Global Snowflake cleanup.
 *
 * @return 0 if successful, errno otherwise
 */
SF_STATUS STDCALL snowflake_global_term();

/**
 * Set a global attribute
 * @param type a value of SF_GLOBAL_ATTRIBUTE
 * @param value a pointer to value
 * @return 0 if successful, errno otherise.
 */
SF_STATUS STDCALL snowflake_global_set_attribute(
    SF_GLOBAL_ATTRIBUTE type, const void *value);

/**
 * Get a global attribute
 * @param type a value of SF_GLOBAL_ATTRIBUTE
 * @param value a pointer to value buffer
 * @param buffer size
 * @return 0 if successful, errno otherise.
 */
SF_STATUS STDCALL snowflake_global_get_attribute(
    SF_GLOBAL_ATTRIBUTE type, void *value, size_t size);

/**
 * Initializes a SNOWFLAKE connection context
 *
 * @return SNOWFLAKE context if success
 */
SF_CONNECT *STDCALL snowflake_init();

/**
 * Purge a SNOWFLAKE connection context
 *
 * @param sf SNOWFLAKE context. The data will be freed from memory.
 * @return 0 if success, otherwise an errno is returned.
 */
SF_STATUS STDCALL snowflake_term(SF_CONNECT *sf);

/**
 * Creates a new session and connects to Snowflake database.
 *
 * @param sf SNOWFLAKE context.
 * @return 0 if success, otherwise an errno is returned.
 */
SF_STATUS STDCALL snowflake_connect(SF_CONNECT *sf);

/**
 * Sets the attribute to the session.
 *
 * @param sf SNOWFLAKE context.
 * @param type the attribute name type
 * @param value pointer to the attribute value
 * @return 0 if success, otherwise an errno is returned.
 */
SF_STATUS STDCALL snowflake_set_attribute(
    SF_CONNECT *sf, SF_ATTRIBUTE type, const void *value);

/**
 * Gets the attribute value from the session.
 *
 * @param sf SNOWFLAKE context.
 * @param type the attribute name type
 * @param value pointer to the attribute value buffer
 * @return 0 if success, otherwise an errno is returned.
 */
SF_STATUS STDCALL snowflake_get_attribute(
    SF_CONNECT *sf, SF_ATTRIBUTE type, void **value);

/**
 * Creates sf SNOWFLAKE_STMT context.
 *
 * @param sfstmt SNOWFLAKE_STMT context.
 */
SF_STMT *STDCALL snowflake_stmt(SF_CONNECT *sf);

/**
 * Frees the memory used by a SF_QUERY_RESULT_CAPTURE struct.
 * Note that this only frees the struct itself, and *not* the underlying
 * capture buffer! The caller is responsible for managing that.
 *
 * @param capture SF_QUERY_RESULT_CAPTURE pointer whose memory to clear.
 *
 */
 void STDCALL snowflake_query_result_capture_term(SF_QUERY_RESULT_CAPTURE *capture);

/**
 * Closes and terminates a statement context
 * @param sfstmt SNOWFLAKE_STMT context.
 * @return 0 if success, otherwise an errno is returned.
 */
void STDCALL snowflake_stmt_term(SF_STMT *sfstmt);

/**
 * Begins a new transaction.
 *
 * @param sf SNOWFLAKE context.
 * @return 0 if success, otherwise an errno is returned.
 */
SF_STATUS STDCALL snowflake_trans_begin(SF_CONNECT *sf);

/**
 * Commits a current transaction.
 *
 * @param sf SNOWFLAKE context.
 * @return 0 if success, otherwise an errno is returned.
 */
SF_STATUS STDCALL snowflake_trans_commit(SF_CONNECT *sf);

/**
 * Rollbacks a current transaction.
 *
 * @param sf SNOWFLAKE context.
 * @return 0 if success, otherwise an errno is returned.
 */
SF_STATUS STDCALL snowflake_trans_rollback(SF_CONNECT *sf);

/**
 * Returns an error context for the SNOWFLAKE_STMT context.
 *
 * @param sfstmt SNOWFLAKE_STMT context.
 * @return error context
 */
SF_ERROR_STRUCT *STDCALL snowflake_stmt_error(SF_STMT *sfstmt);

/**
 * Returns an error context for the SNOWFLAKE context.
 *
 * @param sf SNOWFLAKE context.
 * @return error context
 */
SF_ERROR_STRUCT *STDCALL snowflake_error(SF_CONNECT *sf);

/**
 * Propagate SF_STMT error to SF_CONNECT so that the latest statement
 * error is visible in the connection context.
 *
 * @param sf SNOWFLAKE context
 * @param sfstmt SNOWFLAKE_STMT context.
 * @return 0 if success, otherwise an errno is returned.
 */
SF_STATUS STDCALL snowflake_propagate_error(SF_CONNECT *sf, SF_STMT *sfstmt);

/**
 * Executes a query and returns result set. This function works only for
 * queries and commands that return result set. If no result set is returned,
 * NULL is returned.
 *
 * @param sf SNOWFLAKE_STMT context.
 * @param command a query or command that returns results.
 * @return 0 if success, otherwise an errno is returned.
 */
SF_STATUS STDCALL
snowflake_query(SF_STMT *sfstmt, const char *command, size_t command_size);

/**
 * Returns the number of affected rows in the last execution.  This function
 * works only for DML, i.e., INSERT, UPDATE, DELETE, MULTI TABLE INSERT, MERGE
 * and COPY.
 *
 * @param sf SNOWFLAKE_STMT context.
 * @return the number of affected rows
 */
int64 STDCALL snowflake_affected_rows(SF_STMT *sfstmt);

/**
 * Returns the number of rows can be fetched from the result set.
 *
 * @param sfstmt SNOWFLAKE_RESULTSET context.
 * @return the number of rows.
 */
int64 STDCALL snowflake_num_rows(SF_STMT *sfstmt);

/**
 * Returns the number of fields in the result set.
 *
 * @param sfstmt SNOWFLAKE_RESULTSET context.
 * @return the number of fields.
 */
int64 STDCALL snowflake_num_fields(SF_STMT *sfstmt);

/**
 * Returns a SQLState for the result set.
 *
 * @param sfstmt SNOWFLAKE_STMT context.
 * @return SQL State
 */
const char *STDCALL snowflake_sqlstate(SF_STMT *sfstmt);

/**
 * Gets an array of column metadata. The value returned by snowflake_num_fields is the size of the column metadata array
 *
 * @param sf SNOWFLAKE_STMT context.
 * @return SF_COLUMN_DESC if success or NULL
 */
SF_COLUMN_DESC *STDCALL snowflake_desc(SF_STMT *sfstmt);

/**
 * Prepares a statement.
 *
 * @param sfstmt SNOWFLAKE_STMT context.
 * @param command a query or command that returns results.
 * @return 0 if success, otherwise an errno is returned.
 */
SF_STATUS STDCALL
snowflake_prepare(SF_STMT *sfstmt, const char *command, size_t command_size);

/**
 * Sets a statement attribute.
 *
 * @param sf SNOWFLAKE_STMT context.
 * @param type the attribute name type
 * @param value pointer to the attribute value
 * @return 0 if success, otherwise an errno is returned.
 */
SF_STATUS STDCALL
snowflake_stmt_set_attr(SF_STMT *sfstmt, SF_STMT_ATTRIBUTE type,
                        const void *value);

/**
 * Gets a statement attribute value.
 *
 * @param sf SNOWFLAKE_STMT context.
 * @param type the attribute name type
 * @param value pointer to the attribute value buffer
 * @return 0 if success, otherwise an errno is returned.
 */
SF_STATUS STDCALL
snowflake_stmt_get_attr(SF_STMT *sfstmt, SF_STMT_ATTRIBUTE type, void **value);

/**
 * Executes a statement.
 * @param sfstmt SNOWFLAKE_STMT context.
 *
 * @return 0 if success, otherwise an errno is returned.
 */
SF_STATUS STDCALL snowflake_execute(SF_STMT *sfstmt);

/**
 * Executes a statement with capture.
 * @param sfstmt SNOWFLAKE_STMT context.
 * @param result_capture pointer to a SF_QUERY_RESULT_CAPTURE
 * @return 0 if success, otherwise an errno is returned.
 */
SF_STATUS STDCALL snowflake_execute_with_capture(SF_STMT *sfstmt,
        SF_QUERY_RESULT_CAPTURE* result_capture);

/**
 * Executes a statement with capture in describe only mode.
 * @param sfstmt SNOWFLAKE_STMT context.
 * @param result_capture pointer to a SF_QUERY_RESULT_CAPTURE
 * @return 0 if success, otherwise an errno is returned.
 */
SF_STATUS STDCALL snowflake_describe_with_capture(SF_STMT *sfstmt,
                                                  SF_QUERY_RESULT_CAPTURE *result_capture);

/**
 * Determines whether more results are available and, if so,
 * initializes processing for the next one.
 * @param sfstmt SNOWFLAKE_STMT context.
 *
 * @return 0 if success, otherwise an errno is returned.
 */
SF_STATUS STDCALL snowflake_next_result(SF_STMT* sfstmt);

/**
 * Fetches the next row for the statement and stores on the bound buffer
 * if any. Noop if no buffer is bound.
 *
 * @param sfstmt SNOWFLAKE_RESULTSET context.
 * @return 0 if success, otherwise an errno is returned.
 */
SF_STATUS STDCALL snowflake_fetch(SF_STMT *sfstmt);

/**
 * Returns the number of binding parameters in the statement.
 *
 * @param sfstmt SNOWFLAKE_STMT context.
 * @return the number of binding parameters in the statement.
 */
uint64 STDCALL snowflake_num_params(SF_STMT *sfstmt);


/**
 * Initializes a bind input.
 *
 * SF_BIND_INPUT needs to be properly initialized to
 * avoid undefined behavior. Each SF_BIND_INPUT instance
 * can either represent a named bind input or a positional
 * bind input. The name or the idx member of the instance
 * respectively would need to be initialized accordingly.
 *
 * For Named parameters:
 * SF_BIND_INPUT idx = 0
 *
 * For Positional parameters:
 * SF_BIND_INPUT name = NULL;
 *
 * @param input preallocated SF_BIND_INPUT instance
 * @return void
 */
void STDCALL snowflake_bind_input_init(SF_BIND_INPUT * input);

/**
 * Binds parameters with the statement for execution.
 *
 * @param sfstmt SNOWFLAKE_STMT context.
 * @param sfbind SNOWFLAKE_BIND_INPUT context array.
 * @return 0 if success, otherwise an errno is returned.
 */
SF_STATUS STDCALL snowflake_bind_param(
    SF_STMT *sfstmt, SF_BIND_INPUT *sfbind);

/**
 * Binds an array of parameters with the statement for execution.
 *
 * @param sfstmt SF_STMT context.
 * @param sfbind_array SF_BIND_INPUT array of bind input values.
 * @param size size_t size of the parameter array (sfbind_array).
 * @return 0 if success, otherwise an errno is returned.
 */
SF_STATUS snowflake_bind_param_array(
    SF_STMT *sfstmt, SF_BIND_INPUT *sfbind_array, size_t size);

/**
 * Returns a query id associated with the statement after execution. If not
 * executed, NULL is returned.
 *
 * @param sfstmt SNOWFLAKE_STMT context.
 * @return query id associated with the statement.
 */
const char *STDCALL snowflake_sfqid(SF_STMT *sfstmt);

/**
 * Converts Snowflake Type enum value to a string representation
 * @param type SF_TYPE enum
 * @return a string representation of Snowflake Type
 */
const char *STDCALL snowflake_type_to_string(SF_DB_TYPE type);

/**
 * Converts Snowflake C Type enum value to a string representation
 * @param type SF_C_TYPE
 * @return a string representation of Snowflake C Type
 */
const char *STDCALL snowflake_c_type_to_string(SF_C_TYPE type);


/**
 * Internal: check connection parameters
*
 * @param sf SF_CONNECT context
 * @return 0 if success, otherwise an errno is returned.
 */
SF_STATUS STDCALL _snowflake_check_connection_parameters(SF_CONNECT *sf);

/**
 * Internal: Advances the iterators of the result set object stored in sfstmt->result_set.
 *
 * If the query result format is ARROW, then advance to next column.
 * If the query result format is JSON, then advance to next row.
 *
 * @param sfstmt SF_STMT context
 * @return 0 if success, otherwise an errno is returned.
 */
SF_STATUS STDCALL _snowflake_next(SF_STMT *sfstmt);

/**
 * Converts a column in the current row into a boolean value (if a valid conversion exists).
 * A NULL column will evaluate to false.
 *
 * @param sfstmt SF_STMT context
 * @param idx Column index
 * @param value_ptr Coverted column data is stored in this pointer (if conversion was successful)
 * @return 0 if success, otherwise an errno is returned
 */
SF_STATUS STDCALL snowflake_column_as_boolean(SF_STMT *sfstmt, int idx, sf_bool *value_ptr);

/**
 * Stores the first character of the column in a uint8 variable. A NULL column will evaluate to 0
 *
 * @param sfstmt SF_STMT context
 * @param idx Column index
 * @param value_ptr Coverted column data is stored in this pointer (if conversion was successful)
 * @return 0 if success, otherwise an errno is returned
 */
SF_STATUS STDCALL snowflake_column_as_uint8(SF_STMT *sfstmt, int idx, uint8 *value_ptr);

/**
 * Converts a column in the current row into a uint32 value (if a valid conversion exists).
 * A NULL column will evaluate to 0.
 *
 * @param sfstmt SF_STMT context
 * @param idx Column index
 * @param value_ptr Coverted column data is stored in this pointer (if conversion was successful)
 * @return 0 if success, otherwise an errno is returned
 */
SF_STATUS STDCALL snowflake_column_as_uint32(SF_STMT *sfstmt, int idx, uint32 *value_ptr);

/**
 * Converts a column in the current row into a uint64 value (if a valid conversion exists).
 * A NULL column will evaluate to 0.
 *
 * @param sfstmt SF_STMT context
 * @param idx Column index
 * @param value_ptr Coverted column data is stored in this pointer (if conversion was successful)
 * @return 0 if success, otherwise an errno is returned
 */
SF_STATUS STDCALL snowflake_column_as_uint64(SF_STMT *sfstmt, int idx, uint64 *value_ptr);

/**
 * Stores the first character of the column in a int8 variable. A NULL column will evaluate to 0
 *
 * @param sfstmt SF_STMT context
 * @param idx Column index
 * @param value_ptr Coverted column data is stored in this pointer (if conversion was successful)
 * @return 0 if success, otherwise an errno is returned
 */
SF_STATUS STDCALL snowflake_column_as_int8(SF_STMT *sfstmt, int idx, int8 *value_ptr);

/**
 * Converts a column in the current row into a int32 value (if a valid conversion exists).
 * A NULL column will evaluate to 0.
 *
 * @param sfstmt SF_STMT context
 * @param idx Column index
 * @param value_ptr Coverted column data is stored in this pointer (if conversion was successful)
 * @return 0 if success, otherwise an errno is returned
 */
SF_STATUS STDCALL snowflake_column_as_int32(SF_STMT *sfstmt, int idx, int32 *value_ptr);

/**
 * Converts a column in the current row into a int64 value (if a valid conversion exists).
 * A NULL column will evaluate to 0.
 *
 * @param sfstmt SF_STMT context
 * @param idx Column index
 * @param value_ptr Coverted column data is stored in this pointer (if conversion was successful)
 * @return 0 if success, otherwise an errno is returned
 */
SF_STATUS STDCALL snowflake_column_as_int64(SF_STMT *sfstmt, int idx, int64 *value_ptr);

/**
 * Converts a column in the current row into a float32 value (if a valid conversion exists).
 * A NULL column will evaluate to 0.0.
 *
 * @param sfstmt SF_STMT context
 * @param idx Column index
 * @param value_ptr Coverted column data is stored in this pointer (if conversion was successful)
 * @return 0 if success, otherwise an errno is returned
 */
SF_STATUS STDCALL snowflake_column_as_float32(SF_STMT *sfstmt, int idx, float32 *value_ptr);

/**
 * Converts a column in the current row into a float64 value (if a valid conversion exists).
 * A NULL column will evaluate to 0.0.
 *
 * @param sfstmt SF_STMT context
 * @param idx Column index
 * @param value_ptr Coverted column data is stored in this pointer (if conversion was successful)
 * @return 0 if success, otherwise an errno is returned
 */
SF_STATUS STDCALL snowflake_column_as_float64(SF_STMT *sfstmt, int idx, float64 *value_ptr);

/**
 * Converts a column in the current row into a SF_TIMESTAMP value (if a valid conversion exists).
 * A NULL column will evaluate to the epoch.
 *
 * @param sfstmt SF_STMT context
 * @param idx Column index
 * @param value_ptr Coverted column data is stored in this pointer (if conversion was successful)
 * @return 0 if success, otherwise an errno is returned
 */
SF_STATUS STDCALL snowflake_column_as_timestamp(SF_STMT *sfstmt, int idx, SF_TIMESTAMP *value_ptr);

/**
 * Returns the raw column data in the form of a const char pointer that the user can then use
 * to read the string data or copy to another buffer. A NULL column will return a NULL pointer
 *
 * @param sfstmt SF_STMT context
 * @param idx Column index
 * @param value_ptr Raw column data is stored in this pointer
 * @return 0 if success, otherwise an errno is returned
 */
SF_STATUS STDCALL snowflake_column_as_const_str(SF_STMT *sfstmt, int idx, const char **value_ptr);

/**
 * Given the raw value as a string, returns the string representation
 *
 * @param sfstmt (can be null) SF_STMT context to be used for extracting sfqid and error
 * @param const_str_val the src raw value
 * @param type the target type
 *  (caller is responsible to make sure currect type is passed in for the raw value)
 * @param connection_timezone to be used for extracting timestamp string values
 * @param scale to be used for extracting timestamp string values
 * @param isNull
 * @param value_ptr Copied Column data is stored in this pointer (if conversion was successful)
 * @param value_len_ptr The length of the string value. This is what you would get if you were to call strlen(*value_ptr).
 * @param max_value_size_ptr The size of the value buffer. If value_ptr is reallocated because the data to copy is too
 *        large, then this ptr will hold the value of the new buffer size.
 * @return 0 if success, otherwise an errno is returned
 * @return
 */
SF_STATUS STDCALL snowflake_raw_value_to_str_rep(SF_STMT *sfstmt,
                                                 const char *const_str_val,
                                                 const SF_DB_TYPE type,
                                                 const char *connection_timezone,
                                                 int32 scale, sf_bool isNull,
                                                 char **value_ptr,
                                                 size_t *value_len_ptr,
                                                 size_t *max_value_size_ptr);

/**
 * Converts a column into a string, copies to the buffer provided and stores that buffer address in value_ptr. If
 * *value_ptr is not NULL and max_value_size_ptr is not NULL and greater than 0, then the library will copy the string
 * data into the provided buffer. If the provided buffer if not large enough, the library will reallocate this string
 * buffer and store the new buffer size in max_value_size_ptr.The user must pass this buffer to free() once they are
 * done using it, this memory is NOT freed by the library. Buffer pointed to by value_ptr will not be free'd by the library.
 *
 * @param sfstmt SF_STMT context
 * @param idx Column index
 * @param value_ptr Copied Column data is stored in this pointer (if conversion was successful)
 * @param value_len_ptr The length of the string value. This is what you would get if you were to call strlen(*value_ptr).
 * @param max_value_size_ptr The size of the value buffer. If value_ptr is reallocated because the data to copy is too
 *        large, then this ptr will hold the value of the new buffer size.
 * @return 0 if success, otherwise an errno is returned
 */
SF_STATUS STDCALL snowflake_column_as_str(SF_STMT *sfstmt, int idx, char **value_ptr, size_t *value_len_ptr, size_t *max_value_size_ptr);

/**
 * Returns the length of the raw column data
 *
 * @param sfstmt SF_STMT context
 * @param idx Column index
 * @param value_ptr Pointer to the length of the raw column data
 * @return 0 if success, otherwise an errno is returned
 */
SF_STATUS STDCALL snowflake_column_strlen(SF_STMT *sfstmt, int idx, size_t *value_ptr);

/**
 * Returns whether or not the column data is null
 *
 * @param sfstmt SF_STMT context
 * @param idx Column index
 * @param value_ptr Column's NULL status is stored in this pointer
 * @return 0 if success, otherwise an errno is returned
 */
SF_STATUS STDCALL snowflake_column_is_null(SF_STMT *sfstmt, int idx, sf_bool *value_ptr);

/**
 *
 * Start of timestamp functions
 *
 */

/**
 * Creates a SF_TIMESTAMP from parts. Does not do any validation to ensure that the
 * timestamp created is a valid date other than ensure that the passed in value is within
 * the range specified for each input field.
 *
 * @param ts Pointer to a timestamp object. All fields will be overwritten
 * @param nanoseconds Number of nanoseconds in timestamp (0-999999999)
 * @param seconds Number of seconds in timestamp (0-59)
 * @param minutes Number of minutes in timestamp (0-59)
 * @param hours Number of hours in timestamp (0-23)
 * @param mday Day of the month (1-31)
 * @param months Month number of the year (1-12)
 * @param year Year using the Anno Domini dating system.
 *             Negative values are assumed to be B.C. and
 *             positive values are assumed to be A.D. (-99999 to 99999)
 * @param tzoffset Timezone offset from UTC in minutes (0-1439)
 * @return
 */
SF_STATUS STDCALL snowflake_timestamp_from_parts(SF_TIMESTAMP *ts, int32 nanoseconds, int32 seconds,
                                                 int32 minutes, int32 hours, int32 mday, int32 months,
                                                 int32 year, int32 tzoffset, int32 scale, SF_DB_TYPE ts_type);

/**
 *
 * @param ts
 * @param str
 * @param timezone
 * @param scale
 * @param ts_type
 * @return
 */
SF_STATUS STDCALL snowflake_timestamp_from_epoch_seconds(SF_TIMESTAMP *ts, const char *str, const char *timezone,
                                                         int32 scale, SF_DB_TYPE ts_type);

/**
 *
 * @param ts
 * @param fmt
 * @param buffer_ptr
 * @param buf_size
 * @param bytes_written
 * @param reallocate
 * @return
 */
SF_STATUS STDCALL snowflake_timestamp_to_string(SF_TIMESTAMP *ts, const char *fmt, char **buffer_ptr,
                                                size_t buf_size, size_t *bytes_written,
                                                sf_bool reallocate);
/**
 * Gets seconds from the epoch from the given timestamp.
 *
 * @param ts Timestamp to get epoch seconds from
 * @param epoch_time Pointer to store the number of seconds since the epoch
 * @return 0 if success, otherwise an errno is returned
 */
SF_STATUS STDCALL snowflake_timestamp_get_epoch_seconds(SF_TIMESTAMP *ts, time_t *epoch_time);

/**
 * Extracts the part of the timestamp that contains the number of nanoseconds
 *
 * @param ts Timestamp to get nanoseconds from
 * @return Returns -1 if ts is NULL, otherwise number of nanoseconds
 */
int32 STDCALL snowflake_timestamp_get_nanoseconds(SF_TIMESTAMP *ts);

/**
 * Extracts the part of the timestamp that contains the number of seconds
 *
 * @param ts Timestamp to get seconds from
 * @return Returns -1 if ts is NULL, otherwise number of seconds
 */
int32 STDCALL snowflake_timestamp_get_seconds(SF_TIMESTAMP *ts);

/**
 * Extracts the part of the timestamp that contains the number of minutes
 *
 * @param ts Timestamp to get minutes from
 * @return Returns -1 if ts is NULL, otherwise number of minutes
 */
int32 STDCALL snowflake_timestamp_get_minutes(SF_TIMESTAMP *ts);

/**
 * Extracts the part of the timestamp that contains the number of hours
 *
 * @param ts Timestamp to get hours from
 * @return Returns -1 if ts is NULL, otherwise number of hours
 */
int32 STDCALL snowflake_timestamp_get_hours(SF_TIMESTAMP *ts);

/**
 * Extracts the part of the timestamp that contains the day of the week since Sunday
 *
 * @param ts Timestamp to get day of the week from
 * @return Returns -1 if ts is NULL, otherwise day of the week since Sunday (0-6)
 */
int32 STDCALL snowflake_timestamp_get_wday(SF_TIMESTAMP *ts);

/**
 * Extracts the part of the timestamp that contains the day of the month
 *
 * @param ts Timestamp to get day of the month from
 * @return Returns -1 if ts is NULL, otherwise day of the month (1-31)
 */
int32 STDCALL snowflake_timestamp_get_mday(SF_TIMESTAMP *ts);

/**
 * Extracts the part of the timestamp that contains the day of the year since January 1
 *
 * @param ts Timestamp to get day of the year from
 * @return Returns -1 if ts is NULL, otherwise the day of the year since January 1 (0-365)
 */
int32 STDCALL snowflake_timestamp_get_yday(SF_TIMESTAMP *ts);

/**
 * Extracts the part of the timestamp that contains the month of the year
 *
 * @param ts Timestamp to get month of the year from
 * @return Returns -1 if ts is NULL, otherwise month of the year (1-12)
 */
int32 STDCALL snowflake_timestamp_get_month(SF_TIMESTAMP *ts);

/**
 * Extracts the part of the timestamp that contains the year
 *
 * @param ts Timestamp to get the year from
 * @return Returns -100000 if ts is NULL, otherwise the year
 */
int32 STDCALL snowflake_timestamp_get_year(SF_TIMESTAMP *ts);

/**
 * Extracts the part of the timestamp that contains the timezone offset
 *
 * @param ts Timestamp to get timezone offset from
 * @return Returns -1 if ts is NULL, otherwise the timezone offset (0-1439)
 */
int32 STDCALL snowflake_timestamp_get_tzoffset(SF_TIMESTAMP *ts);

/**
 * Extracts the part of the timestamp that contains the scale
 *
 * @param ts Timestamp to get month of the year from
 * @return Returns -1 if ts is NULL, otherwise scale from timestamp (0-9)
 */
int32 STDCALL snowflake_timestamp_get_scale(SF_TIMESTAMP *ts);

#ifdef  __cplusplus
}
#endif

#endif //SNOWFLAKE_CLIENT_H<|MERGE_RESOLUTION|>--- conflicted
+++ resolved
@@ -419,7 +419,9 @@
     uint64 max_binary_size;
     uint64 max_variant_size;
 
-<<<<<<< HEAD
+    //token for OAuth authentication
+    char *oauth_token;
+
     // put get configurations
     sf_bool use_s3_regional_url;
     sf_bool put_use_urand_dev;
@@ -430,10 +432,6 @@
     sf_bool get_fastfail;
     int8 get_maxretries;
     int64 get_threshold;
-=======
-    //token for OAuth authentication
-    char *oauth_token;
->>>>>>> 617d6e02
 } SF_CONNECT;
 
 /**
