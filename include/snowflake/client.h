/*
 * Copyright (c) 2018-2025 Snowflake Computing, Inc. All rights reserved.
 */

#ifndef SNOWFLAKE_CLIENT_H
#define SNOWFLAKE_CLIENT_H

#ifdef  __cplusplus
extern "C" {
#endif

#include <time.h>
#include "basic_types.h"
#include "platform.h"
#include "version.h"
#include "logger.h"

/**
 * API Name
 */
#define SF_API_NAME "C API"

/**
 * SQLState code length
 */
#define SF_SQLSTATE_LEN 6

/**
 * Authenticator, Default
 */
#define SF_AUTHENTICATOR_DEFAULT "snowflake"

/**
 * Authenticator, key pair (jwt)
 */
#define SF_AUTHENTICATOR_JWT "snowflake_jwt"

 /**
 * Authenticator, external browser
 * TODO
 */
#define SF_AUTHENTICATOR_EXTERNAL_BROWSER "externalbrowser"

 /**
 * Authenticator, oauth
 */
#define SF_AUTHENTICATOR_OAUTH "oauth"

 /**
 * Authenticator, programmatic access token
 */
#define SF_AUTHENTICATOR_PAT "programmatic_access_token"

/**
 * UUID4 length
 */
#define SF_UUID4_LEN 37

/**
 * Source compression value length returned by server
 */
#define SF_SOURCE_COMPRESSION_TYPE_LEN 15

/**
 * Download/upload length
 */
#define SF_COMMAND_LEN 10

/**
 * Login timeout in seconds
 */
// make the login timetout defaults to 300 to be inline with retry timeout
// while customer can reduce it as needed
#define SF_LOGIN_TIMEOUT 300

 /**
 * retry timeout in seconds
 */
#define SF_RETRY_TIMEOUT 300

 /**
 * max retry number
 */
#define SF_MAX_RETRY 7

/**
 * Default JWT timeout in seconds
 */
#define SF_JWT_TIMEOUT 60

/**
 * Default JWT renew timeout in seconds
 */
#define SF_JWT_CNXN_WAIT_TIME 10

/**
 * Privatelink host suffix.
 */
#define PRIVATELINK_HOSTNAME_SUFFIX ".privatelink.snowflakecomputing."

/**
 * Snowflake Data types
 *
 * Use snowflake_type_to_string to get the string representation.
 */
typedef enum SF_DB_TYPE {
    SF_DB_TYPE_FIXED,
    SF_DB_TYPE_REAL,
    SF_DB_TYPE_TEXT,
    SF_DB_TYPE_DATE,
    SF_DB_TYPE_TIMESTAMP_LTZ,
    SF_DB_TYPE_TIMESTAMP_NTZ,
    SF_DB_TYPE_TIMESTAMP_TZ,
    SF_DB_TYPE_VARIANT,
    SF_DB_TYPE_OBJECT,
    SF_DB_TYPE_ARRAY,
    SF_DB_TYPE_BINARY,
    SF_DB_TYPE_TIME,
    SF_DB_TYPE_BOOLEAN,
    SF_DB_TYPE_ANY
} SF_DB_TYPE;

/**
 * C data types
 *
 * Use snowflake_c_type_to_string to get the string representation.
 */
typedef enum SF_C_TYPE {
    SF_C_TYPE_INT8,
    SF_C_TYPE_UINT8,
    SF_C_TYPE_INT64,
    SF_C_TYPE_UINT64,
    SF_C_TYPE_FLOAT64,
    SF_C_TYPE_STRING,
    SF_C_TYPE_TIMESTAMP,
    SF_C_TYPE_BOOLEAN,
    SF_C_TYPE_BINARY,
    SF_C_TYPE_NULL
} SF_C_TYPE;

/**
 * Snowflake API status
 */
typedef enum SF_STATUS {
    SF_STATUS_EOF = -1,                   // Special status are negative
    SF_STATUS_SUCCESS = 0,                // Success is zero
    SF_STATUS_ERROR_GENERAL = 240000,     // Errors are positive
    SF_STATUS_ERROR_OUT_OF_MEMORY = 240001,
    SF_STATUS_ERROR_REQUEST_TIMEOUT = 240002,
    SF_STATUS_ERROR_DATA_CONVERSION = 240003,
    SF_STATUS_ERROR_BAD_DATA_OUTPUT_TYPE = 240004,
    SF_STATUS_ERROR_BAD_CONNECTION_PARAMS = 240005,
    SF_STATUS_ERROR_STRING_FORMATTING = 240006,
    SF_STATUS_ERROR_STRING_COPY = 240007,
    SF_STATUS_ERROR_BAD_REQUEST = 240008,
    SF_STATUS_ERROR_BAD_RESPONSE = 240009,
    SF_STATUS_ERROR_BAD_JSON = 240010,
    SF_STATUS_ERROR_RETRY = 240011,
    SF_STATUS_ERROR_CURL = 240012,
    SF_STATUS_ERROR_BAD_ATTRIBUTE_TYPE = 240013,
    SF_STATUS_ERROR_APPLICATION_ERROR = 240014,
    SF_STATUS_ERROR_PTHREAD = 240015,
    SF_STATUS_ERROR_CONNECTION_NOT_EXIST = 240016,
    SF_STATUS_ERROR_STATEMENT_NOT_EXIST = 240017,
    SF_STATUS_ERROR_CONVERSION_FAILURE = 240018,
    SF_STATUS_ERROR_OUT_OF_BOUNDS = 240019,
    SF_STATUS_ERROR_MISSING_COLUMN_IN_ROW = 240020,
    SF_STATUS_ERROR_OUT_OF_RANGE = 240021,
    SF_STATUS_ERROR_NULL_POINTER = 240022,
    SF_STATUS_ERROR_BUFFER_TOO_SMALL = 240023,
    SF_STATUS_ERROR_UNSUPPORTED_QUERY_RESULT_FORMAT = 240024,
    SF_STATUS_ERROR_OTHER = 240025,
    SF_STATUS_ERROR_FILE_TRANSFER = 240026
} SF_STATUS;

/**
 * SQLState for client errors
 */
#define SF_SQLSTATE_NO_ERROR "00000"
#define SF_SQLSTATE_UNABLE_TO_CONNECT "08001"
#define SF_SQLSTATE_CONNECTION_ALREADY_EXIST "08002"
#define SF_SQLSTATE_CONNECTION_NOT_EXIST "08003"
#define SF_SQLSTATE_APP_REJECT_CONNECTION "08004"

// For general purpose
#define SF_SQLSTATE_NO_DATA "02000"

// For CLI specific
#define SF_SQLSTATE_GENERAL_ERROR "HY000"
#define SF_SQLSTATE_MEMORY_ALLOCATION_ERROR "HY001"
#define SF_SQLSTATE_INVALID_DATA_TYPE_IN_APPLICATION_DESCRIPTOR "HY003"
#define SF_SQLSTATE_INVALID_DATA_TYPE "HY004"
#define SF_SQLSTATE_ASSOCIATED_STATEMENT_IS_NOT_PREPARED "HY007"
#define SF_SQLSTATE_OPERATION_CANCELED "HY008"
#define SF_SQLSTATE_INVALID_USE_OF_NULL_POINTER "HY009"
#define SF_SQLSTATE_FUNCTION_SEQUENCE_ERROR "HY010"
#define SF_SQLSTATE_ATTRIBUTE_CANNOT_BE_SET_NOW "HY011"
#define SF_SQLSTATE_INVALID_TRANSACTION_OPERATION_CODE "HY012"
#define SF_SQLSTATE_MEMORY_MANAGEMENT_ERROR "HY013"
#define SF_SQLSTATE_LIMIT_ON_THE_NUMBER_OF_HANDLES_EXCEEDED "HY014"
#define SF_SQLSTATE_INVALID_USE_OF_AN_AUTOMATICALLY_ALLOCATED_DESCRIPTOR_HANDLE "HY017"
#define SF_SQLSTATE_SERVER_DECLINED_THE_CANCELLATION_REQUEST "HY018"
#define SF_SQLSTATE_NON_STRING_DATA_CANNOT_BE_SENT_IN_PIECES "HY019"
#define SF_SQLSTATE_ATTEMPT_TO_CONCATENATE_A_NULL_VALUE "HY020"
#define SF_SQLSTATE_INCONSISTENT_DESCRIPTOR_INFORMATION "HY021"
#define SF_SQLSTATE_INVALID_ATTRIBUTE_VALUE "HY024"
#define SF_SQLSTATE_NON_STRING_DATA_CANNOT_BE_USED_WITH_STRING_ROUTINE "HY055"
#define SF_SQLSTATE_INVALID_STRING_LENGTH_OR_BUFFER_LENGTH "HY090"
#define SF_SQLSTATE_INVALID_DESCRIPTOR_FIELD_IDENTIFIER "HY091"
#define SF_SQLSTATE_INVALID_ATTRIBUTE_IDENTIFIER "HY092"
#define SF_SQLSTATE_INVALID_FUNCTIONID_SPECIFIED "HY095"
#define SF_SQLSTATE_INVALID_INFORMATION_TYPE "HY096"
#define SF_SQLSTATE_COLUMN_TYPE_OUT_OF_RANGE "HY097"
#define SF_SQLSTATE_SCOPE_OUT_OF_RANGE "HY098"
#define SF_SQLSTATE_NULLABLE_TYPE_OUT_OF_RANGE "HY099"
#define SF_SQLSTATE_INVALID_RETRIEVAL_CODE "HY103"
#define SF_SQLSTATE_INVALID_LENGTHPRECISION_VALUE "HY104"
#define SF_SQLSTATE_INVALID_PARAMETER_TYPE "HY105"
#define SF_SQLSTATE_INVALID_FETCH_ORIENTATION "HY106"
#define SF_SQLSTATE_ROW_VALUE_OUT_OF_RANGE "HY107"
#define SF_SQLSTATE_INVALID_CURSOR_POSITION "HY108"
#define SF_SQLSTATE_OPTIONAL_FEATURE_NOT_IMPLEMENTED "HYC00"

// For Query Context Cache
#define SF_QCC_CAPACITY_DEF        5
#define SF_QCC_RSP_KEY             "queryContext"
#define SF_QCC_REQ_KEY             "queryContextDTO"
#define SF_QCC_ENTRIES_KEY         "entries"
#define SF_QCC_ID_KEY              "id"
#define SF_QCC_PRIORITY_KEY        "priority"
#define SF_QCC_TIMESTAMP_KEY       "timestamp"
#define SF_QCC_CONTEXT_KEY         "context"
#define SF_QCC_CONTEXT_VALUE_KEY   "base64Data"

/**
 * Attributes for Snowflake database session context.
 */
typedef enum SF_ATTRIBUTE {
    SF_CON_ACCOUNT,
    SF_CON_REGION,
    SF_CON_USER,
    SF_CON_PASSWORD,
    SF_CON_DATABASE,
    SF_CON_SCHEMA,
    SF_CON_WAREHOUSE,
    SF_CON_ROLE,
    SF_CON_HOST,
    SF_CON_PORT,
    SF_CON_PROTOCOL,
    SF_CON_PASSCODE,
    SF_CON_PASSCODE_IN_PASSWORD,
    SF_CON_APPLICATION_NAME,
    SF_CON_APPLICATION_VERSION,
    SF_CON_AUTHENTICATOR,
    SF_CON_INSECURE_MODE,
    SF_CON_LOGIN_TIMEOUT,
    SF_CON_NETWORK_TIMEOUT,
    SF_CON_TIMEZONE,
    SF_CON_SERVICE_NAME,
    SF_CON_AUTOCOMMIT,
    SF_CON_APPLICATION,
    SF_CON_PRIV_KEY_FILE,
    SF_CON_PRIV_KEY_FILE_PWD,
    SF_CON_JWT_TIMEOUT,
    SF_CON_JWT_CNXN_WAIT_TIME,
    SF_CON_MAX_CON_RETRY,
    SF_CON_PROXY,
    SF_CON_NO_PROXY,
    SF_CON_DISABLE_QUERY_CONTEXT_CACHE,
    SF_CON_INCLUDE_RETRY_REASON,
    SF_CON_RETRY_TIMEOUT,
    SF_CON_MAX_RETRY,
    SF_CON_MAX_VARCHAR_SIZE,
    SF_CON_MAX_BINARY_SIZE,
    SF_CON_MAX_VARIANT_SIZE,
    SF_CON_DISABLE_SAML_URL_CHECK,
    SF_CON_OCSP_FAIL_OPEN,
    SF_CON_PUT_TEMPDIR,
    SF_CON_PUT_COMPRESSLV,
    SF_CON_PUT_USE_URANDOM_DEV,
    SF_CON_PUT_FASTFAIL,
    SF_CON_PUT_MAXRETRIES,
    SF_CON_GET_FASTFAIL,
    SF_CON_GET_MAXRETRIES,
    SF_CON_GET_THRESHOLD,
    SF_CON_STAGE_BIND_THRESHOLD,
    SF_CON_DISABLE_STAGE_BIND,
    SF_DIR_QUERY_URL,
    SF_DIR_QUERY_URL_PARAM,
    SF_DIR_QUERY_TOKEN,
    SF_RETRY_ON_CURLE_COULDNT_CONNECT_COUNT,
    SF_QUERY_RESULT_TYPE,
    SF_CON_OAUTH_TOKEN,
<<<<<<< HEAD
=======
    SF_CON_PAT
>>>>>>> e3e9bfaa
} SF_ATTRIBUTE;

/**
 * Attributes for Snowflake global context.
 */
typedef enum SF_GLOBAL_ATTRIBUTE {
    SF_GLOBAL_DISABLE_VERIFY_PEER,
    SF_GLOBAL_CA_BUNDLE_FILE,
    SF_GLOBAL_SSL_VERSION,
    SF_GLOBAL_DEBUG,
    SF_GLOBAL_OCSP_CHECK
} SF_GLOBAL_ATTRIBUTE;

/**
 * Attributes for Snowflake statement context.
 */
typedef enum SF_STMT_ATTRIBUTE {
    SF_STMT_USER_REALLOC_FUNC,
    SF_STMT_MULTI_STMT_COUNT,
    SF_STMT_PARAMSET_SIZE
} SF_STMT_ATTRIBUTE;
#define SF_MULTI_STMT_COUNT_UNSET (-1)
#define SF_MULTI_STMT_COUNT_UNLIMITED 0

/**
 * Snowflake Error
 */
typedef struct SF_ERROR_STRUCT {
    SF_STATUS error_code;
    char sqlstate[SF_SQLSTATE_LEN];
    char *msg;
    sf_bool is_shared_msg;
    char sfqid[SF_UUID4_LEN];
    char *file;
    int line;
} SF_ERROR_STRUCT;
/**
 * Snowflake database session context.
 */
typedef struct SF_CONNECT {
    char *account;
    char *region;
    char *user;
    char *password;
    char *database;
    char *schema;
    char *warehouse;
    char *role;
    char *host;
    char *port;
    char *protocol;

    char *passcode;
    sf_bool passcode_in_password;
    sf_bool insecure_mode;
    sf_bool ocsp_fail_open;
    sf_bool autocommit;
    char *timezone;
    char *service_name;
    char *query_result_format;

    /* used when updating parameters */
    SF_MUTEX_HANDLE mutex_parameters;

    char *authenticator;

    // the instance of authenticator, if needed
    void * auth_object;

    // key pair authentication
    char *priv_key_file;
    char *priv_key_file_pwd;
    int64 jwt_timeout;
    int64 jwt_cnxn_wait_time;

    // Overrider application name and version
    char *application_name;
    char *application_version;

    // Partner application name
    char * application;

    // Proxy
    char * proxy;
    char * no_proxy;

    // Query Context Cache
    // the flag of whether to disable qcc, false by default
    sf_bool qcc_disable;
    // the cache capacity
    uint64 qcc_capacity;
    // the pointer of qcc instance
    void * qcc;

    // whether to include retry reason in retry for query request
    sf_bool include_retry_reason;

    // Session info
    char *token;
    char *master_token;

    int64 login_timeout;
    int64 network_timeout;
    // retry timeout for new retry strategy
    int64 retry_timeout;

    // Session specific fields
    int64 sequence_counter;
    SF_MUTEX_HANDLE mutex_sequence_counter;
    char request_id[SF_UUID4_LEN];

    char *directURL;

    char *directURL_param;

    char *direct_query_token;

    int8 retry_on_curle_couldnt_connect_count;

    int8 retry_on_connect_count;

    // max retry number for new retry strategy
    int8 retry_count;

    // Error
    SF_ERROR_STRUCT error;

    // max lob size
    uint64 max_varchar_size;
    uint64 max_binary_size;
    uint64 max_variant_size;

    sf_bool disable_saml_url_check;
    //token for OAuth authentication
    char *oauth_token;

    //programmatic access token
    char *programmatic_access_token;

    // put get configurations
    sf_bool use_s3_regional_url;
    sf_bool put_use_urand_dev;
    int8 put_compress_level;
    char* put_temp_dir;
    sf_bool put_fastfail;
    int8 put_maxretries;
    sf_bool get_fastfail;
    int8 get_maxretries;
    int64 get_threshold;

    // stage binding
    /* used when updating stage binding options */
    SF_MUTEX_HANDLE mutex_stage_bind;
    sf_bool binding_stage_created;
    uint64 stage_binding_threshold;
    // the flag indecates the threshold from session parameter is overridden
    // by the setting from connection attribute
    sf_bool binding_threshold_overridden;
    sf_bool stage_binding_disabled;
} SF_CONNECT;

/**
 * Column description context. idx is indexed from 1.
 */
typedef struct SF_COLUMN_DESC {
    size_t idx;
    char *name;
    SF_DB_TYPE type;
    SF_C_TYPE c_type;
    int64 byte_size;
    int64 internal_size;
    int64 precision;
    int64 scale;
    sf_bool null_ok;
} SF_COLUMN_DESC;

typedef struct SF_STATS {
    int64 num_rows_inserted;
    int64 num_rows_updated;
    int64 num_rows_deleted;
    int64 num_duplicate_rows_updated;
} SF_STATS;

/**
 * For certain applications, we may wish to capture
 * the raw response after issuing a query to Snowflake.
 * This is a structure used for capturing the results.
 * Note that these should always be constructed
 * with snowflake_query_result_capture_init(), and be
 * destructed with snowflake_query_result_capture_term().
 */
typedef struct SF_QUERY_RESULT_CAPTURE {
    // The buffer for storing the results
    char* capture_buffer;
    // Actual response size
    size_t actual_response_size;
} SF_QUERY_RESULT_CAPTURE;

/**
 * Chunk downloader context
 */
typedef struct SF_CHUNK_DOWNLOADER SF_CHUNK_DOWNLOADER;

/**
 * Put get response struct
 */
typedef struct SF_PUT_GET_RESPONSE SF_PUT_GET_RESPONSE;

typedef void* result_set_ptr;

/**
 * An enumeration over all supported query result formats.
 */
typedef enum QueryResultFormat_e
{
  SF_ARROW_FORMAT, SF_JSON_FORMAT, SF_PUTGET_FORMAT, SF_FORMAT_UNKNOWN
} QueryResultFormat;

/**
 * Statement context
 */
typedef struct SF_STMT {
    char sfqid[SF_UUID4_LEN];
    int64 sequence_counter;
    char request_id[SF_UUID4_LEN];
    SF_ERROR_STRUCT error;
    SF_CONNECT *connection;
    QueryResultFormat qrf;
    char *sql_text;
    result_set_ptr result_set;
    int64 chunk_rowcount;
    int64 total_rowcount;
    int64 total_fieldcount;
    int64 total_row_index;
    void *params;
    void *name_list;
    unsigned int params_len;
    SF_COLUMN_DESC *desc;
    SF_STATS *stats;
    void *stmt_attrs;
    sf_bool is_dml;
    sf_bool is_multi_stmt;
    void* multi_stmt_result_ids;
    int64 multi_stmt_count;
    int64 paramset_size;
    sf_bool array_bind_supported;
    int64 affected_rows;

    /**
     * User realloc function used in snowflake_fetch
     */
    void *(*user_realloc_func)(void*, size_t);

    SF_CHUNK_DOWNLOADER *chunk_downloader;
    SF_PUT_GET_RESPONSE *put_get_response;
} SF_STMT;

/**
 * Bind input parameter context
 * Array binding (usually for insert/update multiple rows with one query) supported.
 * To do that, value should be set to the array having multiple values,
 * statement attribute SF_STMT_PARAMSET_SIZE set to the number of elements of the array
 * in each binding.
 * for SF_C_TYPE_STRING len should be set to the buffer length of each string value,
 * NOT the entire length of the array. It would be used to find the start of each value.
 * len_ind should be set to an array of length,indicating the actual length of each value.
 * each length could be set to
 * SF_BIND_LEN_NULL to indicate NULL data
 * SF_BIND_LEN_NTS to indicate NULL terminated string (for SF_C_TYPE_STRING only).
 * >= 0 for actual data length (for SF_C_TYPE_STRING only).
 * len_ind could be omitted (set to NULL) as well if no NULL data,
 * and for for SF_C_TYPE_STRING, all string values are null terminated.
 */

#define SF_BIND_LEN_NULL -1
#define SF_BIND_LEN_NTS -3

typedef struct {
    size_t idx; /* One based index of the columns, 0 if Named */
    char * name; /* Named Parameter name, NULL if positional */
    SF_C_TYPE c_type; /* input data type in C */
    void *value; /* input value, could be array of multiple values */
    size_t len; /* The length of each input value. valid only for SF_C_TYPE_STRING */
    SF_DB_TYPE type; /* (optional) target Snowflake data type */
    int* len_ind; /* (optional) The array of length indicator to support array binding*/
} SF_BIND_INPUT;

/**
 *
 */
typedef struct SF_USER_MEM_HOOKS {
    void *(*alloc_fn)(size_t size);
    void (*dealloc_fn)(void *ptr);
    void *(*realloc_fn)(void *ptr, size_t size);
    void *(*calloc_fn)(size_t nitems, size_t size);
} SF_USER_MEM_HOOKS;

/**
 * Timestamp type that can represent any Snowflake DB Datetime/Timestamp type
 */
typedef struct SF_TIMESTAMP {
    struct tm tm_obj;
    int32 nsec;
    int32 tzoffset;
    int32 scale;
    SF_DB_TYPE ts_type;
} SF_TIMESTAMP;

/**
 * Initializes an SF_QUERY_RESPONSE_CAPTURE struct.
 * Note that these need to be released by calling snowflake_query_result_capture_term().
 *
 * @param input pointer to an uninitialized SF_QUERY_RESULT_CAPTURE struct pointer.
 */
void STDCALL snowflake_query_result_capture_init(SF_QUERY_RESULT_CAPTURE **input);

/**
 * Global Snowflake initialization.
 *
 * @return 0 if successful, errno otherwise
 */
SF_STATUS STDCALL
snowflake_global_init(const char *log_path, SF_LOG_LEVEL log_level, SF_USER_MEM_HOOKS *hooks);

/**
 * Global Snowflake cleanup.
 *
 * @return 0 if successful, errno otherwise
 */
SF_STATUS STDCALL snowflake_global_term();

/**
 * Set a global attribute
 * @param type a value of SF_GLOBAL_ATTRIBUTE
 * @param value a pointer to value
 * @return 0 if successful, errno otherise.
 */
SF_STATUS STDCALL snowflake_global_set_attribute(
    SF_GLOBAL_ATTRIBUTE type, const void *value);

/**
 * Get a global attribute
 * @param type a value of SF_GLOBAL_ATTRIBUTE
 * @param value a pointer to value buffer
 * @param buffer size
 * @return 0 if successful, errno otherise.
 */
SF_STATUS STDCALL snowflake_global_get_attribute(
    SF_GLOBAL_ATTRIBUTE type, void *value, size_t size);

/**
 * Initializes a SNOWFLAKE connection context
 *
 * @return SNOWFLAKE context if success
 */
SF_CONNECT *STDCALL snowflake_init();

/**
 * Purge a SNOWFLAKE connection context
 *
 * @param sf SNOWFLAKE context. The data will be freed from memory.
 * @return 0 if success, otherwise an errno is returned.
 */
SF_STATUS STDCALL snowflake_term(SF_CONNECT *sf);

/**
 * Creates a new session and connects to Snowflake database.
 *
 * @param sf SNOWFLAKE context.
 * @return 0 if success, otherwise an errno is returned.
 */
SF_STATUS STDCALL snowflake_connect(SF_CONNECT *sf);

/**
 * Sets the attribute to the session.
 *
 * @param sf SNOWFLAKE context.
 * @param type the attribute name type
 * @param value pointer to the attribute value
 * @return 0 if success, otherwise an errno is returned.
 */
SF_STATUS STDCALL snowflake_set_attribute(
    SF_CONNECT *sf, SF_ATTRIBUTE type, const void *value);

/**
 * Gets the attribute value from the session.
 *
 * @param sf SNOWFLAKE context.
 * @param type the attribute name type
 * @param value pointer to the attribute value buffer
 * @return 0 if success, otherwise an errno is returned.
 */
SF_STATUS STDCALL snowflake_get_attribute(
    SF_CONNECT *sf, SF_ATTRIBUTE type, void **value);

/**
 * Creates sf SNOWFLAKE_STMT context.
 *
 * @param sfstmt SNOWFLAKE_STMT context.
 */
SF_STMT *STDCALL snowflake_stmt(SF_CONNECT *sf);

/**
 * Frees the memory used by a SF_QUERY_RESULT_CAPTURE struct.
 * Note that this only frees the struct itself, and *not* the underlying
 * capture buffer! The caller is responsible for managing that.
 *
 * @param capture SF_QUERY_RESULT_CAPTURE pointer whose memory to clear.
 *
 */
 void STDCALL snowflake_query_result_capture_term(SF_QUERY_RESULT_CAPTURE *capture);

/**
 * Closes and terminates a statement context
 * @param sfstmt SNOWFLAKE_STMT context.
 * @return 0 if success, otherwise an errno is returned.
 */
void STDCALL snowflake_stmt_term(SF_STMT *sfstmt);

/**
 * Begins a new transaction.
 *
 * @param sf SNOWFLAKE context.
 * @return 0 if success, otherwise an errno is returned.
 */
SF_STATUS STDCALL snowflake_trans_begin(SF_CONNECT *sf);

/**
 * Commits a current transaction.
 *
 * @param sf SNOWFLAKE context.
 * @return 0 if success, otherwise an errno is returned.
 */
SF_STATUS STDCALL snowflake_trans_commit(SF_CONNECT *sf);

/**
 * Rollbacks a current transaction.
 *
 * @param sf SNOWFLAKE context.
 * @return 0 if success, otherwise an errno is returned.
 */
SF_STATUS STDCALL snowflake_trans_rollback(SF_CONNECT *sf);

/**
 * Returns an error context for the SNOWFLAKE_STMT context.
 *
 * @param sfstmt SNOWFLAKE_STMT context.
 * @return error context
 */
SF_ERROR_STRUCT *STDCALL snowflake_stmt_error(SF_STMT *sfstmt);

/**
 * Returns an error context for the SNOWFLAKE context.
 *
 * @param sf SNOWFLAKE context.
 * @return error context
 */
SF_ERROR_STRUCT *STDCALL snowflake_error(SF_CONNECT *sf);

/**
 * Propagate SF_STMT error to SF_CONNECT so that the latest statement
 * error is visible in the connection context.
 *
 * @param sf SNOWFLAKE context
 * @param sfstmt SNOWFLAKE_STMT context.
 * @return 0 if success, otherwise an errno is returned.
 */
SF_STATUS STDCALL snowflake_propagate_error(SF_CONNECT *sf, SF_STMT *sfstmt);

/**
 * Executes a query and returns result set. This function works only for
 * queries and commands that return result set. If no result set is returned,
 * NULL is returned.
 *
 * @param sf SNOWFLAKE_STMT context.
 * @param command a query or command that returns results.
 * @return 0 if success, otherwise an errno is returned.
 */
SF_STATUS STDCALL
snowflake_query(SF_STMT *sfstmt, const char *command, size_t command_size);

/**
 * Returns the number of affected rows in the last execution.  This function
 * works only for DML, i.e., INSERT, UPDATE, DELETE, MULTI TABLE INSERT, MERGE
 * and COPY.
 *
 * @param sf SNOWFLAKE_STMT context.
 * @return the number of affected rows
 */
int64 STDCALL snowflake_affected_rows(SF_STMT *sfstmt);

/**
 * Returns the number of rows can be fetched from the result set.
 *
 * @param sfstmt SNOWFLAKE_RESULTSET context.
 * @return the number of rows.
 */
int64 STDCALL snowflake_num_rows(SF_STMT *sfstmt);

/**
 * Returns the number of fields in the result set.
 *
 * @param sfstmt SNOWFLAKE_RESULTSET context.
 * @return the number of fields.
 */
int64 STDCALL snowflake_num_fields(SF_STMT *sfstmt);

/**
 * Returns a SQLState for the result set.
 *
 * @param sfstmt SNOWFLAKE_STMT context.
 * @return SQL State
 */
const char *STDCALL snowflake_sqlstate(SF_STMT *sfstmt);

/**
 * Gets an array of column metadata. The value returned by snowflake_num_fields is the size of the column metadata array
 *
 * @param sf SNOWFLAKE_STMT context.
 * @return SF_COLUMN_DESC if success or NULL
 */
SF_COLUMN_DESC *STDCALL snowflake_desc(SF_STMT *sfstmt);

/**
 * Prepares a statement.
 *
 * @param sfstmt SNOWFLAKE_STMT context.
 * @param command a query or command that returns results.
 * @return 0 if success, otherwise an errno is returned.
 */
SF_STATUS STDCALL
snowflake_prepare(SF_STMT *sfstmt, const char *command, size_t command_size);

/**
 * Sets a statement attribute.
 *
 * @param sf SNOWFLAKE_STMT context.
 * @param type the attribute name type
 * @param value pointer to the attribute value
 * @return 0 if success, otherwise an errno is returned.
 */
SF_STATUS STDCALL
snowflake_stmt_set_attr(SF_STMT *sfstmt, SF_STMT_ATTRIBUTE type,
                        const void *value);

/**
 * Gets a statement attribute value.
 *
 * @param sf SNOWFLAKE_STMT context.
 * @param type the attribute name type
 * @param value pointer to the attribute value buffer
 * @return 0 if success, otherwise an errno is returned.
 */
SF_STATUS STDCALL
snowflake_stmt_get_attr(SF_STMT *sfstmt, SF_STMT_ATTRIBUTE type, void **value);

/**
 * Executes a statement.
 * @param sfstmt SNOWFLAKE_STMT context.
 *
 * @return 0 if success, otherwise an errno is returned.
 */
SF_STATUS STDCALL snowflake_execute(SF_STMT *sfstmt);

/**
 * Executes a statement with capture.
 * @param sfstmt SNOWFLAKE_STMT context.
 * @param result_capture pointer to a SF_QUERY_RESULT_CAPTURE
 * @return 0 if success, otherwise an errno is returned.
 */
SF_STATUS STDCALL snowflake_execute_with_capture(SF_STMT *sfstmt,
        SF_QUERY_RESULT_CAPTURE* result_capture);

/**
 * Executes a statement with capture in describe only mode.
 * @param sfstmt SNOWFLAKE_STMT context.
 * @param result_capture pointer to a SF_QUERY_RESULT_CAPTURE
 * @return 0 if success, otherwise an errno is returned.
 */
SF_STATUS STDCALL snowflake_describe_with_capture(SF_STMT *sfstmt,
                                                  SF_QUERY_RESULT_CAPTURE *result_capture);

/**
 * Determines whether more results are available and, if so,
 * initializes processing for the next one.
 * @param sfstmt SNOWFLAKE_STMT context.
 *
 * @return 0 if success, otherwise an errno is returned.
 */
SF_STATUS STDCALL snowflake_next_result(SF_STMT* sfstmt);

/**
 * Fetches the next row for the statement and stores on the bound buffer
 * if any. Noop if no buffer is bound.
 *
 * @param sfstmt SNOWFLAKE_RESULTSET context.
 * @return 0 if success, otherwise an errno is returned.
 */
SF_STATUS STDCALL snowflake_fetch(SF_STMT *sfstmt);

/**
 * Returns the number of binding parameters in the statement.
 *
 * @param sfstmt SNOWFLAKE_STMT context.
 * @return the number of binding parameters in the statement.
 */
uint64 STDCALL snowflake_num_params(SF_STMT *sfstmt);


/**
 * Initializes a bind input.
 *
 * SF_BIND_INPUT needs to be properly initialized to
 * avoid undefined behavior. Each SF_BIND_INPUT instance
 * can either represent a named bind input or a positional
 * bind input. The name or the idx member of the instance
 * respectively would need to be initialized accordingly.
 *
 * For Named parameters:
 * SF_BIND_INPUT idx = 0
 *
 * For Positional parameters:
 * SF_BIND_INPUT name = NULL;
 *
 * @param input preallocated SF_BIND_INPUT instance
 * @return void
 */
void STDCALL snowflake_bind_input_init(SF_BIND_INPUT * input);

/**
 * Binds parameters with the statement for execution.
 *
 * @param sfstmt SNOWFLAKE_STMT context.
 * @param sfbind SNOWFLAKE_BIND_INPUT context array.
 * @return 0 if success, otherwise an errno is returned.
 */
SF_STATUS STDCALL snowflake_bind_param(
    SF_STMT *sfstmt, SF_BIND_INPUT *sfbind);

/**
 * Binds an array of parameters with the statement for execution.
 *
 * @param sfstmt SF_STMT context.
 * @param sfbind_array SF_BIND_INPUT array of bind input values.
 * @param size size_t size of the parameter array (sfbind_array).
 * @return 0 if success, otherwise an errno is returned.
 */
SF_STATUS snowflake_bind_param_array(
    SF_STMT *sfstmt, SF_BIND_INPUT *sfbind_array, size_t size);

/**
 * Returns a query id associated with the statement after execution. If not
 * executed, NULL is returned.
 *
 * @param sfstmt SNOWFLAKE_STMT context.
 * @return query id associated with the statement.
 */
const char *STDCALL snowflake_sfqid(SF_STMT *sfstmt);

/**
 * Converts Snowflake Type enum value to a string representation
 * @param type SF_TYPE enum
 * @return a string representation of Snowflake Type
 */
const char *STDCALL snowflake_type_to_string(SF_DB_TYPE type);

/**
 * Converts Snowflake C Type enum value to a string representation
 * @param type SF_C_TYPE
 * @return a string representation of Snowflake C Type
 */
const char *STDCALL snowflake_c_type_to_string(SF_C_TYPE type);


/**
 * Internal: check connection parameters
*
 * @param sf SF_CONNECT context
 * @return 0 if success, otherwise an errno is returned.
 */
SF_STATUS STDCALL _snowflake_check_connection_parameters(SF_CONNECT *sf);

/**
 * Internal: Advances the iterators of the result set object stored in sfstmt->result_set.
 *
 * If the query result format is ARROW, then advance to next column.
 * If the query result format is JSON, then advance to next row.
 *
 * @param sfstmt SF_STMT context
 * @return 0 if success, otherwise an errno is returned.
 */
SF_STATUS STDCALL _snowflake_next(SF_STMT *sfstmt);

/**
 * Converts a column in the current row into a boolean value (if a valid conversion exists).
 * A NULL column will evaluate to false.
 *
 * @param sfstmt SF_STMT context
 * @param idx Column index
 * @param value_ptr Coverted column data is stored in this pointer (if conversion was successful)
 * @return 0 if success, otherwise an errno is returned
 */
SF_STATUS STDCALL snowflake_column_as_boolean(SF_STMT *sfstmt, int idx, sf_bool *value_ptr);

/**
 * Stores the first character of the column in a uint8 variable. A NULL column will evaluate to 0
 *
 * @param sfstmt SF_STMT context
 * @param idx Column index
 * @param value_ptr Coverted column data is stored in this pointer (if conversion was successful)
 * @return 0 if success, otherwise an errno is returned
 */
SF_STATUS STDCALL snowflake_column_as_uint8(SF_STMT *sfstmt, int idx, uint8 *value_ptr);

/**
 * Converts a column in the current row into a uint32 value (if a valid conversion exists).
 * A NULL column will evaluate to 0.
 *
 * @param sfstmt SF_STMT context
 * @param idx Column index
 * @param value_ptr Coverted column data is stored in this pointer (if conversion was successful)
 * @return 0 if success, otherwise an errno is returned
 */
SF_STATUS STDCALL snowflake_column_as_uint32(SF_STMT *sfstmt, int idx, uint32 *value_ptr);

/**
 * Converts a column in the current row into a uint64 value (if a valid conversion exists).
 * A NULL column will evaluate to 0.
 *
 * @param sfstmt SF_STMT context
 * @param idx Column index
 * @param value_ptr Coverted column data is stored in this pointer (if conversion was successful)
 * @return 0 if success, otherwise an errno is returned
 */
SF_STATUS STDCALL snowflake_column_as_uint64(SF_STMT *sfstmt, int idx, uint64 *value_ptr);

/**
 * Stores the first character of the column in a int8 variable. A NULL column will evaluate to 0
 *
 * @param sfstmt SF_STMT context
 * @param idx Column index
 * @param value_ptr Coverted column data is stored in this pointer (if conversion was successful)
 * @return 0 if success, otherwise an errno is returned
 */
SF_STATUS STDCALL snowflake_column_as_int8(SF_STMT *sfstmt, int idx, int8 *value_ptr);

/**
 * Converts a column in the current row into a int32 value (if a valid conversion exists).
 * A NULL column will evaluate to 0.
 *
 * @param sfstmt SF_STMT context
 * @param idx Column index
 * @param value_ptr Coverted column data is stored in this pointer (if conversion was successful)
 * @return 0 if success, otherwise an errno is returned
 */
SF_STATUS STDCALL snowflake_column_as_int32(SF_STMT *sfstmt, int idx, int32 *value_ptr);

/**
 * Converts a column in the current row into a int64 value (if a valid conversion exists).
 * A NULL column will evaluate to 0.
 *
 * @param sfstmt SF_STMT context
 * @param idx Column index
 * @param value_ptr Coverted column data is stored in this pointer (if conversion was successful)
 * @return 0 if success, otherwise an errno is returned
 */
SF_STATUS STDCALL snowflake_column_as_int64(SF_STMT *sfstmt, int idx, int64 *value_ptr);

/**
 * Converts a column in the current row into a float32 value (if a valid conversion exists).
 * A NULL column will evaluate to 0.0.
 *
 * @param sfstmt SF_STMT context
 * @param idx Column index
 * @param value_ptr Coverted column data is stored in this pointer (if conversion was successful)
 * @return 0 if success, otherwise an errno is returned
 */
SF_STATUS STDCALL snowflake_column_as_float32(SF_STMT *sfstmt, int idx, float32 *value_ptr);

/**
 * Converts a column in the current row into a float64 value (if a valid conversion exists).
 * A NULL column will evaluate to 0.0.
 *
 * @param sfstmt SF_STMT context
 * @param idx Column index
 * @param value_ptr Coverted column data is stored in this pointer (if conversion was successful)
 * @return 0 if success, otherwise an errno is returned
 */
SF_STATUS STDCALL snowflake_column_as_float64(SF_STMT *sfstmt, int idx, float64 *value_ptr);

/**
 * Converts a column in the current row into a SF_TIMESTAMP value (if a valid conversion exists).
 * A NULL column will evaluate to the epoch.
 *
 * @param sfstmt SF_STMT context
 * @param idx Column index
 * @param value_ptr Coverted column data is stored in this pointer (if conversion was successful)
 * @return 0 if success, otherwise an errno is returned
 */
SF_STATUS STDCALL snowflake_column_as_timestamp(SF_STMT *sfstmt, int idx, SF_TIMESTAMP *value_ptr);

/**
 * Returns the raw column data in the form of a const char pointer that the user can then use
 * to read the string data or copy to another buffer. A NULL column will return a NULL pointer
 *
 * @param sfstmt SF_STMT context
 * @param idx Column index
 * @param value_ptr Raw column data is stored in this pointer
 * @return 0 if success, otherwise an errno is returned
 */
SF_STATUS STDCALL snowflake_column_as_const_str(SF_STMT *sfstmt, int idx, const char **value_ptr);

/**
 * Given the raw value as a string, returns the string representation
 *
 * @param sfstmt (can be null) SF_STMT context to be used for extracting sfqid and error
 * @param const_str_val the src raw value
 * @param type the target type
 *  (caller is responsible to make sure currect type is passed in for the raw value)
 * @param connection_timezone to be used for extracting timestamp string values
 * @param scale to be used for extracting timestamp string values
 * @param isNull
 * @param value_ptr Copied Column data is stored in this pointer (if conversion was successful)
 * @param value_len_ptr The length of the string value. This is what you would get if you were to call strlen(*value_ptr).
 * @param max_value_size_ptr The size of the value buffer. If value_ptr is reallocated because the data to copy is too
 *        large, then this ptr will hold the value of the new buffer size.
 * @return 0 if success, otherwise an errno is returned
 * @return
 */
SF_STATUS STDCALL snowflake_raw_value_to_str_rep(SF_STMT *sfstmt,
                                                 const char *const_str_val,
                                                 const SF_DB_TYPE type,
                                                 const char *connection_timezone,
                                                 int32 scale, sf_bool isNull,
                                                 char **value_ptr,
                                                 size_t *value_len_ptr,
                                                 size_t *max_value_size_ptr);

/**
 * Converts a column into a string, copies to the buffer provided and stores that buffer address in value_ptr. If
 * *value_ptr is not NULL and max_value_size_ptr is not NULL and greater than 0, then the library will copy the string
 * data into the provided buffer. If the provided buffer if not large enough, the library will reallocate this string
 * buffer and store the new buffer size in max_value_size_ptr.The user must pass this buffer to free() once they are
 * done using it, this memory is NOT freed by the library. Buffer pointed to by value_ptr will not be free'd by the library.
 *
 * @param sfstmt SF_STMT context
 * @param idx Column index
 * @param value_ptr Copied Column data is stored in this pointer (if conversion was successful)
 * @param value_len_ptr The length of the string value. This is what you would get if you were to call strlen(*value_ptr).
 * @param max_value_size_ptr The size of the value buffer. If value_ptr is reallocated because the data to copy is too
 *        large, then this ptr will hold the value of the new buffer size.
 * @return 0 if success, otherwise an errno is returned
 */
SF_STATUS STDCALL snowflake_column_as_str(SF_STMT *sfstmt, int idx, char **value_ptr, size_t *value_len_ptr, size_t *max_value_size_ptr);

/**
 * Returns the length of the raw column data
 *
 * @param sfstmt SF_STMT context
 * @param idx Column index
 * @param value_ptr Pointer to the length of the raw column data
 * @return 0 if success, otherwise an errno is returned
 */
SF_STATUS STDCALL snowflake_column_strlen(SF_STMT *sfstmt, int idx, size_t *value_ptr);

/**
 * Returns whether or not the column data is null
 *
 * @param sfstmt SF_STMT context
 * @param idx Column index
 * @param value_ptr Column's NULL status is stored in this pointer
 * @return 0 if success, otherwise an errno is returned
 */
SF_STATUS STDCALL snowflake_column_is_null(SF_STMT *sfstmt, int idx, sf_bool *value_ptr);

/**
 *
 * Start of timestamp functions
 *
 */

/**
 * Creates a SF_TIMESTAMP from parts. Does not do any validation to ensure that the
 * timestamp created is a valid date other than ensure that the passed in value is within
 * the range specified for each input field.
 *
 * @param ts Pointer to a timestamp object. All fields will be overwritten
 * @param nanoseconds Number of nanoseconds in timestamp (0-999999999)
 * @param seconds Number of seconds in timestamp (0-59)
 * @param minutes Number of minutes in timestamp (0-59)
 * @param hours Number of hours in timestamp (0-23)
 * @param mday Day of the month (1-31)
 * @param months Month number of the year (1-12)
 * @param year Year using the Anno Domini dating system.
 *             Negative values are assumed to be B.C. and
 *             positive values are assumed to be A.D. (-99999 to 99999)
 * @param tzoffset Timezone offset from UTC in minutes (0-1439)
 * @return
 */
SF_STATUS STDCALL snowflake_timestamp_from_parts(SF_TIMESTAMP *ts, int32 nanoseconds, int32 seconds,
                                                 int32 minutes, int32 hours, int32 mday, int32 months,
                                                 int32 year, int32 tzoffset, int32 scale, SF_DB_TYPE ts_type);

/**
 *
 * @param ts
 * @param str
 * @param timezone
 * @param scale
 * @param ts_type
 * @return
 */
SF_STATUS STDCALL snowflake_timestamp_from_epoch_seconds(SF_TIMESTAMP *ts, const char *str, const char *timezone,
                                                         int32 scale, SF_DB_TYPE ts_type);

/**
 *
 * @param ts
 * @param fmt
 * @param buffer_ptr
 * @param buf_size
 * @param bytes_written
 * @param reallocate
 * @return
 */
SF_STATUS STDCALL snowflake_timestamp_to_string(SF_TIMESTAMP *ts, const char *fmt, char **buffer_ptr,
                                                size_t buf_size, size_t *bytes_written,
                                                sf_bool reallocate);
/**
 * Gets seconds from the epoch from the given timestamp.
 *
 * @param ts Timestamp to get epoch seconds from
 * @param epoch_time Pointer to store the number of seconds since the epoch
 * @return 0 if success, otherwise an errno is returned
 */
SF_STATUS STDCALL snowflake_timestamp_get_epoch_seconds(SF_TIMESTAMP *ts, time_t *epoch_time);

/**
 * Extracts the part of the timestamp that contains the number of nanoseconds
 *
 * @param ts Timestamp to get nanoseconds from
 * @return Returns -1 if ts is NULL, otherwise number of nanoseconds
 */
int32 STDCALL snowflake_timestamp_get_nanoseconds(SF_TIMESTAMP *ts);

/**
 * Extracts the part of the timestamp that contains the number of seconds
 *
 * @param ts Timestamp to get seconds from
 * @return Returns -1 if ts is NULL, otherwise number of seconds
 */
int32 STDCALL snowflake_timestamp_get_seconds(SF_TIMESTAMP *ts);

/**
 * Extracts the part of the timestamp that contains the number of minutes
 *
 * @param ts Timestamp to get minutes from
 * @return Returns -1 if ts is NULL, otherwise number of minutes
 */
int32 STDCALL snowflake_timestamp_get_minutes(SF_TIMESTAMP *ts);

/**
 * Extracts the part of the timestamp that contains the number of hours
 *
 * @param ts Timestamp to get hours from
 * @return Returns -1 if ts is NULL, otherwise number of hours
 */
int32 STDCALL snowflake_timestamp_get_hours(SF_TIMESTAMP *ts);

/**
 * Extracts the part of the timestamp that contains the day of the week since Sunday
 *
 * @param ts Timestamp to get day of the week from
 * @return Returns -1 if ts is NULL, otherwise day of the week since Sunday (0-6)
 */
int32 STDCALL snowflake_timestamp_get_wday(SF_TIMESTAMP *ts);

/**
 * Extracts the part of the timestamp that contains the day of the month
 *
 * @param ts Timestamp to get day of the month from
 * @return Returns -1 if ts is NULL, otherwise day of the month (1-31)
 */
int32 STDCALL snowflake_timestamp_get_mday(SF_TIMESTAMP *ts);

/**
 * Extracts the part of the timestamp that contains the day of the year since January 1
 *
 * @param ts Timestamp to get day of the year from
 * @return Returns -1 if ts is NULL, otherwise the day of the year since January 1 (0-365)
 */
int32 STDCALL snowflake_timestamp_get_yday(SF_TIMESTAMP *ts);

/**
 * Extracts the part of the timestamp that contains the month of the year
 *
 * @param ts Timestamp to get month of the year from
 * @return Returns -1 if ts is NULL, otherwise month of the year (1-12)
 */
int32 STDCALL snowflake_timestamp_get_month(SF_TIMESTAMP *ts);

/**
 * Extracts the part of the timestamp that contains the year
 *
 * @param ts Timestamp to get the year from
 * @return Returns -100000 if ts is NULL, otherwise the year
 */
int32 STDCALL snowflake_timestamp_get_year(SF_TIMESTAMP *ts);

/**
 * Extracts the part of the timestamp that contains the timezone offset
 *
 * @param ts Timestamp to get timezone offset from
 * @return Returns -1 if ts is NULL, otherwise the timezone offset (0-1439)
 */
int32 STDCALL snowflake_timestamp_get_tzoffset(SF_TIMESTAMP *ts);

/**
 * Extracts the part of the timestamp that contains the scale
 *
 * @param ts Timestamp to get month of the year from
 * @return Returns -1 if ts is NULL, otherwise scale from timestamp (0-9)
 */
int32 STDCALL snowflake_timestamp_get_scale(SF_TIMESTAMP *ts);

#ifdef  __cplusplus
}
#endif

#endif //SNOWFLAKE_CLIENT_H<|MERGE_RESOLUTION|>--- conflicted
+++ resolved
@@ -291,10 +291,7 @@
     SF_RETRY_ON_CURLE_COULDNT_CONNECT_COUNT,
     SF_QUERY_RESULT_TYPE,
     SF_CON_OAUTH_TOKEN,
-<<<<<<< HEAD
-=======
     SF_CON_PAT
->>>>>>> e3e9bfaa
 } SF_ATTRIBUTE;
 
 /**
