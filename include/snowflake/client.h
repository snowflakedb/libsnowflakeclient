--- conflicted
+++ resolved
@@ -295,15 +295,11 @@
     SF_RETRY_ON_CURLE_COULDNT_CONNECT_COUNT,
     SF_QUERY_RESULT_TYPE,
     SF_CON_OAUTH_TOKEN,
-<<<<<<< HEAD
+    SF_CON_DISABLE_CONSOLE_LOGIN,
+    SF_CON_BROWSER_RESPONSE_TIMEOUT,
     SF_CON_PAT,
     SF_CON_CLIENT_SESSION_KEEP_ALIVE,
     SF_CON_CLIENT_SESSION_KEEP_ALIVE_HEARTBEAT_FREQUENCY,
-=======
-    SF_CON_DISABLE_CONSOLE_LOGIN,
-    SF_CON_BROWSER_RESPONSE_TIMEOUT,
-    SF_CON_PAT
->>>>>>> 8d31d241
 } SF_ATTRIBUTE;
 
 /**
@@ -491,7 +487,7 @@
     // by the setting from connection attribute
     sf_bool binding_threshold_overridden;
     sf_bool stage_binding_disabled;
-<<<<<<< HEAD
+    sf_bool disable_console_login;
 
     // Heartbeat
     SF_MUTEX_HANDLE mutex_heart_beat;
@@ -503,9 +499,6 @@
 
     //Heartbeat testing purpose
     sf_bool is_heart_beat_debug_mode;
-=======
-    sf_bool disable_console_login;
->>>>>>> 8d31d241
 } SF_CONNECT;
 
 /**
