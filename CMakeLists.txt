# Copyright (c) 2018-2019 Snowflake Computing, Inc. All rights reserved.
#
# CMakeList for Snowflake Client
#
cmake_minimum_required(VERSION 3.17)
project(snowflakeclient)
include(cmake/platform.cmake)
include(cmake/flags.cmake)

# Enabling tests by Ctest. Don't use INCLUDE(Ctest) as
# we don't need Dart and other tools.
enable_testing()

add_compile_definitions(LOG_USE_COLOR)

option(BUILD_TESTS "True if build tests" on)
option(MOCK "True if mock should be used" off)
set(OPENSSL_VERSION_NUMBER  0x11100000L)

# Developers can uncomment this to enable mock builds on their local VMs
#set(MOCK TRUE)

# Generates compile_commands.json file for clangd to parse.
set(CMAKE_EXPORT_COMPILE_COMMANDS ON)
set(CMAKE_VERBOSE_MAKEFILE ON)
set(CMAKE_POSITION_INDEPENDENT_CODE ON)

set(SOURCE_FILES
        include/snowflake/basic_types.h
        include/snowflake/client.h
        include/snowflake/logger.h
        include/snowflake/version.h
        include/snowflake/platform.h
        lib/client.c
        lib/constants.h
        lib/cJSON.h
        lib/cJSON.c
        lib/logger.c
        lib/lib_common.h
        lib/paramstore.c
        lib/paramstore.h
        lib/arraylist.h
        lib/arraylist.c
        lib/treemap.h
        lib/treemap.c
        lib/rbtree.h
        lib/rbtree.c
        lib/memory.h
        lib/memory.c
        lib/connection.h
        lib/connection.c
        lib/constants.h
        lib/results.h
        lib/results.c
        lib/platform.c
        lib/uuid4.c
        lib/basic_types.c
        lib/error.h
        lib/error.c
<<<<<<< HEAD
        lib/snowflake_util.h
=======
        lib/util.c
        lib/util.h
>>>>>>> c4b0fe29
        lib/client_int.h
        lib/chunk_downloader.h
        lib/chunk_downloader.c
        lib/mock_http_perform.h
        lib/http_perform.c)

set (SOURCE_FILES_PUT_GET
        cpp/EncryptionProvider.cpp
        cpp/FileCompressionType.cpp
        cpp/FileCompressionType.hpp
        cpp/FileMetadata.hpp
        cpp/FileMetadataInitializer.cpp
        cpp/FileMetadataInitializer.hpp
        cpp/FileTransferAgent.cpp
        cpp/FileTransferAgent.hpp
        cpp/FileTransferExecutionResult.cpp
        cpp/FileTransferExecutionResult.hpp
        cpp/IFileTransferAgent.cpp
        cpp/IStorageClient.hpp
        cpp/SnowflakeS3Client.hpp
        cpp/SnowflakeS3Client.cpp
        cpp/SnowflakeAzureClient.hpp
        cpp/SnowflakeAzureClient.cpp
        cpp/SnowflakeGCSClient.hpp
        cpp/SnowflakeGCSClient.cpp
        cpp/SnowflakeTransferException.cpp
        cpp/StatementPutGet.hpp
        cpp/StatementPutGet.cpp
        cpp/StorageClientFactory.hpp
        cpp/StorageClientFactory.cpp
        cpp/RemoteStorageRequestOutcome.hpp
        cpp/util/Base64.hpp
        cpp/util/Base64.cpp
        cpp/util/ByteArrayStreamBuf.cpp
        cpp/util/ByteArrayStreamBuf.hpp
        cpp/util/CompressionUtil.cpp
        cpp/util/CompressionUtil.hpp
        cpp/util/Proxy.cpp
        cpp/util/ThreadPool.hpp
        cpp/util/SnowflakeCommon.hpp
        cpp/util/entities.cpp
        cpp/crypto/CryptoTypes.hpp
        cpp/crypto/Cryptor.hpp
        cpp/crypto/CipherContext.hpp
        cpp/crypto/CipherContext.cpp
        cpp/crypto/Cryptor.cpp
        cpp/crypto/CipherStreamBuf.cpp
        cpp/crypto/CipherStreamBuf.hpp
        cpp/crypto/HashContext.cpp
        cpp/crypto/HashContext.hpp
        cpp/jwt/Jwt.cpp
        cpp/jwt/Jwt.hpp
        cpp/jwt/Signer.cpp
        cpp/jwt/Signer.hpp
        cpp/jwt/Util.cpp
        cpp/jwt/Util.hpp
        cpp/jwt/ClaimSet.hpp
        cpp/jwt/ClaimSet.cpp
        cpp/jwt/Header.cpp
        cpp/jwt/Header.hpp
        cpp/logger/ISFLogger.cpp
        cpp/logger/SFAwsLogger.cpp
        cpp/logger/SFAwsLogger.hpp
        cpp/logger/SFLogger.cpp
        cpp/logger/SFLogger.hpp
        cpp/logger/SecretDetector.cpp
        cpp/logger/SecretDetector.hpp
        cpp/lib/ResultSetPutGet.cpp
        cpp/lib/ResultSetPutGet.hpp
        include/snowflake/IFileTransferAgent.hpp
        include/snowflake/ISFLogger.hpp
        include/snowflake/IStatementPutGet.hpp
        include/snowflake/ITransferResult.hpp
        include/snowflake/PutGetParseResponse.hpp
        include/snowflake/SnowflakeTransferException.hpp
        include/snowflake/IBase64.hpp
        include/snowflake/Proxy.hpp
        include/snowflake/entities.hpp
        )

set(SOURCE_FILES_CPP_WRAPPER
        include/snowflake/Connection.hpp
        include/snowflake/Statement.hpp
        include/snowflake/Column.hpp
        include/snowflake/Param.hpp
        include/snowflake/Exceptions.hpp
        include/snowflake/jwtWrapper.h
        include/snowflake/QueryContextCache.hpp
        include/snowflake/BaseClasses.hpp
        include/snowflake/SFURL.hpp
        include/snowflake/CurlDesc.hpp
        include/snowflake/CurlDescPool.hpp
        include/snowflake/IJwt.hpp
        include/snowflake/IAuth.hpp
        cpp/lib/SnowflakeUtil.cpp
        include/snowflake/BindUploader.hpp
        cpp/lib/Exceptions.cpp
        cpp/lib/Connection.cpp
        cpp/lib/Statement.cpp
        cpp/lib/Column.cpp
        cpp/lib/ArrowChunkIterator.cpp
        cpp/lib/ArrowChunkIterator.hpp
        cpp/lib/DataConversion.cpp
        cpp/lib/DataConversion.hpp
        cpp/lib/QueryContextCache.cpp
        cpp/lib/ClientQueryContextCache.cpp
        cpp/lib/ClientQueryContextCache.hpp
        cpp/lib/result_set.cpp
        cpp/lib/ResultSet.cpp
        cpp/lib/ResultSet.hpp
        cpp/lib/ResultSetArrow.cpp
        cpp/lib/ResultSetArrow.hpp
        cpp/lib/ResultSetJson.cpp
        cpp/lib/ResultSetJson.hpp
        cpp/lib/Authenticator.cpp
        cpp/lib/IAuth.cpp
        cpp/lib/Authenticator.hpp
        cpp/lib/BindUploader.cpp
        cpp/lib/ClientBindUploader.hpp
        cpp/lib/ClientBindUploader.cpp
        cpp/jwt/jwtWrapper.cpp
        cpp/util/SnowflakeCommon.cpp
        cpp/util/SFURL.cpp
        cpp/util/CurlDesc.cpp
        cpp/util/CurlDescPool.cpp
        lib/result_set.h
        lib/query_context_cache.h
        lib/curl_desc_pool.h
        lib/authenticator.h)

if (UNIX)
    if (LINUX)
        set(AWSLIBBIT "lib64")
    elseif(APPLE)
        set(AWSLIBBIT "lib")
    endif()
    # Common to both Linux and Apple
    find_library(OOB_LIB libtelemetry.a PATHS deps-build/${PLATFORM}/${CMAKE_BUILD_TYPE}/oob/lib/ REQUIRED NO_DEFAULT_PATH)
    find_library(CURL_LIB libcurl.a PATHS deps-build/${PLATFORM}/${CMAKE_BUILD_TYPE}/curl/lib/ REQUIRED NO_DEFAULT_PATH)
    find_library(SSL_LIB libssl.a PATHS deps-build/${PLATFORM}/${CMAKE_BUILD_TYPE}/openssl/lib/ REQUIRED NO_DEFAULT_PATH)
    find_library(CRYPTO_LIB libcrypto.a PATHS deps-build/${PLATFORM}/${CMAKE_BUILD_TYPE}/openssl/lib/ REQUIRED NO_DEFAULT_PATH)
    find_library(AWS_CORE_LIB libaws-cpp-sdk-core.a PATHS deps-build/${PLATFORM}/${CMAKE_BUILD_TYPE}/aws/${AWSLIBBIT}/ REQUIRED NO_DEFAULT_PATH)
    find_library(AWS_S3_LIB libaws-cpp-sdk-s3.a PATHS deps-build/${PLATFORM}/${CMAKE_BUILD_TYPE}/aws/${AWSLIBBIT}/ REQUIRED NO_DEFAULT_PATH)
    find_library(AWS_C_AUTH_LIB libaws-c-auth.a PATHS deps-build/${PLATFORM}/${CMAKE_BUILD_TYPE}/aws/${AWSLIBBIT}/ REQUIRED NO_DEFAULT_PATH)
    find_library(AWS_C_CAL_LIB libaws-c-cal.a PATHS deps-build/${PLATFORM}/${CMAKE_BUILD_TYPE}/aws/${AWSLIBBIT}/ REQUIRED NO_DEFAULT_PATH)
    find_library(AWS_C_COMMON_LIB libaws-c-common.a PATHS deps-build/${PLATFORM}/${CMAKE_BUILD_TYPE}/aws/${AWSLIBBIT}/ REQUIRED NO_DEFAULT_PATH)
    find_library(AWS_C_COMPRESSION_LIB libaws-c-compression.a PATHS deps-build/${PLATFORM}/${CMAKE_BUILD_TYPE}/aws/${AWSLIBBIT}/ REQUIRED NO_DEFAULT_PATH)
    find_library(AWS_C_EVENT_STREAM_LIB libaws-c-event-stream.a PATHS deps-build/${PLATFORM}/${CMAKE_BUILD_TYPE}/aws/${AWSLIBBIT}/ REQUIRED NO_DEFAULT_PATH)
    find_library(AWS_C_CHECKSUMS_LIB libaws-checksums.a PATHS deps-build/${PLATFORM}/${CMAKE_BUILD_TYPE}/aws/${AWSLIBBIT}/ REQUIRED NO_DEFAULT_PATH)
    find_library(AWS_C_HTTP_LIB libaws-c-http.a PATHS deps-build/${PLATFORM}/${CMAKE_BUILD_TYPE}/aws/${AWSLIBBIT}/ REQUIRED NO_DEFAULT_PATH)
    find_library(AWS_C_IO_LIB libaws-c-io.a PATHS deps-build/${PLATFORM}/${CMAKE_BUILD_TYPE}/aws/${AWSLIBBIT}/ REQUIRED NO_DEFAULT_PATH)
    find_library(AWS_C_MQTT_LIB libaws-c-mqtt.a PATHS deps-build/${PLATFORM}/${CMAKE_BUILD_TYPE}/aws/${AWSLIBBIT}/ REQUIRED NO_DEFAULT_PATH)
    find_library(AWS_CRT_CPP_LIB libaws-crt-cpp.a PATHS deps-build/${PLATFORM}/${CMAKE_BUILD_TYPE}/aws/${AWSLIBBIT}/ REQUIRED NO_DEFAULT_PATH)
    find_library(AWS_C_S3_LIB libaws-c-s3.a PATHS deps-build/${PLATFORM}/${CMAKE_BUILD_TYPE}/aws/${AWSLIBBIT}/ REQUIRED NO_DEFAULT_PATH)
    find_library(AWS_C_SDKUTILS_LIB libaws-c-sdkutils.a PATHS deps-build/${PLATFORM}/${CMAKE_BUILD_TYPE}/aws/${AWSLIBBIT}/ REQUIRED NO_DEFAULT_PATH)
    find_library(AZURE_STORAGE_LITE_LIB libazure-storage-lite.a PATHS deps-build/${PLATFORM}/${CMAKE_BUILD_TYPE}/azure/lib/ REQUIRED NO_DEFAULT_PATH)
    find_library(BOOST_FILESYSTEM_LIB libboost_filesystem.a PATHS deps-build/${PLATFORM}/${CMAKE_BUILD_TYPE}/boost/lib/ REQUIRED NO_DEFAULT_PATH)
    find_library(BOOST_REGEX_LIB libboost_regex.a PATHS deps-build/${PLATFORM}/${CMAKE_BUILD_TYPE}/boost/lib/ REQUIRED NO_DEFAULT_PATH)
    find_library(BOOST_SYSTEM_LIB libboost_system.a PATHS deps-build/${PLATFORM}/${CMAKE_BUILD_TYPE}/boost/lib/ REQUIRED NO_DEFAULT_PATH)
    find_library(ARROW_JEMALLOCPIC_LIB libjemalloc_pic.a PATHS deps-build/${PLATFORM}/${CMAKE_BUILD_TYPE}/arrow_deps/lib/ REQUIRED NO_DEFAULT_PATH)
    if ($ENV{ARROW_FROM_SOURCE})
    else()
        find_library(ARROW_FLATBUFFERS_LIB libflatbuffers.a PATHS deps-build/${PLATFORM}/${CMAKE_BUILD_TYPE}/arrow_deps/lib/ REQUIRED NO_DEFAULT_PATH)
        find_library(ARROW_GFLAGS_LIB libgflags.a PATHS deps-build/${PLATFORM}/${CMAKE_BUILD_TYPE}/arrow_deps/lib/ REQUIRED NO_DEFAULT_PATH)
        find_library(ARROW_GLOG_LIB libglog.a PATHS deps-build/${PLATFORM}/${CMAKE_BUILD_TYPE}/arrow_deps/lib/ REQUIRED NO_DEFAULT_PATH)
        find_library(ARROW_LZ4_LIB liblz4.a PATHS deps-build/${PLATFORM}/${CMAKE_BUILD_TYPE}/arrow_deps/lib/ REQUIRED NO_DEFAULT_PATH)
        find_library(ARROW_LZO2_LIB liblzo2.a PATHS deps-build/${PLATFORM}/${CMAKE_BUILD_TYPE}/arrow_deps/lib/ REQUIRED NO_DEFAULT_PATH)
        find_library(ARROW_SNAPPY_LIB libsnappy.a PATHS deps-build/${PLATFORM}/${CMAKE_BUILD_TYPE}/arrow_deps/lib/ REQUIRED NO_DEFAULT_PATH)
        find_library(ARROW_ZSTD_LIB libzstd.a PATHS deps-build/${PLATFORM}/${CMAKE_BUILD_TYPE}/arrow_deps/lib/ REQUIRED NO_DEFAULT_PATH)
        find_library(ARROW_BROTLIDEC_LIB libbrotlidec-static.a PATHS deps-build/${PLATFORM}/${CMAKE_BUILD_TYPE}/arrow_deps/lib/ REQUIRED NO_DEFAULT_PATH)
        find_library(ARROW_BROTLIENC_LIB libbrotlienc-static.a PATHS deps-build/${PLATFORM}/${CMAKE_BUILD_TYPE}/arrow_deps/lib/ REQUIRED NO_DEFAULT_PATH)
        find_library(ARROW_BROTLICOMMON_LIB libbrotlicommon-static.a PATHS deps-build/${PLATFORM}/${CMAKE_BUILD_TYPE}/arrow_deps/lib/ REQUIRED NO_DEFAULT_PATH)
    endif ()
    #if(MOCK)
        find_library(CMOCKA_LIB libcmocka.a PATHS deps-build/${PLATFORM}/${CMAKE_BUILD_TYPE}/cmocka/lib/ REQUIRED NO_DEFAULT_PATH)
    #endif()
endif()

if (LINUX)
    # Linux
    find_library(ARROW_ARROW_LIB libarrow.a PATHS deps-build/${PLATFORM}/${CMAKE_BUILD_TYPE}/arrow/lib64/ REQUIRED NO_DEFAULT_PATH)
    find_library(UUID_LIB libuuid.a PATHS deps-build/${PLATFORM}/${CMAKE_BUILD_TYPE}/uuid/lib/ REQUIRED NO_DEFAULT_PATH)
    find_library(AWS_S2N_LIB libs2n.a PATHS deps-build/${PLATFORM}/${CMAKE_BUILD_TYPE}/aws/lib64/ REQUIRED NO_DEFAULT_PATH)
    #if(MOCK)
        find_library(CMOCKA_LIB libcmocka.a PATHS deps-build/${PLATFORM}/${CMAKE_BUILD_TYPE}/cmocka/lib/ REQUIRED NO_DEFAULT_PATH)
    #endif()
endif ()

if (APPLE)
    # macOS
    if(ENV{ARCH} STREQUAL "x64")
        find_library(ARROW_ARROW_LIB libarrow.a PATHS deps-build/${PLATFORM}/${CMAKE_BUILD_TYPE}/arrow/lib64/ REQUIRED NO_DEFAULT_PATH)
    else()
        find_library(ARROW_ARROW_LIB libarrow.a PATHS deps-build/${PLATFORM}/${CMAKE_BUILD_TYPE}/arrow/lib/ REQUIRED NO_DEFAULT_PATH)
    endif()
endif ()

if (WIN32)
    # Windows
    option(DYNAMIC_RUNTIME "Dynamic runtime" OFF)
    set(VSDIR "vs15" CACHE STRING "Used to specify visual studio version of libsnowflakeclient dependecies")
    add_definitions(-D_CRT_SECURE_NO_DEPRECATE)
    find_library(OOB_LIB libtelemetry_a.lib PATHS deps-build/${PLATFORM}/${VSDIR}/${CMAKE_BUILD_TYPE}/oob/lib/ REQUIRED NO_DEFAULT_PATH)
    find_library(CURL_LIB libcurl_a.lib PATHS deps-build/${PLATFORM}/${VSDIR}/${CMAKE_BUILD_TYPE}/curl/lib/ REQUIRED NO_DEFAULT_PATH)
    find_library(SSL_LIB libssl_a.lib PATHS deps-build/${PLATFORM}/${VSDIR}/${CMAKE_BUILD_TYPE}/openssl/lib/ REQUIRED NO_DEFAULT_PATH)
    find_library(CRYPTO_LIB libcrypto_a.lib PATHS deps-build/${PLATFORM}/${VSDIR}/${CMAKE_BUILD_TYPE}/openssl/lib/ REQUIRED NO_DEFAULT_PATH)
    find_library(ZLIB_LIB zlib_a.lib PATHS deps-build/${PLATFORM}/${VSDIR}/${CMAKE_BUILD_TYPE}/zlib/lib/ REQUIRED NO_DEFAULT_PATH)
    find_library(AWS_CORE_LIB aws-cpp-sdk-core.lib PATHS deps-build/${PLATFORM}/${VSDIR}/${CMAKE_BUILD_TYPE}/aws/lib/ REQUIRED NO_DEFAULT_PATH)
    find_library(AWS_S3_LIB aws-cpp-sdk-s3.lib PATHS deps-build/${PLATFORM}/${VSDIR}/${CMAKE_BUILD_TYPE}/aws/lib/ REQUIRED NO_DEFAULT_PATH)
    find_library(AWS_C_AUTH_LIB aws-c-auth.lib PATHS deps-build/${PLATFORM}/${VSDIR}/${CMAKE_BUILD_TYPE}/aws/lib/ REQUIRED NO_DEFAULT_PATH)
    find_library(AWS_C_CAL_LIB aws-c-cal.lib PATHS deps-build/${PLATFORM}/${VSDIR}/${CMAKE_BUILD_TYPE}/aws/lib/ REQUIRED NO_DEFAULT_PATH)
    find_library(AWS_C_COMMON_LIB aws-c-common.lib PATHS deps-build/${PLATFORM}/${VSDIR}/${CMAKE_BUILD_TYPE}/aws/lib/ REQUIRED NO_DEFAULT_PATH)
    find_library(AWS_C_COMPRESSION_LIB aws-c-compression.lib PATHS deps-build/${PLATFORM}/${VSDIR}/${CMAKE_BUILD_TYPE}/aws/lib/ REQUIRED NO_DEFAULT_PATH)
    find_library(AWS_C_EVENT_STREAM_LIB aws-c-event-stream.lib PATHS deps-build/${PLATFORM}/${VSDIR}/${CMAKE_BUILD_TYPE}/aws/lib/ REQUIRED NO_DEFAULT_PATH)
    find_library(AWS_C_CHECKSUMS_LIB aws-checksums.lib PATHS deps-build/${PLATFORM}/${VSDIR}/${CMAKE_BUILD_TYPE}/aws/lib/ REQUIRED NO_DEFAULT_PATH)
    find_library(AWS_C_HTTP_LIB aws-c-http.lib PATHS deps-build/${PLATFORM}/${VSDIR}/${CMAKE_BUILD_TYPE}/aws/lib/ REQUIRED NO_DEFAULT_PATH)
    find_library(AWS_C_IO_LIB aws-c-io.lib PATHS deps-build/${PLATFORM}/${VSDIR}/${CMAKE_BUILD_TYPE}/aws/lib/ REQUIRED NO_DEFAULT_PATH)
    find_library(AWS_C_MQTT_LIB aws-c-mqtt.lib PATHS deps-build/${PLATFORM}/${VSDIR}/${CMAKE_BUILD_TYPE}/aws/lib/ REQUIRED NO_DEFAULT_PATH)
    find_library(AWS_CRT_CPP_LIB aws-crt-cpp.lib PATHS deps-build/${PLATFORM}/${VSDIR}/${CMAKE_BUILD_TYPE}/aws/lib/ REQUIRED NO_DEFAULT_PATH)
    find_library(AWS_C_S3_LIB aws-c-s3.lib PATHS deps-build/${PLATFORM}/${VSDIR}/${CMAKE_BUILD_TYPE}/aws/lib/ REQUIRED NO_DEFAULT_PATH)
    find_library(AWS_C_SDKUTILS_LIB aws-c-sdkutils.lib PATHS deps-build/${PLATFORM}/${VSDIR}/${CMAKE_BUILD_TYPE}/aws/lib/ REQUIRED NO_DEFAULT_PATH)
    find_library(AZURE_STORAGE_LITE_LIB azure-storage-lite.lib PATHS deps-build/${PLATFORM}/${VSDIR}/${CMAKE_BUILD_TYPE}/azure/lib/ REQUIRED NO_DEFAULT_PATH)
	if ($ENV{ARROW_FROM_SOURCE})
        find_library(BOOST_FILESYSTEM_LIB libboost_filesystem.lib PATHS deps-build/${PLATFORM}/${VSDIR}/${CMAKE_BUILD_TYPE}/boost/lib/ REQUIRED NO_DEFAULT_PATH)
        find_library(BOOST_REGEX_LIB libboost_regex.lib PATHS deps-build/${PLATFORM}/${VSDIR}/${CMAKE_BUILD_TYPE}/boost/lib/ REQUIRED NO_DEFAULT_PATH)
        find_library(BOOST_SYSTEM_LIB libboost_system.lib PATHS deps-build/${PLATFORM}/${VSDIR}/${CMAKE_BUILD_TYPE}/boost/lib/ REQUIRED NO_DEFAULT_PATH)
	else()
        if ("${CMAKE_BUILD_TYPE}" STREQUAL "Debug")
            find_library(BOOST_FILESYSTEM_LIB boost_filesystem-vc140-mt-gd.lib PATHS deps-build/${PLATFORM}/${VSDIR}/${CMAKE_BUILD_TYPE}/boost/lib/ REQUIRED NO_DEFAULT_PATH)
            find_library(BOOST_REGEX_LIB boost_regex-vc140-mt-gd.lib PATHS deps-build/${PLATFORM}/${VSDIR}/${CMAKE_BUILD_TYPE}/boost/lib/ REQUIRED NO_DEFAULT_PATH)
            find_library(BOOST_SYSTEM_LIB boost_system-vc140-mt-gd.lib PATHS deps-build/${PLATFORM}/${VSDIR}/${CMAKE_BUILD_TYPE}/boost/lib/ REQUIRED NO_DEFAULT_PATH)
        else()
            find_library(BOOST_FILESYSTEM_LIB boost_filesystem-vc140-mt.lib PATHS deps-build/${PLATFORM}/${VSDIR}/${CMAKE_BUILD_TYPE}/boost/lib/ REQUIRED NO_DEFAULT_PATH)
            find_library(BOOST_REGEX_LIB boost_regex-vc140-mt.lib PATHS deps-build/${PLATFORM}/${VSDIR}/${CMAKE_BUILD_TYPE}/boost/lib/ REQUIRED NO_DEFAULT_PATH)
            find_library(BOOST_SYSTEM_LIB boost_system-vc140-mt.lib PATHS deps-build/${PLATFORM}/${VSDIR}/${CMAKE_BUILD_TYPE}/boost/lib/ REQUIRED NO_DEFAULT_PATH)
        endif()
    endif()
    # No arrow on Win-32bit
    if (CMAKE_SIZEOF_VOID_P EQUAL 8)
        if ($ENV{ARROW_FROM_SOURCE})
            find_library(ARROW_ARROW_LIB arrow_static.lib PATHS deps-build/${PLATFORM}/${VSDIR}/${CMAKE_BUILD_TYPE}/arrow/lib/ REQUIRED NO_DEFAULT_PATH)
        else()
            find_library(ARROW_ARROW_LIB arrow.lib PATHS deps-build/${PLATFORM}/${VSDIR}/${CMAKE_BUILD_TYPE}/arrow/lib/ REQUIRED NO_DEFAULT_PATH)
        # The following file names differ based on build type
            if ("${CMAKE_BUILD_TYPE}" STREQUAL "Debug")
                find_library(ARROW_BZ2_LIB bz2d.lib PATHS deps-build/${PLATFORM}/${VSDIR}/${CMAKE_BUILD_TYPE}/arrow_deps/lib/ REQUIRED NO_DEFAULT_PATH)
                find_library(ARROW_GFLAGS_LIB gflags_static_debug.lib PATHS deps-build/${PLATFORM}/${VSDIR}/${CMAKE_BUILD_TYPE}/arrow_deps/lib/ REQUIRED NO_DEFAULT_PATH)
                find_library(ARROW_LZ4_LIB lz4d.lib PATHS deps-build/${PLATFORM}/${VSDIR}/${CMAKE_BUILD_TYPE}/arrow_deps/lib/ REQUIRED NO_DEFAULT_PATH)
                find_library(ARROW_SNAPPY_LIB snappyd.lib PATHS deps-build/${PLATFORM}/${VSDIR}/${CMAKE_BUILD_TYPE}/arrow_deps/lib/ REQUIRED NO_DEFAULT_PATH)
                find_library(ARROW_ZLIB_LIB zlibd.lib PATHS deps-build/${PLATFORM}/${VSDIR}/${CMAKE_BUILD_TYPE}/arrow_deps/lib/ REQUIRED NO_DEFAULT_PATH)
                find_library(ARROW_ZSTD_LIB zstdd.lib PATHS deps-build/${PLATFORM}/${VSDIR}/${CMAKE_BUILD_TYPE}/arrow_deps/lib/ REQUIRED NO_DEFAULT_PATH)
            else()
                find_library(ARROW_BZ2_LIB bz2.lib PATHS deps-build/${PLATFORM}/${VSDIR}/${CMAKE_BUILD_TYPE}/arrow_deps/lib/ REQUIRED NO_DEFAULT_PATH)
                find_library(ARROW_GFLAGS_LIB gflags_static.lib PATHS deps-build/${PLATFORM}/${VSDIR}/${CMAKE_BUILD_TYPE}/arrow_deps/lib/ REQUIRED NO_DEFAULT_PATH)
                find_library(ARROW_LZ4_LIB lz4.lib PATHS deps-build/${PLATFORM}/${VSDIR}/${CMAKE_BUILD_TYPE}/arrow_deps/lib/ REQUIRED NO_DEFAULT_PATH)
                find_library(ARROW_SNAPPY_LIB snappy.lib PATHS deps-build/${PLATFORM}/${VSDIR}/${CMAKE_BUILD_TYPE}/arrow_deps/lib/ REQUIRED NO_DEFAULT_PATH)
                find_library(ARROW_ZLIB_LIB zlib.lib PATHS deps-build/${PLATFORM}/${VSDIR}/${CMAKE_BUILD_TYPE}/arrow_deps/lib/ REQUIRED NO_DEFAULT_PATH)
                find_library(ARROW_ZSTD_LIB zstd.lib PATHS deps-build/${PLATFORM}/${VSDIR}/${CMAKE_BUILD_TYPE}/arrow_deps/lib/ REQUIRED NO_DEFAULT_PATH)
            endif()
            find_library(ARROW_BROTLICOMMON_LIB brotlicommon-static.lib PATHS deps-build/${PLATFORM}/${VSDIR}/${CMAKE_BUILD_TYPE}/arrow_deps/lib/ REQUIRED NO_DEFAULT_PATH)
            find_library(ARROW_BROTLIDEC_LIB brotlidec-static.lib PATHS deps-build/${PLATFORM}/${VSDIR}/${CMAKE_BUILD_TYPE}/arrow_deps/lib/ REQUIRED NO_DEFAULT_PATH)
            find_library(ARROW_BROTLIENC_LIB brotlienc-static.lib PATHS deps-build/${PLATFORM}/${VSDIR}/${CMAKE_BUILD_TYPE}/arrow_deps/lib/ REQUIRED NO_DEFAULT_PATH)
            find_library(ARROW_DOUBLECONVERSION_LIB double-conversion.lib PATHS deps-build/${PLATFORM}/${VSDIR}/${CMAKE_BUILD_TYPE}/arrow_deps/lib/ REQUIRED NO_DEFAULT_PATH)
            find_library(ARROW_EVENT_LIB event.lib PATHS deps-build/${PLATFORM}/${VSDIR}/${CMAKE_BUILD_TYPE}/arrow_deps/lib/ REQUIRED NO_DEFAULT_PATH)
            find_library(ARROW_EVENTCORE_LIB event_core.lib PATHS deps-build/${PLATFORM}/${VSDIR}/${CMAKE_BUILD_TYPE}/arrow_deps/lib/ REQUIRED NO_DEFAULT_PATH)
            find_library(ARROW_EVENTEXTRA_LIB event_extra.lib PATHS deps-build/${PLATFORM}/${VSDIR}/${CMAKE_BUILD_TYPE}/arrow_deps/lib/ REQUIRED NO_DEFAULT_PATH)
            find_library(ARROW_FLATBUFFERS_LIB flatbuffers.lib PATHS deps-build/${PLATFORM}/${VSDIR}/${CMAKE_BUILD_TYPE}/arrow_deps/lib/ REQUIRED NO_DEFAULT_PATH)
            find_library(ARROW_GLOG_LIB glog.lib PATHS deps-build/${PLATFORM}/${VSDIR}/${CMAKE_BUILD_TYPE}/arrow_deps/lib/ REQUIRED NO_DEFAULT_PATH)
        endif()
    endif()
    if(MOCK)
        find_library(CMOCKA_LIB cmocka_a.lib PATHS deps-build/${PLATFORM}/${VSDIR}/${CMAKE_BUILD_TYPE}/cmocka/lib/ REQUIRED NO_DEFAULT_PATH)
    endif()
endif ()

if (LINUX)
    include_directories(
            deps-build/${PLATFORM}/${CMAKE_BUILD_TYPE}/oob/include
            deps-build/${PLATFORM}/${CMAKE_BUILD_TYPE}/curl/include
            deps-build/${PLATFORM}/${CMAKE_BUILD_TYPE}/openssl/include
            deps-build/${PLATFORM}/${CMAKE_BUILD_TYPE}/zlib/include
            deps-build/${PLATFORM}/${CMAKE_BUILD_TYPE}/boost/include
            deps-build/${PLATFORM}/${CMAKE_BUILD_TYPE}/arrow/include
            deps-build/${PLATFORM}/${CMAKE_BUILD_TYPE}/aws/include
            deps-build/${PLATFORM}/${CMAKE_BUILD_TYPE}/azure/include
            deps-build/${PLATFORM}/${CMAKE_BUILD_TYPE}/cmocka/include
            deps-build/${PLATFORM}/${CMAKE_BUILD_TYPE}/uuid/include
            deps-build/${PLATFORM}/${CMAKE_BUILD_TYPE}/picojson/include
            include
            lib)
endif()

if (APPLE)
    include_directories(
            deps-build/${PLATFORM}/${CMAKE_BUILD_TYPE}/oob/include
            deps-build/${PLATFORM}/${CMAKE_BUILD_TYPE}/curl/include
            deps-build/${PLATFORM}/${CMAKE_BUILD_TYPE}/openssl/include
            deps-build/${PLATFORM}/${CMAKE_BUILD_TYPE}/zlib/include
            deps-build/${PLATFORM}/${CMAKE_BUILD_TYPE}/boost/include
            deps-build/${PLATFORM}/${CMAKE_BUILD_TYPE}/arrow/include
            deps-build/${PLATFORM}/${CMAKE_BUILD_TYPE}/aws/include
            deps-build/${PLATFORM}/${CMAKE_BUILD_TYPE}/azure/include
            deps-build/${PLATFORM}/${CMAKE_BUILD_TYPE}/cmocka/include
            deps-build/${PLATFORM}/${CMAKE_BUILD_TYPE}/picojson/include
            include
            lib)
endif()

if (WIN32)
    include_directories(
            deps-build/${PLATFORM}/${VSDIR}/${CMAKE_BUILD_TYPE}/oob/include
            deps-build/${PLATFORM}/${VSDIR}/${CMAKE_BUILD_TYPE}/curl/include
            deps-build/${PLATFORM}/${VSDIR}/${CMAKE_BUILD_TYPE}/openssl/include
            deps-build/${PLATFORM}/${VSDIR}/${CMAKE_BUILD_TYPE}/zlib/include
            deps-build/${PLATFORM}/${VSDIR}/${CMAKE_BUILD_TYPE}/boost/include
            deps-build/${PLATFORM}/${VSDIR}/${CMAKE_BUILD_TYPE}/aws/include
            deps-build/${PLATFORM}/${VSDIR}/${CMAKE_BUILD_TYPE}/azure/include
            deps-build/${PLATFORM}/${VSDIR}/${CMAKE_BUILD_TYPE}/cmocka/include
            deps-build/${PLATFORM}/${VSDIR}/${CMAKE_BUILD_TYPE}/picojson/include
            include
            lib)
    if (CMAKE_SIZEOF_VOID_P EQUAL 8)
        include_directories(deps-build/${PLATFORM}/${VSDIR}/${CMAKE_BUILD_TYPE}/arrow/include)
    endif ()
endif()

message("libtelemetry is located at " ${OOB_LIB})
message("libcurl is located at " ${CURL_LIB})
message("libssl is located at " ${SSL_LIB})
message("libcrypto is located at " ${CRYPTO_LIB})
message("libboost_regex is located at " ${BOOST_REGEX_LIB})
message("libarrow is located at " ${ARROW_ARROW_LIB})
message("libaws-cpp-sdk-core is located at " ${AWS_CORE_LIB})
message("libaws-cpp-sdk-s3 is located at " ${AWS_S3_LIB})
message("libazure-storage-lite.a is located at " ${AZURE_STORAGE_LITE_LIB})
if (LINUX)
    message("libuuid is located at " ${UUID_LIB})
endif ()
if (MOCK)
    message("libcmocka is located at " ${CMOCKA_LIB})
endif ()

add_library(snowflakeclient STATIC ${SOURCE_FILES} ${SOURCE_FILES_PUT_GET} ${SOURCE_FILES_CPP_WRAPPER})
target_compile_features(snowflakeclient PUBLIC cxx_std_17)
target_compile_features(snowflakeclient PUBLIC c_std_99)
if (UNIX)
    target_compile_definitions(snowflakeclient PUBLIC _LARGEFILE64_SOURCE)
endif ()

if (LINUX)
    target_compile_options(snowflakeclient PUBLIC -pthread)
    target_link_options(snowflakeclient PUBLIC -pthread)
endif ()
#set (CMAKE_CXX_STANDARD 11)

if(LINUX)
    link_directories(
            "${CMAKE_CURRENT_SOURCE_DIR}/deps-build/${PLATFORM}/${CMAKE_BUILD_TYPE}/oob/lib"
            "${CMAKE_CURRENT_SOURCE_DIR}/deps-build/${PLATFORM}/${CMAKE_BUILD_TYPE}/curl/lib"
            "${CMAKE_CURRENT_SOURCE_DIR}/deps-build/${PLATFORM}/${CMAKE_BUILD_TYPE}/openssl/lib"
            "${CMAKE_CURRENT_SOURCE_DIR}/deps-build/${PLATFORM}/${CMAKE_BUILD_TYPE}/zlib/lib"
            "${CMAKE_CURRENT_SOURCE_DIR}/deps-build/${PLATFORM}/${CMAKE_BUILD_TYPE}/arrow/lib"
            "${CMAKE_CURRENT_SOURCE_DIR}/deps-build/${PLATFORM}/${CMAKE_BUILD_TYPE}/arrow_deps/lib"
            "${CMAKE_CURRENT_SOURCE_DIR}/deps-build/${PLATFORM}/${CMAKE_BUILD_TYPE}/aws/lib64"
            "${CMAKE_CURRENT_SOURCE_DIR}/deps-build/${PLATFORM}/${CMAKE_BUILD_TYPE}/azure/lib"
            "${CMAKE_CURRENT_SOURCE_DIR}/deps-build/${PLATFORM}/${CMAKE_BUILD_TYPE}/boost/lib"
            "${CMAKE_CURRENT_SOURCE_DIR}/deps-build/${PLATFORM}/${CMAKE_BUILD_TYPE}/uuid/lib"
    )
    if(MOCK)
        link_directories("${CMAKE_CURRENT_SOURCE_DIR}/deps-build/${PLATFORM}/${CMAKE_BUILD_TYPE}/cmocka/lib")
    endif()
elseif(WIN32)
    link_directories(
            "${CMAKE_CURRENT_SOURCE_DIR}/deps-build/${PLATFORM}/${VSDIR}/${CMAKE_BUILD_TYPE}/oob/lib"
            "${CMAKE_CURRENT_SOURCE_DIR}/deps-build/${PLATFORM}/${VSDIR}/${CMAKE_BUILD_TYPE}/curl/lib"
            "${CMAKE_CURRENT_SOURCE_DIR}/deps-build/${PLATFORM}/${VSDIR}/${CMAKE_BUILD_TYPE}/openssl/lib"
            "${CMAKE_CURRENT_SOURCE_DIR}/deps-build/${PLATFORM}/${VSDIR}/${CMAKE_BUILD_TYPE}/aws/lib"
    )
    if(CMAKE_SIZEOF_VOID_P EQUAL 8)
        link_directories(
                "${CMAKE_CURRENT_SOURCE_DIR}/deps-build/${PLATFORM}/${VSDIR}/${CMAKE_BUILD_TYPE}/arrow/lib"
                "${CMAKE_CURRENT_SOURCE_DIR}/deps-build/${PLATFORM}/${VSDIR}/${CMAKE_BUILD_TYPE}/arrow_deps/lib"
                "${CMAKE_CURRENT_SOURCE_DIR}/deps-build/${PLATFORM}/${VSDIR}/${CMAKE_BUILD_TYPE}/boost/lib"
        )
    endif()
    if(MOCK)
        link_directories("${CMAKE_CURRENT_SOURCE_DIR}/deps-build/${PLATFORM}/${VSDIR}/${CMAKE_BUILD_TYPE}/cmocka/lib")
    endif()
elseif()
    link_directories(
            "${CMAKE_CURRENT_SOURCE_DIR}/deps-build/${PLATFORM}/${CMAKE_BUILD_TYPE}/oob/lib"
            "${CMAKE_CURRENT_SOURCE_DIR}/deps-build/${PLATFORM}/${CMAKE_BUILD_TYPE}/curl/lib"
            "${CMAKE_CURRENT_SOURCE_DIR}/deps-build/${PLATFORM}/${CMAKE_BUILD_TYPE}/openssl/lib"
            "${CMAKE_CURRENT_SOURCE_DIR}/deps-build/${PLATFORM}/${CMAKE_BUILD_TYPE}/arrow/lib"
            "${CMAKE_CURRENT_SOURCE_DIR}/deps-build/${PLATFORM}/${CMAKE_BUILD_TYPE}/arrow_deps/lib"
            "${CMAKE_CURRENT_SOURCE_DIR}/deps-build/${PLATFORM}/${CMAKE_BUILD_TYPE}/azure/lib"
            "${CMAKE_CURRENT_SOURCE_DIR}/deps-build/${PLATFORM}/${CMAKE_BUILD_TYPE}/boost/lib"
    )
    if(MOCK)
        link_directories("${CMAKE_CURRENT_SOURCE_DIR}/deps-build/${PLATFORM}/${CMAKE_BUILD_TYPE}/cmocka/lib")
    endif()
endif()

if (LINUX)
    # Linux
    target_link_libraries(snowflakeclient rt dl z)
endif ()
if (APPLE)
    # OSX. no librt is required.
    target_link_libraries(snowflakeclient dl z)
endif ()

add_subdirectory(examples)

if (BUILD_TESTS)
    add_subdirectory(tests)
endif()<|MERGE_RESOLUTION|>--- conflicted
+++ resolved
@@ -57,12 +57,9 @@
         lib/basic_types.c
         lib/error.h
         lib/error.c
-<<<<<<< HEAD
         lib/snowflake_util.h
-=======
         lib/util.c
         lib/util.h
->>>>>>> c4b0fe29
         lib/client_int.h
         lib/chunk_downloader.h
         lib/chunk_downloader.c
