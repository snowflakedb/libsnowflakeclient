--- conflicted
+++ resolved
@@ -290,35 +290,6 @@
     if(MOCK)
         find_library(CMOCKA_LIB cmocka_a.lib PATHS deps-build/${PLATFORM}/${VSDIR}/${CMAKE_BUILD_TYPE}/cmocka/lib/ REQUIRED)
     endif()
-    if ("${PLATFORM}" STREQUAL "win32")
-        # 32-bit Windows links dependencies statically.
-        find_library(ARROW_ARROW_LIB arrow_static.lib PATHS deps-build/${PLATFORM}/${VSDIR}/${CMAKE_BUILD_TYPE}/arrow/lib/ REQUIRED)
-    elseif("${PLATFORM}" STREQUAL "win64")
-        find_library(ARROW_ARROW_LIB arrow.lib PATHS deps-build/${PLATFORM}/${VSDIR}/${CMAKE_BUILD_TYPE}/arrow/lib/ REQUIRED)
-        find_library(ARROW_BROTLICOMMON_LIB brotlicommon-static.lib PATHS deps-build/${PLATFORM}/${VSDIR}/${CMAKE_BUILD_TYPE}/arrow_deps/lib/ REQUIRED)
-        find_library(ARROW_BROTLIDEC_LIB brotlidec-static.lib PATHS deps-build/${PLATFORM}/${VSDIR}/${CMAKE_BUILD_TYPE}/arrow_deps/lib/ REQUIRED)
-        find_library(ARROW_BROTLIENC_LIB brotlienc-static.lib PATHS deps-build/${PLATFORM}/${VSDIR}/${CMAKE_BUILD_TYPE}/arrow_deps/lib/ REQUIRED)
-        find_library(ARROW_BZ2_LIB bz2.lib PATHS deps-build/${PLATFORM}/${VSDIR}/${CMAKE_BUILD_TYPE}/arrow_deps/lib/ REQUIRED)
-        find_library(ARROW_DOUBLECONVERSION_LIB double-conversion.lib PATHS deps-build/${PLATFORM}/${VSDIR}/${CMAKE_BUILD_TYPE}/arrow_deps/lib/ REQUIRED)
-        find_library(ARROW_EVENT_LIB event.lib PATHS deps-build/${PLATFORM}/${VSDIR}/${CMAKE_BUILD_TYPE}/arrow_deps/lib/ REQUIRED)
-        find_library(ARROW_EVENTCORE_LIB event-core.lib PATHS deps-build/${PLATFORM}/${VSDIR}/${CMAKE_BUILD_TYPE}/arrow_deps/lib/ REQUIRED)
-        find_library(ARROW_EVENTEXTRA_LIB event-extra.lib PATHS deps-build/${PLATFORM}/${VSDIR}/${CMAKE_BUILD_TYPE}/arrow_deps/lib/ REQUIRED)
-        find_library(ARROW_FLATBUFFERS_LIB flatbuffers.lib PATHS deps-build/${PLATFORM}/${VSDIR}/${CMAKE_BUILD_TYPE}/arrow_deps/lib/ REQUIRED)
-        find_library(ARROW_GFLAGS_LIB gflags-static.lib PATHS deps-build/${PLATFORM}/${VSDIR}/${CMAKE_BUILD_TYPE}/arrow_deps/lib/ REQUIRED)
-        find_library(ARROW_GLOG_LIB glog.lib PATHS deps-build/${PLATFORM}/${VSDIR}/${CMAKE_BUILD_TYPE}/arrow_deps/lib/ REQUIRED)
-        find_library(ARROW_LZ4_LIB lz4.lib PATHS deps-build/${PLATFORM}/${VSDIR}/${CMAKE_BUILD_TYPE}/arrow_deps/lib/ REQUIRED)
-        find_library(ARROW_SNAPPY_LIB snappy.lib PATHS deps-build/${PLATFORM}/${VSDIR}/${CMAKE_BUILD_TYPE}/arrow_deps/lib/ REQUIRED)
-        find_library(ARROW_THRIFTMD_LIB thriftmd.lib PATHS deps-build/${PLATFORM}/${VSDIR}/${CMAKE_BUILD_TYPE}/arrow_deps/lib/ REQUIRED)
-        find_library(ARROW_THRIFTNBMD_LIB thriftnbmd.lib PATHS deps-build/${PLATFORM}/${VSDIR}/${CMAKE_BUILD_TYPE}/arrow_deps/lib/ REQUIRED)
-        find_library(ARROW_THRIFTZMD_LIB thriftzmd.lib PATHS deps-build/${PLATFORM}/${VSDIR}/${CMAKE_BUILD_TYPE}/arrow_deps/lib/ REQUIRED)
-        find_library(ARROW_URIPARSER_LIB uriparser.lib PATHS deps-build/${PLATFORM}/${VSDIR}/${CMAKE_BUILD_TYPE}/arrow_deps/lib/ REQUIRED)
-        find_library(ARROW_XXHASH_LIB xxhash.lib PATHS deps-build/${PLATFORM}/${VSDIR}/${CMAKE_BUILD_TYPE}/arrow_deps/lib/ REQUIRED)
-        find_library(ARROW_ZLIB_LIB zlib.lib PATHS deps-build/${PLATFORM}/${VSDIR}/${CMAKE_BUILD_TYPE}/arrow_deps/lib/ REQUIRED)
-        find_library(ARROW_ZSTD_LIB zstd.lib PATHS deps-build/${PLATFORM}/${VSDIR}/${CMAKE_BUILD_TYPE}/arrow_deps/lib/ REQUIRED)
-        find_library(BOOST_FILESYSTEM_LIB boost_filesystem-vc140-mt.lib PATHS deps-build/${PLATFORM}/${VSDIR}/${CMAKE_BUILD_TYPE}/boost/lib/ REQUIRED)
-        find_library(BOOST_REGEX_LIB boost_regex-vc140-mt.lib.lib PATHS deps-build/${PLATFORM}/${VSDIR}/${CMAKE_BUILD_TYPE}/boost/lib/ REQUIRED)
-        find_library(BOOST_SYSTEM_LIB boost_system-vs140-mt.lib PATHS deps-build/${PLATFORM}/${VSDIR}/${CMAKE_BUILD_TYPE}/boost/lib/ REQUIRED)
-    endif()
 endif ()
 
 if (LINUX)
@@ -328,13 +299,8 @@
             deps-build/${PLATFORM}/${CMAKE_BUILD_TYPE}/openssl/include
             deps-build/${PLATFORM}/${CMAKE_BUILD_TYPE}/zlib/include
             deps-build/${PLATFORM}/${CMAKE_BUILD_TYPE}/arrow/include
-<<<<<<< HEAD
-=======
-            deps-build/${PLATFORM}/${CMAKE_BUILD_TYPE}/arrow_deps/include
->>>>>>> 7f1d00bb
             deps-build/${PLATFORM}/${CMAKE_BUILD_TYPE}/aws/include
             deps-build/${PLATFORM}/${CMAKE_BUILD_TYPE}/azure/include
-            deps-build/${PLATFORM}/${CMAKE_BUILD_TYPE}/boost/include
             deps-build/${PLATFORM}/${CMAKE_BUILD_TYPE}/cmocka/include
             deps-build/${PLATFORM}/${CMAKE_BUILD_TYPE}/uuid/include
             include
@@ -348,13 +314,8 @@
             deps-build/${PLATFORM}/${CMAKE_BUILD_TYPE}/openssl/include
             deps-build/${PLATFORM}/${CMAKE_BUILD_TYPE}/zlib/include
             deps-build/${PLATFORM}/${CMAKE_BUILD_TYPE}/arrow/include
-<<<<<<< HEAD
-=======
-            deps-build/${PLATFORM}/${CMAKE_BUILD_TYPE}/arrow_deps/include
->>>>>>> 7f1d00bb
             deps-build/${PLATFORM}/${CMAKE_BUILD_TYPE}/aws/include
             deps-build/${PLATFORM}/${CMAKE_BUILD_TYPE}/azure/include
-            deps-build/${PLATFORM}/${CMAKE_BUILD_TYPE}/boost/include
             deps-build/${PLATFORM}/${CMAKE_BUILD_TYPE}/cmocka/include
             include
             lib)
@@ -367,13 +328,8 @@
             deps-build/${PLATFORM}/${VSDIR}/${CMAKE_BUILD_TYPE}/openssl/include
             deps-build/${PLATFORM}/${VSDIR}/${CMAKE_BUILD_TYPE}/zlib/include
             deps-build/${PLATFORM}/${VSDIR}/${CMAKE_BUILD_TYPE}/arrow/include
-<<<<<<< HEAD
-=======
-            deps-build/${PLATFORM}/${VSDIR}/${CMAKE_BUILD_TYPE}/arrow_deps/include
->>>>>>> 7f1d00bb
             deps-build/${PLATFORM}/${VSDIR}/${CMAKE_BUILD_TYPE}/aws/include
 	        deps-build/${PLATFORM}/${VSDIR}/${CMAKE_BUILD_TYPE}/azure/include
-            deps-build/${PLATFORM}/${VSDIR}/${CMAKE_BUILD_TYPE}/boost/include
             deps-build/${PLATFORM}/${VSDIR}/${CMAKE_BUILD_TYPE}/cmocka/include
             include
             lib)
@@ -422,19 +378,10 @@
             "${CMAKE_CURRENT_SOURCE_DIR}/deps-build/${PLATFORM}/${VSDIR}/${CMAKE_BUILD_TYPE}/curl/lib"
             "${CMAKE_CURRENT_SOURCE_DIR}/deps-build/${PLATFORM}/${VSDIR}/${CMAKE_BUILD_TYPE}/openssl/lib"
             "${CMAKE_CURRENT_SOURCE_DIR}/deps-build/${PLATFORM}/${VSDIR}/${CMAKE_BUILD_TYPE}/arrow/lib"
-<<<<<<< HEAD
-=======
             "${CMAKE_CURRENT_SOURCE_DIR}/deps-build/${PLATFORM}/${VSDIR}/${CMAKE_BUILD_TYPE}/arrow_deps/lib"
->>>>>>> 7f1d00bb
             "${CMAKE_CURRENT_SOURCE_DIR}/deps-build/${PLATFORM}/${VSDIR}/${CMAKE_BUILD_TYPE}/aws/lib"
             "${CMAKE_CURRENT_SOURCE_DIR}/deps-build/${PLATFORM}/${VSDIR}/${CMAKE_BUILD_TYPE}/boost/lib"
     )
-    if("${PLATFORM}" STREQUAL "win64")
-        # 32-bit Windows has all dependencies linked statically. These folders only exist for 64-bit.
-        link_directories(
-                "${CMAKE_CURRENT_SOURCE_DIR}/deps-build/${PLATFORM}/${VSDIR}/${CMAKE_BUILD_TYPE}/arrow_deps/lib"
-                "${CMAKE_CURRENT_SOURCE_DIR}/deps-build/${PLATFORM}/${VSDIR}/${CMAKE_BUILD_TYPE}/boost/lib"
-        )
     if(MOCK)
         link_directories("${CMAKE_CURRENT_SOURCE_DIR}/deps-build/${PLATFORM}/${VSDIR}/${CMAKE_BUILD_TYPE}/cmocka/lib")
     endif()
