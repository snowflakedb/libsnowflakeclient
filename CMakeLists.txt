# CMakeList for Snowflake Client
#
cmake_minimum_required(VERSION 3.17)
project(snowflakeclient)
include(cmake/platform.cmake)
include(cmake/flags.cmake)

# Enabling tests by Ctest. Don't use INCLUDE(Ctest) as
# we don't need Dart and other tools.
enable_testing()

add_compile_definitions(LOG_USE_COLOR)

option(BUILD_TESTS "True if build tests" on)
option(MOCK "True if mock should be used" off)
option(HEARTBEAT "True if HEARTBEAT_DEBUG should be used" off)

set(OPENSSL_VERSION_NUMBER  0x11100000L)

# Developers can uncomment this to enable mock builds on their local VMs
#set(MOCK TRUE)
# Developers can uncomment this to enable HEARTBEAT_DEBUG builds on their local VMs
#set(HEARTBEAT TRUE)

# Generates compile_commands.json file for clangd to parse.
set(CMAKE_EXPORT_COMPILE_COMMANDS ON)
set(CMAKE_VERBOSE_MAKEFILE ON)
set(CMAKE_POSITION_INDEPENDENT_CODE ON)

set(SOURCE_FILES
        include/snowflake/basic_types.h
        include/snowflake/client.h
        include/snowflake/logger.h
        include/snowflake/version.h
        include/snowflake/platform.h
        include/snowflake/secure_storage.h
        include/snowflake/client_config_parser.h
        include/snowflake/Stopwatch.h
        lib/client.c
        lib/constants.h
        lib/cJSON.h
        lib/cJSON.c
        lib/logger.c
        lib/lib_common.h
        lib/paramstore.c
        lib/paramstore.h
        lib/arraylist.h
        lib/arraylist.c
        lib/treemap.h
        lib/treemap.c
        lib/rbtree.h
        lib/rbtree.c
        lib/memory.h
        lib/memory.c
        lib/connection.h
        lib/connection.c
        lib/constants.h
        lib/results.h
        lib/results.c
        lib/platform.c
        lib/uuid4.c
        lib/basic_types.c
        lib/error.h
        lib/error.c
        lib/snowflake_cpp_util.h
        lib/snowflake_util.c
        lib/snowflake_util.h
        lib/client_int.h
        lib/chunk_downloader.h
        lib/chunk_downloader.c
        lib/mock_http_perform.h
        lib/http_perform.c
<<<<<<< HEAD
        lib/mutex.h
=======
        lib/log_file_util.h
		lib/log_file_util.c
>>>>>>> eda6cfc1
)

set (SOURCE_FILES_PUT_GET
        cpp/EncryptionProvider.cpp
        cpp/FileCompressionType.cpp
        cpp/FileCompressionType.hpp
        cpp/FileMetadata.hpp
        cpp/FileMetadataInitializer.cpp
        cpp/FileMetadataInitializer.hpp
        cpp/FileTransferAgent.cpp
        cpp/FileTransferAgent.hpp
        cpp/FileTransferExecutionResult.cpp
        cpp/FileTransferExecutionResult.hpp
        cpp/IFileTransferAgent.cpp
        cpp/IStorageClient.hpp
        cpp/SnowflakeS3Client.hpp
        cpp/SnowflakeS3Client.cpp
        cpp/SnowflakeAzureClient.hpp
        cpp/SnowflakeAzureClient.cpp
        cpp/SnowflakeGCSClient.hpp
        cpp/SnowflakeGCSClient.cpp
        cpp/SnowflakeTransferException.cpp
        cpp/StatementPutGet.hpp
        cpp/StatementPutGet.cpp
        cpp/StorageClientFactory.hpp
        cpp/StorageClientFactory.cpp
        cpp/RemoteStorageRequestOutcome.hpp
        cpp/util/Base64.hpp
        cpp/util/Base64.cpp
        cpp/util/ByteArrayStreamBuf.cpp
        cpp/util/ByteArrayStreamBuf.hpp
        cpp/util/CompressionUtil.cpp
        cpp/util/CompressionUtil.hpp
        cpp/util/Proxy.cpp
        cpp/util/ThreadPool.hpp
        cpp/util/SnowflakeCommon.hpp
        cpp/util/entities.cpp
        cpp/util/Stopwatch.cpp
        cpp/crypto/CryptoTypes.hpp
        cpp/crypto/Cryptor.hpp
        cpp/crypto/CipherContext.hpp
        cpp/crypto/CipherContext.cpp
        cpp/crypto/Cryptor.cpp
        cpp/crypto/CipherStreamBuf.cpp
        cpp/crypto/CipherStreamBuf.hpp
        cpp/crypto/HashContext.cpp
        cpp/crypto/HashContext.hpp
        cpp/jwt/Jwt.cpp
        cpp/jwt/Jwt.hpp
        cpp/jwt/Signer.cpp
        cpp/jwt/Signer.hpp
        cpp/jwt/Util.cpp
        cpp/jwt/Util.hpp
        cpp/jwt/ClaimSet.hpp
        cpp/jwt/ClaimSet.cpp
        cpp/jwt/Header.cpp
        cpp/jwt/Header.hpp
        cpp/logger/ISFLogger.cpp
        cpp/logger/SFAwsLogger.cpp
        cpp/logger/SFAwsLogger.hpp
        cpp/logger/SFLogger.cpp
        cpp/logger/SFLogger.hpp
        cpp/logger/SecretDetector.cpp
        cpp/logger/SecretDetector.hpp
        cpp/lib/ResultSetPutGet.cpp
        cpp/lib/ResultSetPutGet.hpp
        include/snowflake/IFileTransferAgent.hpp
        include/snowflake/ISFLogger.hpp
        include/snowflake/IStatementPutGet.hpp
        include/snowflake/ITransferResult.hpp
        include/snowflake/PutGetParseResponse.hpp
        include/snowflake/SnowflakeTransferException.hpp
        include/snowflake/IBase64.hpp
        include/snowflake/Proxy.hpp
        include/snowflake/entities.hpp
)

set(SOURCE_FILES_CPP_WRAPPER
        include/snowflake/Connection.hpp
        include/snowflake/Statement.hpp
        include/snowflake/Column.hpp
        include/snowflake/Param.hpp
        include/snowflake/Exceptions.hpp
        include/snowflake/QueryContextCache.hpp
        include/snowflake/BaseClasses.hpp
        include/snowflake/SFURL.hpp
        include/snowflake/CurlDesc.hpp
        include/snowflake/CurlDescPool.hpp
        include/snowflake/IJwt.hpp
        include/snowflake/IAuth.hpp
        include/snowflake/BindUploader.hpp
        include/snowflake/SecureStorage.hpp
        include/snowflake/TomlConfigParser.hpp
        cpp/lib/Exceptions.cpp
        cpp/lib/Connection.cpp
        cpp/lib/Statement.cpp
        cpp/lib/Column.cpp
        cpp/lib/ArrowChunkIterator.cpp
        cpp/lib/ArrowChunkIterator.hpp
        cpp/lib/DataConversion.cpp
        cpp/lib/DataConversion.hpp
        cpp/lib/QueryContextCache.cpp
        cpp/lib/ClientQueryContextCache.cpp
        cpp/lib/ClientQueryContextCache.hpp
        cpp/lib/result_set.cpp
        cpp/lib/ResultSet.cpp
        cpp/lib/ResultSet.hpp
        cpp/lib/ResultSetArrow.cpp
        cpp/lib/ResultSetArrow.hpp
        cpp/lib/ResultSetJson.cpp
        cpp/lib/ResultSetJson.hpp
        cpp/lib/Authenticator.hpp
        cpp/lib/Authenticator.cpp
        cpp/lib/AuthenticatorOAuth.cpp
        cpp/lib/AuthenticatorOAuth.hpp
        cpp/lib/AuthenticationWebBrowserRunner.cpp
        cpp/lib/AuthenticationWebBrowserRunner.hpp
        cpp/lib/AuthenticationChallengeProvider.cpp
        cpp/lib/AuthenticationChallengeProvider.hpp
        cpp/lib/IAuth.cpp
        cpp/lib/BindUploader.cpp
        cpp/lib/ClientBindUploader.hpp
        cpp/lib/ClientBindUploader.cpp
        cpp/lib/client_config_parser.cpp
        cpp/lib/HeartbeatBackground.cpp
        cpp/lib/HeartbeatBackground.hpp
        cpp/lib/Mutex.cpp
        cpp/lib/Mutex.hpp
        cpp/lib/TomlConfigParser.cpp
        cpp/platform/secure_storage.cpp
        cpp/platform/SecureStorage.cpp
        cpp/platform/SecureStorageApple.cpp
        cpp/platform/SecureStorageLinux.cpp
        cpp/platform/SecureStorageWin.cpp
        cpp/platform/FileLock.cpp
        cpp/platform/FileLock.hpp
        cpp/util/SnowflakeCommon.cpp
        cpp/util/SFURL.cpp
        cpp/util/CurlDesc.cpp
        cpp/util/CurlDescPool.cpp
        cpp/util/Sha256.cpp
        cpp/util/Sha256.hpp
        cpp/util/SnowflakeCppUtil.cpp
        cpp/platform/SecureStorage.cpp
        lib/result_set.h
        lib/query_context_cache.h
        lib/curl_desc_pool.h
        lib/authenticator.h
        lib/heart_beat_background.h
        include/snowflake/WifAttestation.hpp
        cpp/WifAttestation.cpp
        cpp/AwsAttestation.cpp
        cpp/http/HttpClient.cpp
        include/snowflake/HttpClient.hpp
        cpp/GcpAttestation.hpp
        cpp/GcpAttestation.cpp
        cpp/AzureAttestation.hpp
        cpp/AwsAttestation.hpp
        cpp/AzureAttestation.cpp
        cpp/AWSUtils.cpp
        include/snowflake/AWSUtils.hpp
        cpp/OIDCAttestation.cpp
        cpp/OIDCAttestation.hpp
)

if (LINUX)
    set(SOURCE_FILES_CPP_WRAPPER
        ${SOURCE_FILES_CPP_WRAPPER}
            cpp/linux/CacheFile.cpp
            cpp/linux/CacheFile.hpp
    )
endif()

if (UNIX)
    if (LINUX)
        set(AWSLIBBIT "lib64")
    elseif(APPLE)
        set(AWSLIBBIT "lib")
    endif()
    # Common to both Linux and Apple
    find_library(OOB_LIB libtelemetry.a PATHS deps-build/${PLATFORM}/${CMAKE_BUILD_TYPE}/oob/lib/ REQUIRED NO_DEFAULT_PATH)
    find_library(CURL_LIB libcurl.a PATHS deps-build/${PLATFORM}/${CMAKE_BUILD_TYPE}/curl/lib/ REQUIRED NO_DEFAULT_PATH)
    find_library(SSL_LIB libssl.a PATHS deps-build/${PLATFORM}/${CMAKE_BUILD_TYPE}/openssl/lib/ REQUIRED NO_DEFAULT_PATH)
    find_library(CRYPTO_LIB libcrypto.a PATHS deps-build/${PLATFORM}/${CMAKE_BUILD_TYPE}/openssl/lib/ REQUIRED NO_DEFAULT_PATH)
    find_library(AWS_CORE_LIB libaws-cpp-sdk-core.a PATHS deps-build/${PLATFORM}/${CMAKE_BUILD_TYPE}/aws/${AWSLIBBIT}/ REQUIRED NO_DEFAULT_PATH)
    find_library(AWS_S3_LIB libaws-cpp-sdk-s3.a PATHS deps-build/${PLATFORM}/${CMAKE_BUILD_TYPE}/aws/${AWSLIBBIT}/ REQUIRED NO_DEFAULT_PATH)
    find_library(AWS_STS_LIB libaws-cpp-sdk-sts.a PATHS deps-build/${PLATFORM}/${CMAKE_BUILD_TYPE}/aws/${AWSLIBBIT}/ REQUIRED NO_DEFAULT_PATH)
    find_library(AWS_C_AUTH_LIB libaws-c-auth.a PATHS deps-build/${PLATFORM}/${CMAKE_BUILD_TYPE}/aws/${AWSLIBBIT}/ REQUIRED NO_DEFAULT_PATH)
    find_library(AWS_C_CAL_LIB libaws-c-cal.a PATHS deps-build/${PLATFORM}/${CMAKE_BUILD_TYPE}/aws/${AWSLIBBIT}/ REQUIRED NO_DEFAULT_PATH)
    find_library(AWS_C_COMMON_LIB libaws-c-common.a PATHS deps-build/${PLATFORM}/${CMAKE_BUILD_TYPE}/aws/${AWSLIBBIT}/ REQUIRED NO_DEFAULT_PATH)
    find_library(AWS_C_COMPRESSION_LIB libaws-c-compression.a PATHS deps-build/${PLATFORM}/${CMAKE_BUILD_TYPE}/aws/${AWSLIBBIT}/ REQUIRED NO_DEFAULT_PATH)
    find_library(AWS_C_EVENT_STREAM_LIB libaws-c-event-stream.a PATHS deps-build/${PLATFORM}/${CMAKE_BUILD_TYPE}/aws/${AWSLIBBIT}/ REQUIRED NO_DEFAULT_PATH)
    find_library(AWS_C_CHECKSUMS_LIB libaws-checksums.a PATHS deps-build/${PLATFORM}/${CMAKE_BUILD_TYPE}/aws/${AWSLIBBIT}/ REQUIRED NO_DEFAULT_PATH)
    find_library(AWS_C_HTTP_LIB libaws-c-http.a PATHS deps-build/${PLATFORM}/${CMAKE_BUILD_TYPE}/aws/${AWSLIBBIT}/ REQUIRED NO_DEFAULT_PATH)
    find_library(AWS_C_IO_LIB libaws-c-io.a PATHS deps-build/${PLATFORM}/${CMAKE_BUILD_TYPE}/aws/${AWSLIBBIT}/ REQUIRED NO_DEFAULT_PATH)
    find_library(AWS_C_MQTT_LIB libaws-c-mqtt.a PATHS deps-build/${PLATFORM}/${CMAKE_BUILD_TYPE}/aws/${AWSLIBBIT}/ REQUIRED NO_DEFAULT_PATH)
    find_library(AWS_CRT_CPP_LIB libaws-crt-cpp.a PATHS deps-build/${PLATFORM}/${CMAKE_BUILD_TYPE}/aws/${AWSLIBBIT}/ REQUIRED NO_DEFAULT_PATH)
    find_library(AWS_C_S3_LIB libaws-c-s3.a PATHS deps-build/${PLATFORM}/${CMAKE_BUILD_TYPE}/aws/${AWSLIBBIT}/ REQUIRED NO_DEFAULT_PATH)
    find_library(AWS_C_SDKUTILS_LIB libaws-c-sdkutils.a PATHS deps-build/${PLATFORM}/${CMAKE_BUILD_TYPE}/aws/${AWSLIBBIT}/ REQUIRED NO_DEFAULT_PATH)
    find_library(AZURE_STORAGE_LITE_LIB libazure-storage-lite.a PATHS deps-build/${PLATFORM}/${CMAKE_BUILD_TYPE}/azure/lib/ REQUIRED NO_DEFAULT_PATH)
    find_library(BOOST_FILESYSTEM_LIB libboost_filesystem.a PATHS deps-build/${PLATFORM}/${CMAKE_BUILD_TYPE}/boost/lib/ REQUIRED NO_DEFAULT_PATH)
    find_library(BOOST_URL_LIB libboost_url.a PATHS deps-build/${PLATFORM}/${CMAKE_BUILD_TYPE}/boost/lib/ REQUIRED NO_DEFAULT_PATH)
    find_library(BOOST_REGEX_LIB libboost_regex.a PATHS deps-build/${PLATFORM}/${CMAKE_BUILD_TYPE}/boost/lib/ REQUIRED NO_DEFAULT_PATH)
    find_library(BOOST_SYSTEM_LIB libboost_system.a PATHS deps-build/${PLATFORM}/${CMAKE_BUILD_TYPE}/boost/lib/ REQUIRED NO_DEFAULT_PATH)
    find_library(ARROW_JEMALLOCPIC_LIB libjemalloc_pic.a PATHS deps-build/${PLATFORM}/${CMAKE_BUILD_TYPE}/arrow_deps/lib/ REQUIRED NO_DEFAULT_PATH)
    if ($ENV{ARROW_FROM_SOURCE})
    else()
        find_library(ARROW_FLATBUFFERS_LIB libflatbuffers.a PATHS deps-build/${PLATFORM}/${CMAKE_BUILD_TYPE}/arrow_deps/lib/ REQUIRED NO_DEFAULT_PATH)
        find_library(ARROW_GFLAGS_LIB libgflags.a PATHS deps-build/${PLATFORM}/${CMAKE_BUILD_TYPE}/arrow_deps/lib/ REQUIRED NO_DEFAULT_PATH)
        find_library(ARROW_GLOG_LIB libglog.a PATHS deps-build/${PLATFORM}/${CMAKE_BUILD_TYPE}/arrow_deps/lib/ REQUIRED NO_DEFAULT_PATH)
        find_library(ARROW_LZ4_LIB liblz4.a PATHS deps-build/${PLATFORM}/${CMAKE_BUILD_TYPE}/arrow_deps/lib/ REQUIRED NO_DEFAULT_PATH)
        find_library(ARROW_LZO2_LIB liblzo2.a PATHS deps-build/${PLATFORM}/${CMAKE_BUILD_TYPE}/arrow_deps/lib/ REQUIRED NO_DEFAULT_PATH)
        find_library(ARROW_SNAPPY_LIB libsnappy.a PATHS deps-build/${PLATFORM}/${CMAKE_BUILD_TYPE}/arrow_deps/lib/ REQUIRED NO_DEFAULT_PATH)
        find_library(ARROW_ZSTD_LIB libzstd.a PATHS deps-build/${PLATFORM}/${CMAKE_BUILD_TYPE}/arrow_deps/lib/ REQUIRED NO_DEFAULT_PATH)
        find_library(ARROW_BROTLIDEC_LIB libbrotlidec-static.a PATHS deps-build/${PLATFORM}/${CMAKE_BUILD_TYPE}/arrow_deps/lib/ REQUIRED NO_DEFAULT_PATH)
        find_library(ARROW_BROTLIENC_LIB libbrotlienc-static.a PATHS deps-build/${PLATFORM}/${CMAKE_BUILD_TYPE}/arrow_deps/lib/ REQUIRED NO_DEFAULT_PATH)
        find_library(ARROW_BROTLICOMMON_LIB libbrotlicommon-static.a PATHS deps-build/${PLATFORM}/${CMAKE_BUILD_TYPE}/arrow_deps/lib/ REQUIRED NO_DEFAULT_PATH)
    endif ()
    #if(MOCK)
        find_library(CMOCKA_LIB libcmocka.a PATHS deps-build/${PLATFORM}/${CMAKE_BUILD_TYPE}/cmocka/lib/ REQUIRED NO_DEFAULT_PATH)
    #endif()
endif()

if (LINUX)
    # Linux
    find_library(ARROW_ARROW_LIB libarrow.a PATHS deps-build/${PLATFORM}/${CMAKE_BUILD_TYPE}/arrow/lib64/ REQUIRED NO_DEFAULT_PATH)
    find_library(UUID_LIB libuuid.a PATHS deps-build/${PLATFORM}/${CMAKE_BUILD_TYPE}/uuid/lib/ REQUIRED NO_DEFAULT_PATH)
    find_library(AWS_S2N_LIB libs2n.a PATHS deps-build/${PLATFORM}/${CMAKE_BUILD_TYPE}/aws/lib64/ REQUIRED NO_DEFAULT_PATH)
    #if(MOCK)
        find_library(CMOCKA_LIB libcmocka.a PATHS deps-build/${PLATFORM}/${CMAKE_BUILD_TYPE}/cmocka/lib/ REQUIRED NO_DEFAULT_PATH)
    #endif()
endif ()

if (APPLE)
    # macOS
    if(ENV{ARCH} STREQUAL "x64")
        find_library(ARROW_ARROW_LIB libarrow.a PATHS deps-build/${PLATFORM}/${CMAKE_BUILD_TYPE}/arrow/lib64/ REQUIRED NO_DEFAULT_PATH)
    else()
        find_library(ARROW_ARROW_LIB libarrow.a PATHS deps-build/${PLATFORM}/${CMAKE_BUILD_TYPE}/arrow/lib/ REQUIRED NO_DEFAULT_PATH)
    endif()
endif ()

if (WIN32)
    # Windows
    option(DYNAMIC_RUNTIME "Dynamic runtime" OFF)
    set(VSDIR "vs15" CACHE STRING "Used to specify visual studio version of libsnowflakeclient dependecies")
    add_definitions(-D_CRT_SECURE_NO_DEPRECATE)
    find_library(OOB_LIB libtelemetry_a.lib PATHS deps-build/${PLATFORM}/${VSDIR}/${CMAKE_BUILD_TYPE}/oob/lib/ REQUIRED NO_DEFAULT_PATH)
    find_library(CURL_LIB libcurl_a.lib PATHS deps-build/${PLATFORM}/${VSDIR}/${CMAKE_BUILD_TYPE}/curl/lib/ REQUIRED NO_DEFAULT_PATH)
    find_library(SSL_LIB libssl_a.lib PATHS deps-build/${PLATFORM}/${VSDIR}/${CMAKE_BUILD_TYPE}/openssl/lib/ REQUIRED NO_DEFAULT_PATH)
    find_library(CRYPTO_LIB libcrypto_a.lib PATHS deps-build/${PLATFORM}/${VSDIR}/${CMAKE_BUILD_TYPE}/openssl/lib/ REQUIRED NO_DEFAULT_PATH)
    find_library(ZLIB_LIB zlib_a.lib PATHS deps-build/${PLATFORM}/${VSDIR}/${CMAKE_BUILD_TYPE}/zlib/lib/ REQUIRED NO_DEFAULT_PATH)
    find_library(AWS_CORE_LIB aws-cpp-sdk-core.lib PATHS deps-build/${PLATFORM}/${VSDIR}/${CMAKE_BUILD_TYPE}/aws/lib/ REQUIRED NO_DEFAULT_PATH)
    find_library(AWS_S3_LIB aws-cpp-sdk-s3.lib PATHS deps-build/${PLATFORM}/${VSDIR}/${CMAKE_BUILD_TYPE}/aws/lib/ REQUIRED NO_DEFAULT_PATH)
    find_library(AWS_STS_LIB aws-cpp-sdk-sts.lib PATHS deps-build/${PLATFORM}/${VSDIR}/${CMAKE_BUILD_TYPE}/aws/lib/ REQUIRED NO_DEFAULT_PATH)
    find_library(AWS_C_AUTH_LIB aws-c-auth.lib PATHS deps-build/${PLATFORM}/${VSDIR}/${CMAKE_BUILD_TYPE}/aws/lib/ REQUIRED NO_DEFAULT_PATH)
    find_library(AWS_C_CAL_LIB aws-c-cal.lib PATHS deps-build/${PLATFORM}/${VSDIR}/${CMAKE_BUILD_TYPE}/aws/lib/ REQUIRED NO_DEFAULT_PATH)
    find_library(AWS_C_COMMON_LIB aws-c-common.lib PATHS deps-build/${PLATFORM}/${VSDIR}/${CMAKE_BUILD_TYPE}/aws/lib/ REQUIRED NO_DEFAULT_PATH)
    find_library(AWS_C_COMPRESSION_LIB aws-c-compression.lib PATHS deps-build/${PLATFORM}/${VSDIR}/${CMAKE_BUILD_TYPE}/aws/lib/ REQUIRED NO_DEFAULT_PATH)
    find_library(AWS_C_EVENT_STREAM_LIB aws-c-event-stream.lib PATHS deps-build/${PLATFORM}/${VSDIR}/${CMAKE_BUILD_TYPE}/aws/lib/ REQUIRED NO_DEFAULT_PATH)
    find_library(AWS_C_CHECKSUMS_LIB aws-checksums.lib PATHS deps-build/${PLATFORM}/${VSDIR}/${CMAKE_BUILD_TYPE}/aws/lib/ REQUIRED NO_DEFAULT_PATH)
    find_library(AWS_C_HTTP_LIB aws-c-http.lib PATHS deps-build/${PLATFORM}/${VSDIR}/${CMAKE_BUILD_TYPE}/aws/lib/ REQUIRED NO_DEFAULT_PATH)
    find_library(AWS_C_IO_LIB aws-c-io.lib PATHS deps-build/${PLATFORM}/${VSDIR}/${CMAKE_BUILD_TYPE}/aws/lib/ REQUIRED NO_DEFAULT_PATH)
    find_library(AWS_C_MQTT_LIB aws-c-mqtt.lib PATHS deps-build/${PLATFORM}/${VSDIR}/${CMAKE_BUILD_TYPE}/aws/lib/ REQUIRED NO_DEFAULT_PATH)
    find_library(AWS_CRT_CPP_LIB aws-crt-cpp.lib PATHS deps-build/${PLATFORM}/${VSDIR}/${CMAKE_BUILD_TYPE}/aws/lib/ REQUIRED NO_DEFAULT_PATH)
    find_library(AWS_C_S3_LIB aws-c-s3.lib PATHS deps-build/${PLATFORM}/${VSDIR}/${CMAKE_BUILD_TYPE}/aws/lib/ REQUIRED NO_DEFAULT_PATH)
    find_library(AWS_C_SDKUTILS_LIB aws-c-sdkutils.lib PATHS deps-build/${PLATFORM}/${VSDIR}/${CMAKE_BUILD_TYPE}/aws/lib/ REQUIRED NO_DEFAULT_PATH)
    find_library(AZURE_STORAGE_LITE_LIB azure-storage-lite.lib PATHS deps-build/${PLATFORM}/${VSDIR}/${CMAKE_BUILD_TYPE}/azure/lib/ REQUIRED NO_DEFAULT_PATH)
	if ($ENV{ARROW_FROM_SOURCE})
        find_library(BOOST_FILESYSTEM_LIB libboost_filesystem.lib PATHS deps-build/${PLATFORM}/${VSDIR}/${CMAKE_BUILD_TYPE}/boost/lib/ REQUIRED NO_DEFAULT_PATH)
        find_library(BOOST_REGEX_LIB libboost_regex.lib PATHS deps-build/${PLATFORM}/${VSDIR}/${CMAKE_BUILD_TYPE}/boost/lib/ REQUIRED NO_DEFAULT_PATH)
        find_library(BOOST_SYSTEM_LIB libboost_system.lib PATHS deps-build/${PLATFORM}/${VSDIR}/${CMAKE_BUILD_TYPE}/boost/lib/ REQUIRED NO_DEFAULT_PATH)
        find_library(BOOST_URL_LIB libboost_url.lib PATHS deps-build/${PLATFORM}/${VSDIR}/${CMAKE_BUILD_TYPE}/boost/lib/ REQUIRED NO_DEFAULT_PATH)
    else()
        if ("${CMAKE_BUILD_TYPE}" STREQUAL "Debug")
            find_library(BOOST_FILESYSTEM_LIB boost_filesystem-vc140-mt-gd.lib PATHS deps-build/${PLATFORM}/${VSDIR}/${CMAKE_BUILD_TYPE}/boost/lib/ REQUIRED NO_DEFAULT_PATH)
            find_library(BOOST_REGEX_LIB boost_regex-vc140-mt-gd.lib PATHS deps-build/${PLATFORM}/${VSDIR}/${CMAKE_BUILD_TYPE}/boost/lib/ REQUIRED NO_DEFAULT_PATH)
            find_library(BOOST_SYSTEM_LIB boost_system-vc140-mt-gd.lib PATHS deps-build/${PLATFORM}/${VSDIR}/${CMAKE_BUILD_TYPE}/boost/lib/ REQUIRED NO_DEFAULT_PATH)
        else()
            message(deps-build/${PLATFORM}/${VSDIR}/${CMAKE_BUILD_TYPE}/boost/lib/)
            find_library(BOOST_FILESYSTEM_LIB boost_filesystem-vc140-mt.lib PATHS deps-build/${PLATFORM}/${VSDIR}/${CMAKE_BUILD_TYPE}/boost/lib/ REQUIRED NO_DEFAULT_PATH)
            find_library(BOOST_REGEX_LIB boost_regex-vc140-mt.lib PATHS deps-build/${PLATFORM}/${VSDIR}/${CMAKE_BUILD_TYPE}/boost/lib/ REQUIRED NO_DEFAULT_PATH)
            find_library(BOOST_SYSTEM_LIB boost_system-vc140-mt.lib PATHS deps-build/${PLATFORM}/${VSDIR}/${CMAKE_BUILD_TYPE}/boost/lib/ REQUIRED NO_DEFAULT_PATH)
        endif()
    endif()
    # No arrow on Win-32bit
    if (CMAKE_SIZEOF_VOID_P EQUAL 8)
        if ($ENV{ARROW_FROM_SOURCE})
            find_library(ARROW_ARROW_LIB arrow_static.lib PATHS deps-build/${PLATFORM}/${VSDIR}/${CMAKE_BUILD_TYPE}/arrow/lib/ REQUIRED NO_DEFAULT_PATH)
        else()
            find_library(ARROW_ARROW_LIB arrow.lib PATHS deps-build/${PLATFORM}/${VSDIR}/${CMAKE_BUILD_TYPE}/arrow/lib/ REQUIRED NO_DEFAULT_PATH)
        # The following file names differ based on build type
            if ("${CMAKE_BUILD_TYPE}" STREQUAL "Debug")
                find_library(ARROW_BZ2_LIB bz2d.lib PATHS deps-build/${PLATFORM}/${VSDIR}/${CMAKE_BUILD_TYPE}/arrow_deps/lib/ REQUIRED NO_DEFAULT_PATH)
                find_library(ARROW_GFLAGS_LIB gflags_static_debug.lib PATHS deps-build/${PLATFORM}/${VSDIR}/${CMAKE_BUILD_TYPE}/arrow_deps/lib/ REQUIRED NO_DEFAULT_PATH)
                find_library(ARROW_LZ4_LIB lz4d.lib PATHS deps-build/${PLATFORM}/${VSDIR}/${CMAKE_BUILD_TYPE}/arrow_deps/lib/ REQUIRED NO_DEFAULT_PATH)
                find_library(ARROW_SNAPPY_LIB snappyd.lib PATHS deps-build/${PLATFORM}/${VSDIR}/${CMAKE_BUILD_TYPE}/arrow_deps/lib/ REQUIRED NO_DEFAULT_PATH)
                find_library(ARROW_ZLIB_LIB zlibd.lib PATHS deps-build/${PLATFORM}/${VSDIR}/${CMAKE_BUILD_TYPE}/arrow_deps/lib/ REQUIRED NO_DEFAULT_PATH)
                find_library(ARROW_ZSTD_LIB zstdd.lib PATHS deps-build/${PLATFORM}/${VSDIR}/${CMAKE_BUILD_TYPE}/arrow_deps/lib/ REQUIRED NO_DEFAULT_PATH)
            else()
                find_library(ARROW_BZ2_LIB bz2.lib PATHS deps-build/${PLATFORM}/${VSDIR}/${CMAKE_BUILD_TYPE}/arrow_deps/lib/ REQUIRED NO_DEFAULT_PATH)
                find_library(ARROW_GFLAGS_LIB gflags_static.lib PATHS deps-build/${PLATFORM}/${VSDIR}/${CMAKE_BUILD_TYPE}/arrow_deps/lib/ REQUIRED NO_DEFAULT_PATH)
                find_library(ARROW_LZ4_LIB lz4.lib PATHS deps-build/${PLATFORM}/${VSDIR}/${CMAKE_BUILD_TYPE}/arrow_deps/lib/ REQUIRED NO_DEFAULT_PATH)
                find_library(ARROW_SNAPPY_LIB snappy.lib PATHS deps-build/${PLATFORM}/${VSDIR}/${CMAKE_BUILD_TYPE}/arrow_deps/lib/ REQUIRED NO_DEFAULT_PATH)
                find_library(ARROW_ZLIB_LIB zlib.lib PATHS deps-build/${PLATFORM}/${VSDIR}/${CMAKE_BUILD_TYPE}/arrow_deps/lib/ REQUIRED NO_DEFAULT_PATH)
                find_library(ARROW_ZSTD_LIB zstd.lib PATHS deps-build/${PLATFORM}/${VSDIR}/${CMAKE_BUILD_TYPE}/arrow_deps/lib/ REQUIRED NO_DEFAULT_PATH)
            endif()
            find_library(ARROW_BROTLICOMMON_LIB brotlicommon-static.lib PATHS deps-build/${PLATFORM}/${VSDIR}/${CMAKE_BUILD_TYPE}/arrow_deps/lib/ REQUIRED NO_DEFAULT_PATH)
            find_library(ARROW_BROTLIDEC_LIB brotlidec-static.lib PATHS deps-build/${PLATFORM}/${VSDIR}/${CMAKE_BUILD_TYPE}/arrow_deps/lib/ REQUIRED NO_DEFAULT_PATH)
            find_library(ARROW_BROTLIENC_LIB brotlienc-static.lib PATHS deps-build/${PLATFORM}/${VSDIR}/${CMAKE_BUILD_TYPE}/arrow_deps/lib/ REQUIRED NO_DEFAULT_PATH)
            find_library(ARROW_DOUBLECONVERSION_LIB double-conversion.lib PATHS deps-build/${PLATFORM}/${VSDIR}/${CMAKE_BUILD_TYPE}/arrow_deps/lib/ REQUIRED NO_DEFAULT_PATH)
            find_library(ARROW_EVENT_LIB event.lib PATHS deps-build/${PLATFORM}/${VSDIR}/${CMAKE_BUILD_TYPE}/arrow_deps/lib/ REQUIRED NO_DEFAULT_PATH)
            find_library(ARROW_EVENTCORE_LIB event_core.lib PATHS deps-build/${PLATFORM}/${VSDIR}/${CMAKE_BUILD_TYPE}/arrow_deps/lib/ REQUIRED NO_DEFAULT_PATH)
            find_library(ARROW_EVENTEXTRA_LIB event_extra.lib PATHS deps-build/${PLATFORM}/${VSDIR}/${CMAKE_BUILD_TYPE}/arrow_deps/lib/ REQUIRED NO_DEFAULT_PATH)
            find_library(ARROW_FLATBUFFERS_LIB flatbuffers.lib PATHS deps-build/${PLATFORM}/${VSDIR}/${CMAKE_BUILD_TYPE}/arrow_deps/lib/ REQUIRED NO_DEFAULT_PATH)
            find_library(ARROW_GLOG_LIB glog.lib PATHS deps-build/${PLATFORM}/${VSDIR}/${CMAKE_BUILD_TYPE}/arrow_deps/lib/ REQUIRED NO_DEFAULT_PATH)
        endif()
    endif()
    if(MOCK)
        find_library(CMOCKA_LIB cmocka_a.lib PATHS deps-build/${PLATFORM}/${VSDIR}/${CMAKE_BUILD_TYPE}/cmocka/lib/ REQUIRED NO_DEFAULT_PATH)
    endif()
endif ()

if (LINUX)
    include_directories(
            deps-build/${PLATFORM}/${CMAKE_BUILD_TYPE}/oob/include
            deps-build/${PLATFORM}/${CMAKE_BUILD_TYPE}/curl/include
            deps-build/${PLATFORM}/${CMAKE_BUILD_TYPE}/openssl/include
            deps-build/${PLATFORM}/${CMAKE_BUILD_TYPE}/zlib/include
            deps-build/${PLATFORM}/${CMAKE_BUILD_TYPE}/boost/include
            deps-build/${PLATFORM}/${CMAKE_BUILD_TYPE}/arrow/include
            deps-build/${PLATFORM}/${CMAKE_BUILD_TYPE}/aws/include
            deps-build/${PLATFORM}/${CMAKE_BUILD_TYPE}/azure/include
            deps-build/${PLATFORM}/${CMAKE_BUILD_TYPE}/cmocka/include
            deps-build/${PLATFORM}/${CMAKE_BUILD_TYPE}/uuid/include
            deps-build/${PLATFORM}/${CMAKE_BUILD_TYPE}/picojson/include
            deps-build/${PLATFORM}/${CMAKE_BUILD_TYPE}/tomlplusplus/include
            include
            lib)
endif()

if (APPLE)
    include_directories(
            deps-build/${PLATFORM}/${CMAKE_BUILD_TYPE}/oob/include
            deps-build/${PLATFORM}/${CMAKE_BUILD_TYPE}/curl/include
            deps-build/${PLATFORM}/${CMAKE_BUILD_TYPE}/openssl/include
            deps-build/${PLATFORM}/${CMAKE_BUILD_TYPE}/zlib/include
            deps-build/${PLATFORM}/${CMAKE_BUILD_TYPE}/boost/include
            deps-build/${PLATFORM}/${CMAKE_BUILD_TYPE}/arrow/include
            deps-build/${PLATFORM}/${CMAKE_BUILD_TYPE}/aws/include
            deps-build/${PLATFORM}/${CMAKE_BUILD_TYPE}/azure/include
            deps-build/${PLATFORM}/${CMAKE_BUILD_TYPE}/cmocka/include
            deps-build/${PLATFORM}/${CMAKE_BUILD_TYPE}/picojson/include
            deps-build/${PLATFORM}/${CMAKE_BUILD_TYPE}/tomlplusplus/include
            include
            lib)
endif()

if (WIN32)
    include_directories(
            deps-build/${PLATFORM}/${VSDIR}/${CMAKE_BUILD_TYPE}/oob/include
            deps-build/${PLATFORM}/${VSDIR}/${CMAKE_BUILD_TYPE}/curl/include
            deps-build/${PLATFORM}/${VSDIR}/${CMAKE_BUILD_TYPE}/openssl/include
            deps-build/${PLATFORM}/${VSDIR}/${CMAKE_BUILD_TYPE}/zlib/include
            deps-build/${PLATFORM}/${VSDIR}/${CMAKE_BUILD_TYPE}/boost/include
            deps-build/${PLATFORM}/${VSDIR}/${CMAKE_BUILD_TYPE}/aws/include
            deps-build/${PLATFORM}/${VSDIR}/${CMAKE_BUILD_TYPE}/azure/include
            deps-build/${PLATFORM}/${VSDIR}/${CMAKE_BUILD_TYPE}/cmocka/include
            deps-build/${PLATFORM}/${VSDIR}/${CMAKE_BUILD_TYPE}/picojson/include
            deps-build/${PLATFORM}/${VSDIR}/${CMAKE_BUILD_TYPE}/tomlplusplus/include
            include
            lib)
    if (CMAKE_SIZEOF_VOID_P EQUAL 8)
        include_directories(deps-build/${PLATFORM}/${VSDIR}/${CMAKE_BUILD_TYPE}/arrow/include)
    endif ()
endif()

message("libtelemetry is located at " ${OOB_LIB})
message("libcurl is located at " ${CURL_LIB})
message("libssl is located at " ${SSL_LIB})
message("libcrypto is located at " ${CRYPTO_LIB})
message("libboost_regex is located at " ${BOOST_REGEX_LIB})
message("libarrow is located at " ${ARROW_ARROW_LIB})
message("libaws-cpp-sdk-core is located at " ${AWS_CORE_LIB})
message("libaws-cpp-sdk-s3 is located at " ${AWS_S3_LIB})
message("libazure-storage-lite.a is located at " ${AZURE_STORAGE_LITE_LIB})
if (LINUX)
    message("libuuid is located at " ${UUID_LIB})
endif ()
if (MOCK)
    message("libcmocka is located at " ${CMOCKA_LIB})
endif ()

add_library(snowflakeclient STATIC ${SOURCE_FILES} ${SOURCE_FILES_PUT_GET} ${SOURCE_FILES_CPP_WRAPPER})
target_compile_features(snowflakeclient PUBLIC cxx_std_17)
target_compile_features(snowflakeclient PUBLIC c_std_99)
if (UNIX)
    target_compile_definitions(snowflakeclient PUBLIC _LARGEFILE64_SOURCE)
endif ()

if (LINUX)
    target_compile_options(snowflakeclient PUBLIC -pthread)
    target_link_options(snowflakeclient PUBLIC -pthread)
endif ()
#set (CMAKE_CXX_STANDARD 11)

if(LINUX)
    link_directories(
            "${CMAKE_CURRENT_SOURCE_DIR}/deps-build/${PLATFORM}/${CMAKE_BUILD_TYPE}/oob/lib"
            "${CMAKE_CURRENT_SOURCE_DIR}/deps-build/${PLATFORM}/${CMAKE_BUILD_TYPE}/curl/lib"
            "${CMAKE_CURRENT_SOURCE_DIR}/deps-build/${PLATFORM}/${CMAKE_BUILD_TYPE}/openssl/lib"
            "${CMAKE_CURRENT_SOURCE_DIR}/deps-build/${PLATFORM}/${CMAKE_BUILD_TYPE}/zlib/lib"
            "${CMAKE_CURRENT_SOURCE_DIR}/deps-build/${PLATFORM}/${CMAKE_BUILD_TYPE}/arrow/lib"
            "${CMAKE_CURRENT_SOURCE_DIR}/deps-build/${PLATFORM}/${CMAKE_BUILD_TYPE}/arrow_deps/lib"
            "${CMAKE_CURRENT_SOURCE_DIR}/deps-build/${PLATFORM}/${CMAKE_BUILD_TYPE}/aws/lib64"
            "${CMAKE_CURRENT_SOURCE_DIR}/deps-build/${PLATFORM}/${CMAKE_BUILD_TYPE}/azure/lib"
            "${CMAKE_CURRENT_SOURCE_DIR}/deps-build/${PLATFORM}/${CMAKE_BUILD_TYPE}/boost/lib"
            "${CMAKE_CURRENT_SOURCE_DIR}/deps-build/${PLATFORM}/${CMAKE_BUILD_TYPE}/uuid/lib"
    )
    if(MOCK)
        link_directories("${CMAKE_CURRENT_SOURCE_DIR}/deps-build/${PLATFORM}/${CMAKE_BUILD_TYPE}/cmocka/lib")
    endif()
elseif(WIN32)
    link_directories(
            "${CMAKE_CURRENT_SOURCE_DIR}/deps-build/${PLATFORM}/${VSDIR}/${CMAKE_BUILD_TYPE}/oob/lib"
            "${CMAKE_CURRENT_SOURCE_DIR}/deps-build/${PLATFORM}/${VSDIR}/${CMAKE_BUILD_TYPE}/curl/lib"
            "${CMAKE_CURRENT_SOURCE_DIR}/deps-build/${PLATFORM}/${VSDIR}/${CMAKE_BUILD_TYPE}/openssl/lib"
            "${CMAKE_CURRENT_SOURCE_DIR}/deps-build/${PLATFORM}/${VSDIR}/${CMAKE_BUILD_TYPE}/aws/lib"
    )
    if(CMAKE_SIZEOF_VOID_P EQUAL 8)
        link_directories(
                "${CMAKE_CURRENT_SOURCE_DIR}/deps-build/${PLATFORM}/${VSDIR}/${CMAKE_BUILD_TYPE}/arrow/lib"
                "${CMAKE_CURRENT_SOURCE_DIR}/deps-build/${PLATFORM}/${VSDIR}/${CMAKE_BUILD_TYPE}/arrow_deps/lib"
                "${CMAKE_CURRENT_SOURCE_DIR}/deps-build/${PLATFORM}/${VSDIR}/${CMAKE_BUILD_TYPE}/boost/lib"
        )
    endif()
    if(MOCK)
        link_directories("${CMAKE_CURRENT_SOURCE_DIR}/deps-build/${PLATFORM}/${VSDIR}/${CMAKE_BUILD_TYPE}/cmocka/lib")
    endif()
else()
    link_directories(
            "${CMAKE_CURRENT_SOURCE_DIR}/deps-build/${PLATFORM}/${CMAKE_BUILD_TYPE}/oob/lib"
            "${CMAKE_CURRENT_SOURCE_DIR}/deps-build/${PLATFORM}/${CMAKE_BUILD_TYPE}/curl/lib"
            "${CMAKE_CURRENT_SOURCE_DIR}/deps-build/${PLATFORM}/${CMAKE_BUILD_TYPE}/openssl/lib"
            "${CMAKE_CURRENT_SOURCE_DIR}/deps-build/${PLATFORM}/${CMAKE_BUILD_TYPE}/arrow/lib"
            "${CMAKE_CURRENT_SOURCE_DIR}/deps-build/${PLATFORM}/${CMAKE_BUILD_TYPE}/arrow_deps/lib"
            "${CMAKE_CURRENT_SOURCE_DIR}/deps-build/${PLATFORM}/${CMAKE_BUILD_TYPE}/azure/lib"
            "${CMAKE_CURRENT_SOURCE_DIR}/deps-build/${PLATFORM}/${CMAKE_BUILD_TYPE}/boost/lib"
    )
    if(MOCK)
        link_directories("${CMAKE_CURRENT_SOURCE_DIR}/deps-build/${PLATFORM}/${CMAKE_BUILD_TYPE}/cmocka/lib")
    endif()
endif()

if (LINUX)
    # Linux
    target_link_libraries(snowflakeclient rt dl z)
endif ()
if (APPLE)
    # OSX. no librt is required.
    target_link_libraries(snowflakeclient dl z)
endif ()

add_subdirectory(examples)

if (BUILD_TESTS)
    add_subdirectory(tests)
endif()<|MERGE_RESOLUTION|>--- conflicted
+++ resolved
@@ -70,12 +70,9 @@
         lib/chunk_downloader.c
         lib/mock_http_perform.h
         lib/http_perform.c
-<<<<<<< HEAD
         lib/mutex.h
-=======
         lib/log_file_util.h
 		lib/log_file_util.c
->>>>>>> eda6cfc1
 )
 
 set (SOURCE_FILES_PUT_GET
